#ifndef __ASM_ARM_CPUTYPE_H
#define __ASM_ARM_CPUTYPE_H

#include <linux/stringify.h>
#include <linux/kernel.h>

#define CPUID_ID	0
#define CPUID_CACHETYPE	1
#define CPUID_TCM	2
#define CPUID_TLBTYPE	3
#define CPUID_MPIDR	5

#define CPUID_EXT_PFR0	"c1, 0"
#define CPUID_EXT_PFR1	"c1, 1"
#define CPUID_EXT_DFR0	"c1, 2"
#define CPUID_EXT_AFR0	"c1, 3"
#define CPUID_EXT_MMFR0	"c1, 4"
#define CPUID_EXT_MMFR1	"c1, 5"
#define CPUID_EXT_MMFR2	"c1, 6"
#define CPUID_EXT_MMFR3	"c1, 7"
#define CPUID_EXT_ISAR0	"c2, 0"
#define CPUID_EXT_ISAR1	"c2, 1"
#define CPUID_EXT_ISAR2	"c2, 2"
#define CPUID_EXT_ISAR3	"c2, 3"
#define CPUID_EXT_ISAR4	"c2, 4"
#define CPUID_EXT_ISAR5	"c2, 5"

#define MPIDR_SMP_BITMASK (0x3 << 30)
#define MPIDR_SMP_VALUE (0x2 << 30)

#define MPIDR_MT_BITMASK (0x1 << 24)

#define MPIDR_HWID_BITMASK 0xFFFFFF

#define MPIDR_INVALID (~MPIDR_HWID_BITMASK)

#define MPIDR_LEVEL_BITS 8
#define MPIDR_LEVEL_MASK ((1 << MPIDR_LEVEL_BITS) - 1)

#define MPIDR_AFFINITY_LEVEL(mpidr, level) \
	((mpidr >> (MPIDR_LEVEL_BITS * level)) & MPIDR_LEVEL_MASK)

#define ARM_CPU_IMP_ARM			0x41
#define ARM_CPU_IMP_INTEL		0x69

<<<<<<< HEAD
#define ARM_CPU_PART_ARM1136		0xB360
#define ARM_CPU_PART_ARM1156		0xB560
#define ARM_CPU_PART_ARM1176		0xB760
#define ARM_CPU_PART_ARM11MPCORE	0xB020
#define ARM_CPU_PART_CORTEX_A8		0xC080
#define ARM_CPU_PART_CORTEX_A9		0xC090
#define ARM_CPU_PART_CORTEX_A5		0xC050
#define ARM_CPU_PART_CORTEX_A15		0xC0F0
#define ARM_CPU_PART_CORTEX_A7		0xC070
#define ARM_CPU_PART_CORTEX_A12		0xC0D0
=======
/* ARM implemented processors */
#define ARM_CPU_PART_ARM1136		0x4100b360
#define ARM_CPU_PART_ARM1156		0x4100b560
#define ARM_CPU_PART_ARM1176		0x4100b760
#define ARM_CPU_PART_ARM11MPCORE	0x4100b020
#define ARM_CPU_PART_CORTEX_A8		0x4100c080
#define ARM_CPU_PART_CORTEX_A9		0x4100c090
#define ARM_CPU_PART_CORTEX_A5		0x4100c050
#define ARM_CPU_PART_CORTEX_A7		0x4100c070
#define ARM_CPU_PART_CORTEX_A12		0x4100c0d0
#define ARM_CPU_PART_CORTEX_A17		0x4100c0e0
#define ARM_CPU_PART_CORTEX_A15		0x4100c0f0
>>>>>>> 38dce4af

#define ARM_CPU_XSCALE_ARCH_MASK	0xe000
#define ARM_CPU_XSCALE_ARCH_V1		0x2000
#define ARM_CPU_XSCALE_ARCH_V2		0x4000
#define ARM_CPU_XSCALE_ARCH_V3		0x6000

extern unsigned int processor_id;

#ifdef CONFIG_CPU_CP15
#define read_cpuid(reg)							\
	({								\
		unsigned int __val;					\
		asm("mrc	p15, 0, %0, c0, c0, " __stringify(reg)	\
		    : "=r" (__val)					\
		    :							\
		    : "cc");						\
		__val;							\
	})

#define read_cpuid_ext(ext_reg)						\
	({								\
		unsigned int __val;					\
		asm("mrc	p15, 0, %0, c0, " ext_reg		\
		    : "=r" (__val)					\
		    :							\
		    : "cc");						\
		__val;							\
	})

#else /* ifdef CONFIG_CPU_CP15 */

/*
 * read_cpuid and read_cpuid_ext should only ever be called on machines that
 * have cp15 so warn on other usages.
 */
#define read_cpuid(reg)							\
	({								\
		WARN_ON_ONCE(1);					\
		0;							\
	})

#define read_cpuid_ext(reg) read_cpuid(reg)

#endif /* ifdef CONFIG_CPU_CP15 / else */

#ifdef CONFIG_CPU_CP15
/*
 * The CPU ID never changes at run time, so we might as well tell the
 * compiler that it's constant.  Use this function to read the CPU ID
 * rather than directly reading processor_id or read_cpuid() directly.
 */
static inline unsigned int __attribute_const__ read_cpuid_id(void)
{
	return read_cpuid(CPUID_ID);
}

#else /* ifdef CONFIG_CPU_CP15 */

static inline unsigned int __attribute_const__ read_cpuid_id(void)
{
	return processor_id;
}

#endif /* ifdef CONFIG_CPU_CP15 / else */

static inline unsigned int __attribute_const__ read_cpuid_implementor(void)
{
	return (read_cpuid_id() & 0xFF000000) >> 24;
}

/*
 * The CPU part number is meaningless without referring to the CPU
 * implementer: implementers are free to define their own part numbers
 * which are permitted to clash with other implementer part numbers.
 */
static inline unsigned int __attribute_const__ read_cpuid_part(void)
{
	return read_cpuid_id() & 0xff00fff0;
}

static inline unsigned int __attribute_const__ __deprecated read_cpuid_part_number(void)
{
	return read_cpuid_id() & 0xFFF0;
}

static inline unsigned int __attribute_const__ xscale_cpu_arch_version(void)
{
	return read_cpuid_id() & ARM_CPU_XSCALE_ARCH_MASK;
}

static inline unsigned int __attribute_const__ read_cpuid_cachetype(void)
{
	return read_cpuid(CPUID_CACHETYPE);
}

static inline unsigned int __attribute_const__ read_cpuid_tcmstatus(void)
{
	return read_cpuid(CPUID_TCM);
}

static inline unsigned int __attribute_const__ read_cpuid_mpidr(void)
{
	return read_cpuid(CPUID_MPIDR);
}

/*
 * Intel's XScale3 core supports some v6 features (supersections, L2)
 * but advertises itself as v5 as it does not support the v6 ISA.  For
 * this reason, we need a way to explicitly test for this type of CPU.
 */
#ifndef CONFIG_CPU_XSC3
#define cpu_is_xsc3()	0
#else
static inline int cpu_is_xsc3(void)
{
	unsigned int id;
	id = read_cpuid_id() & 0xffffe000;
	/* It covers both Intel ID and Marvell ID */
	if ((id == 0x69056000) || (id == 0x56056000))
		return 1;

	return 0;
}
#endif

#if !defined(CONFIG_CPU_XSCALE) && !defined(CONFIG_CPU_XSC3)
#define	cpu_is_xscale()	0
#else
#define	cpu_is_xscale()	1
#endif

#endif<|MERGE_RESOLUTION|>--- conflicted
+++ resolved
@@ -43,18 +43,6 @@
 #define ARM_CPU_IMP_ARM			0x41
 #define ARM_CPU_IMP_INTEL		0x69
 
-<<<<<<< HEAD
-#define ARM_CPU_PART_ARM1136		0xB360
-#define ARM_CPU_PART_ARM1156		0xB560
-#define ARM_CPU_PART_ARM1176		0xB760
-#define ARM_CPU_PART_ARM11MPCORE	0xB020
-#define ARM_CPU_PART_CORTEX_A8		0xC080
-#define ARM_CPU_PART_CORTEX_A9		0xC090
-#define ARM_CPU_PART_CORTEX_A5		0xC050
-#define ARM_CPU_PART_CORTEX_A15		0xC0F0
-#define ARM_CPU_PART_CORTEX_A7		0xC070
-#define ARM_CPU_PART_CORTEX_A12		0xC0D0
-=======
 /* ARM implemented processors */
 #define ARM_CPU_PART_ARM1136		0x4100b360
 #define ARM_CPU_PART_ARM1156		0x4100b560
@@ -67,7 +55,6 @@
 #define ARM_CPU_PART_CORTEX_A12		0x4100c0d0
 #define ARM_CPU_PART_CORTEX_A17		0x4100c0e0
 #define ARM_CPU_PART_CORTEX_A15		0x4100c0f0
->>>>>>> 38dce4af
 
 #define ARM_CPU_XSCALE_ARCH_MASK	0xe000
 #define ARM_CPU_XSCALE_ARCH_V1		0x2000
