/*
 * x86 FPU boot time init code:
 */
#include <asm/fpu/internal.h>
#include <asm/tlbflush.h>
#include <asm/setup.h>
#include <asm/cmdline.h>

#include <linux/sched.h>
#include <linux/init.h>

/*
 * Initialize the TS bit in CR0 according to the style of context-switches
 * we are using:
 */
static void fpu__init_cpu_ctx_switch(void)
{
	clts();
}

/*
 * Initialize the registers found in all CPUs, CR0 and CR4:
 */
static void fpu__init_cpu_generic(void)
{
	unsigned long cr0;
	unsigned long cr4_mask = 0;

	if (cpu_has_fxsr)
		cr4_mask |= X86_CR4_OSFXSR;
	if (cpu_has_xmm)
		cr4_mask |= X86_CR4_OSXMMEXCPT;
	if (cr4_mask)
		cr4_set_bits(cr4_mask);

	cr0 = read_cr0();
	cr0 &= ~(X86_CR0_TS|X86_CR0_EM); /* clear TS and EM */
	if (!cpu_has_fpu)
		cr0 |= X86_CR0_EM;
	write_cr0(cr0);

	/* Flush out any pending x87 state: */
#ifdef CONFIG_MATH_EMULATION
	if (!cpu_has_fpu)
		fpstate_init_soft(&current->thread.fpu.state.soft);
	else
#endif
		asm volatile ("fninit");
}

/*
 * Enable all supported FPU features. Called when a CPU is brought online:
 */
void fpu__init_cpu(void)
{
	fpu__init_cpu_generic();
	fpu__init_cpu_xstate();
	fpu__init_cpu_ctx_switch();
}

/*
 * The earliest FPU detection code.
 *
 * Set the X86_FEATURE_FPU CPU-capability bit based on
 * trying to execute an actual sequence of FPU instructions:
 */
static void fpu__init_system_early_generic(struct cpuinfo_x86 *c)
{
	unsigned long cr0;
	u16 fsw, fcw;

	fsw = fcw = 0xffff;

	cr0 = read_cr0();
	cr0 &= ~(X86_CR0_TS | X86_CR0_EM);
	write_cr0(cr0);

	if (!test_bit(X86_FEATURE_FPU, (unsigned long *)cpu_caps_cleared)) {
		asm volatile("fninit ; fnstsw %0 ; fnstcw %1"
			     : "+m" (fsw), "+m" (fcw));

		if (fsw == 0 && (fcw & 0x103f) == 0x003f)
			set_cpu_cap(c, X86_FEATURE_FPU);
		else
			clear_cpu_cap(c, X86_FEATURE_FPU);
	}

#ifndef CONFIG_MATH_EMULATION
	if (!cpu_has_fpu) {
		pr_emerg("x86/fpu: Giving up, no FPU found and no math emulation present\n");
		for (;;)
			asm volatile("hlt");
	}
#endif
}

/*
 * Boot time FPU feature detection code:
 */
unsigned int mxcsr_feature_mask __read_mostly = 0xffffffffu;
EXPORT_SYMBOL_GPL(mxcsr_feature_mask);

static void __init fpu__init_system_mxcsr(void)
{
	unsigned int mask = 0;

	if (cpu_has_fxsr) {
		/* Static because GCC does not get 16-byte stack alignment right: */
		static struct fxregs_state fxregs __initdata;

		asm volatile("fxsave %0" : "+m" (fxregs));

		mask = fxregs.mxcsr_mask;

		/*
		 * If zero then use the default features mask,
		 * which has all features set, except the
		 * denormals-are-zero feature bit:
		 */
		if (mask == 0)
			mask = 0x0000ffbf;
	}
	mxcsr_feature_mask &= mask;
}

/*
 * Once per bootup FPU initialization sequences that will run on most x86 CPUs:
 */
static void __init fpu__init_system_generic(void)
{
	/*
	 * Set up the legacy init FPU context. (xstate init might overwrite this
	 * with a more modern format, if the CPU supports it.)
	 */
	fpstate_init(&init_fpstate);

	fpu__init_system_mxcsr();
}

/*
 * Size of the FPU context state. All tasks in the system use the
 * same context size, regardless of what portion they use.
 * This is inherent to the XSAVE architecture which puts all state
 * components into a single, continuous memory block:
 */
unsigned int xstate_size;
EXPORT_SYMBOL_GPL(xstate_size);

/* Enforce that 'MEMBER' is the last field of 'TYPE': */
#define CHECK_MEMBER_AT_END_OF(TYPE, MEMBER) \
	BUILD_BUG_ON(sizeof(TYPE) != offsetofend(TYPE, MEMBER))

/*
 * We append the 'struct fpu' to the task_struct:
 */
static void __init fpu__init_task_struct_size(void)
{
	int task_size = sizeof(struct task_struct);

	/*
	 * Subtract off the static size of the register state.
	 * It potentially has a bunch of padding.
	 */
	task_size -= sizeof(((struct task_struct *)0)->thread.fpu.state);

	/*
	 * Add back the dynamically-calculated register state
	 * size.
	 */
	task_size += xstate_size;

	/*
	 * We dynamically size 'struct fpu', so we require that
	 * it be at the end of 'thread_struct' and that
	 * 'thread_struct' be at the end of 'task_struct'.  If
	 * you hit a compile error here, check the structure to
	 * see if something got added to the end.
	 */
	CHECK_MEMBER_AT_END_OF(struct fpu, state);
	CHECK_MEMBER_AT_END_OF(struct thread_struct, fpu);
	CHECK_MEMBER_AT_END_OF(struct task_struct, thread);

	arch_task_struct_size = task_size;
}

/*
 * Set up the xstate_size based on the legacy FPU context size.
 *
 * We set this up first, and later it will be overwritten by
 * fpu__init_system_xstate() if the CPU knows about xstates.
 */
static void __init fpu__init_system_xstate_size_legacy(void)
{
	static int on_boot_cpu = 1;

	WARN_ON_FPU(!on_boot_cpu);
	on_boot_cpu = 0;

	/*
	 * Note that xstate_size might be overwriten later during
	 * fpu__init_system_xstate().
	 */

	if (!cpu_has_fpu) {
		/*
		 * Disable xsave as we do not support it if i387
		 * emulation is enabled.
		 */
		setup_clear_cpu_cap(X86_FEATURE_XSAVE);
		setup_clear_cpu_cap(X86_FEATURE_XSAVEOPT);
		xstate_size = sizeof(struct swregs_state);
	} else {
		if (cpu_has_fxsr)
			xstate_size = sizeof(struct fxregs_state);
		else
			xstate_size = sizeof(struct fregs_state);
	}
	/*
	 * Quirk: we don't yet handle the XSAVES* instructions
	 * correctly, as we don't correctly convert between
	 * standard and compacted format when interfacing
	 * with user-space - so disable it for now.
	 *
	 * The difference is small: with recent CPUs the
	 * compacted format is only marginally smaller than
	 * the standard FPU state format.
	 *
	 * ( This is easy to backport while we are fixing
	 *   XSAVES* support. )
	 */
	setup_clear_cpu_cap(X86_FEATURE_XSAVES);
}

/*
 * Find supported xfeatures based on cpu features and command-line input.
 * This must be called after fpu__init_parse_early_param() is called and
 * xfeatures_mask is enumerated.
 */
u64 __init fpu__get_supported_xfeatures_mask(void)
{
	return XCNTXT_MASK;
}

/* Legacy code to initialize eager fpu mode. */
static void __init fpu__init_system_ctx_switch(void)
{
	static bool on_boot_cpu = 1;

	WARN_ON_FPU(!on_boot_cpu);
	on_boot_cpu = 0;

	WARN_ON_FPU(current->thread.fpu.fpstate_active);
<<<<<<< HEAD
=======
	current_thread_info()->status = 0;
}
>>>>>>> 0bd2bedb

/*
 * We parse fpu parameters early because fpu__init_system() is executed
 * before parse_early_param().
 */
static void __init fpu__init_parse_early_param(void)
{
	if (cmdline_find_option_bool(boot_command_line, "no387"))
		setup_clear_cpu_cap(X86_FEATURE_FPU);

	if (cmdline_find_option_bool(boot_command_line, "nofxsr")) {
		setup_clear_cpu_cap(X86_FEATURE_FXSR);
		setup_clear_cpu_cap(X86_FEATURE_FXSR_OPT);
		setup_clear_cpu_cap(X86_FEATURE_XMM);
	}

	if (cmdline_find_option_bool(boot_command_line, "noxsave"))
		fpu__xstate_clear_all_cpu_caps();

	if (cmdline_find_option_bool(boot_command_line, "noxsaveopt"))
		setup_clear_cpu_cap(X86_FEATURE_XSAVEOPT);

	if (cmdline_find_option_bool(boot_command_line, "noxsaves"))
		setup_clear_cpu_cap(X86_FEATURE_XSAVES);
}

/*
 * Called on the boot CPU once per system bootup, to set up the initial
 * FPU state that is later cloned into all processes:
 */
void __init fpu__init_system(struct cpuinfo_x86 *c)
{
	fpu__init_parse_early_param();
	fpu__init_system_early_generic(c);

	/*
	 * The FPU has to be operational for some of the
	 * later FPU init activities:
	 */
	fpu__init_cpu();

	/*
	 * But don't leave CR0::TS set yet, as some of the FPU setup
	 * methods depend on being able to execute FPU instructions
	 * that will fault on a set TS, such as the FXSAVE in
	 * fpu__init_system_mxcsr().
	 */
	clts();

	fpu__init_system_generic();
	fpu__init_system_xstate_size_legacy();
	fpu__init_system_xstate();
	fpu__init_task_struct_size();

	fpu__init_system_ctx_switch();
}<|MERGE_RESOLUTION|>--- conflicted
+++ resolved
@@ -250,11 +250,7 @@
 	on_boot_cpu = 0;
 
 	WARN_ON_FPU(current->thread.fpu.fpstate_active);
-<<<<<<< HEAD
-=======
-	current_thread_info()->status = 0;
-}
->>>>>>> 0bd2bedb
+}
 
 /*
  * We parse fpu parameters early because fpu__init_system() is executed
