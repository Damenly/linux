/*
 * Intel CPU Microcode Update Driver for Linux
 *
 * Copyright (C) 2000-2006 Tigran Aivazian <tigran@aivazian.fsnet.co.uk>
 *		 2006 Shaohua Li <shaohua.li@intel.com>
 *
 * Intel CPU microcode early update for Linux
 *
 * Copyright (C) 2012 Fenghua Yu <fenghua.yu@intel.com>
 *		      H Peter Anvin" <hpa@zytor.com>
 *
 * This program is free software; you can redistribute it and/or
 * modify it under the terms of the GNU General Public License
 * as published by the Free Software Foundation; either version
 * 2 of the License, or (at your option) any later version.
 */

/*
 * This needs to be before all headers so that pr_debug in printk.h doesn't turn
 * printk calls into no_printk().
 *
 *#define DEBUG
 */
#define pr_fmt(fmt) "microcode: " fmt

#include <linux/earlycpio.h>
#include <linux/firmware.h>
#include <linux/uaccess.h>
#include <linux/vmalloc.h>
#include <linux/initrd.h>
#include <linux/kernel.h>
#include <linux/slab.h>
#include <linux/cpu.h>
#include <linux/mm.h>

#include <asm/microcode_intel.h>
#include <asm/processor.h>
#include <asm/tlbflush.h>
#include <asm/setup.h>
#include <asm/msr.h>

/* last level cache size per core */
static int llc_size_per_core;

/*
 * Temporary microcode blobs pointers storage. We note here the pointers to
 * microcode blobs we've got from whatever storage (detached initrd, builtin).
 * Later on, we put those into final storage mc_saved_data.mc_saved.
 */
static unsigned long mc_tmp_ptrs[MAX_UCODE_COUNT];

static struct mc_saved_data {
	unsigned int num_saved;
	struct microcode_intel **mc_saved;
} mc_saved_data;

/* Microcode blobs within the initrd. 0 if builtin. */
static struct ucode_blobs {
	unsigned long start;
	bool valid;
} blobs;

static enum ucode_state
load_microcode_early(struct microcode_intel **saved,
		     unsigned int num_saved, struct ucode_cpu_info *uci)
{
	struct microcode_intel *ucode_ptr, *new_mc = NULL;
	struct microcode_header_intel *mc_hdr;
	int new_rev, ret, i;

	new_rev = uci->cpu_sig.rev;

	for (i = 0; i < num_saved; i++) {
		ucode_ptr = saved[i];
		mc_hdr	  = (struct microcode_header_intel *)ucode_ptr;

		ret = has_newer_microcode(ucode_ptr,
					  uci->cpu_sig.sig,
					  uci->cpu_sig.pf,
					  new_rev);
		if (!ret)
			continue;

		new_rev = mc_hdr->rev;
		new_mc  = ucode_ptr;
	}

	if (!new_mc)
		return UCODE_NFOUND;

	uci->mc = (struct microcode_intel *)new_mc;
	return UCODE_OK;
}

static inline void
copy_ptrs(struct microcode_intel **mc_saved, unsigned long *mc_ptrs,
	  unsigned long off, int num_saved)
{
	int i;

	for (i = 0; i < num_saved; i++)
		mc_saved[i] = (struct microcode_intel *)(mc_ptrs[i] + off);
}

#ifdef CONFIG_X86_32
static void
microcode_phys(struct microcode_intel **mc_saved_tmp, struct mc_saved_data *mcs)
{
	int i;
	struct microcode_intel ***mc_saved;

	mc_saved = (struct microcode_intel ***)__pa_nodebug(&mcs->mc_saved);

	for (i = 0; i < mcs->num_saved; i++) {
		struct microcode_intel *p;

		p = *(struct microcode_intel **)__pa_nodebug(mcs->mc_saved + i);
		mc_saved_tmp[i] = (struct microcode_intel *)__pa_nodebug(p);
	}
}
#endif

static enum ucode_state
load_microcode(struct mc_saved_data *mcs, unsigned long *mc_ptrs,
	       unsigned long offset, struct ucode_cpu_info *uci)
{
	struct microcode_intel *mc_saved_tmp[MAX_UCODE_COUNT];
	unsigned int count = mcs->num_saved;

	if (!mcs->mc_saved) {
		copy_ptrs(mc_saved_tmp, mc_ptrs, offset, count);

		return load_microcode_early(mc_saved_tmp, count, uci);
	} else {
#ifdef CONFIG_X86_32
		microcode_phys(mc_saved_tmp, mcs);
		return load_microcode_early(mc_saved_tmp, count, uci);
#else
		return load_microcode_early(mcs->mc_saved, count, uci);
#endif
	}
}

static int
save_microcode(struct mc_saved_data *mcs,
	       struct microcode_intel **mc_saved_src,
	       unsigned int num_saved)
{
	int i, j;
	struct microcode_intel **saved_ptr;
	int ret;

	if (!num_saved)
		return -EINVAL;

	/*
	 * Copy new microcode data.
	 */
	saved_ptr = kcalloc(num_saved, sizeof(struct microcode_intel *), GFP_KERNEL);
	if (!saved_ptr)
		return -ENOMEM;

	for (i = 0; i < num_saved; i++) {
		struct microcode_header_intel *mc_hdr;
		struct microcode_intel *mc;
		unsigned long size;

		if (!mc_saved_src[i]) {
			ret = -EINVAL;
			goto err;
		}

		mc     = mc_saved_src[i];
		mc_hdr = &mc->hdr;
		size   = get_totalsize(mc_hdr);

		saved_ptr[i] = kmemdup(mc, size, GFP_KERNEL);
		if (!saved_ptr[i]) {
			ret = -ENOMEM;
			goto err;
		}
	}

	/*
	 * Point to newly saved microcode.
	 */
	mcs->mc_saved  = saved_ptr;
	mcs->num_saved = num_saved;

	return 0;

err:
	for (j = 0; j <= i; j++)
		kfree(saved_ptr[j]);
	kfree(saved_ptr);

	return ret;
}

/*
 * A microcode patch in ucode_ptr is saved into mc_saved
 * - if it has matching signature and newer revision compared to an existing
 *   patch mc_saved.
 * - or if it is a newly discovered microcode patch.
 *
 * The microcode patch should have matching model with CPU.
 *
 * Returns: The updated number @num_saved of saved microcode patches.
 */
static unsigned int _save_mc(struct microcode_intel **mc_saved,
			     u8 *ucode_ptr, unsigned int num_saved)
{
	struct microcode_header_intel *mc_hdr, *mc_saved_hdr;
	unsigned int sig, pf;
	int found = 0, i;

	mc_hdr = (struct microcode_header_intel *)ucode_ptr;

	for (i = 0; i < num_saved; i++) {
		mc_saved_hdr = (struct microcode_header_intel *)mc_saved[i];
		sig	     = mc_saved_hdr->sig;
		pf	     = mc_saved_hdr->pf;

		if (!find_matching_signature(ucode_ptr, sig, pf))
			continue;

		found = 1;

		if (mc_hdr->rev <= mc_saved_hdr->rev)
			continue;

		/*
		 * Found an older ucode saved earlier. Replace it with
		 * this newer one.
		 */
		mc_saved[i] = (struct microcode_intel *)ucode_ptr;
		break;
	}

	/* Newly detected microcode, save it to memory. */
	if (i >= num_saved && !found)
		mc_saved[num_saved++] = (struct microcode_intel *)ucode_ptr;

	return num_saved;
}

/*
 * Get microcode matching with BSP's model. Only CPUs with the same model as
 * BSP can stay in the platform.
 */
static enum ucode_state __init
get_matching_model_microcode(unsigned long start, void *data, size_t size,
			     struct mc_saved_data *mcs, unsigned long *mc_ptrs,
			     struct ucode_cpu_info *uci)
{
	struct microcode_intel *mc_saved_tmp[MAX_UCODE_COUNT];
	struct microcode_header_intel *mc_header;
	unsigned int num_saved = mcs->num_saved;
	enum ucode_state state = UCODE_OK;
	unsigned int leftover = size;
	u8 *ucode_ptr = data;
	unsigned int mc_size;
	int i;

	while (leftover && num_saved < ARRAY_SIZE(mc_saved_tmp)) {

		if (leftover < sizeof(mc_header))
			break;

		mc_header = (struct microcode_header_intel *)ucode_ptr;

		mc_size = get_totalsize(mc_header);
		if (!mc_size || mc_size > leftover ||
			microcode_sanity_check(ucode_ptr, 0) < 0)
			break;

		leftover -= mc_size;

		/*
		 * Since APs with same family and model as the BSP may boot in
		 * the platform, we need to find and save microcode patches
		 * with the same family and model as the BSP.
		 */
<<<<<<< HEAD
		if (matching_model_microcode(mc_header, uci->cpu_sig.sig) != UCODE_OK) {
=======
		if (!find_matching_signature(mc_header, uci->cpu_sig.sig,
					     uci->cpu_sig.pf)) {
>>>>>>> 3e452b91
			ucode_ptr += mc_size;
			continue;
		}

		num_saved = _save_mc(mc_saved_tmp, ucode_ptr, num_saved);

		ucode_ptr += mc_size;
	}

	if (leftover) {
		state = UCODE_ERROR;
		return state;
	}

	if (!num_saved) {
		state = UCODE_NFOUND;
		return state;
	}

	for (i = 0; i < num_saved; i++)
		mc_ptrs[i] = (unsigned long)mc_saved_tmp[i] - start;

	mcs->num_saved = num_saved;

	return state;
}

static int collect_cpu_info_early(struct ucode_cpu_info *uci)
{
	unsigned int val[2];
	unsigned int family, model;
	struct cpu_signature csig;
	unsigned int eax, ebx, ecx, edx;

	csig.sig = 0;
	csig.pf = 0;
	csig.rev = 0;

	memset(uci, 0, sizeof(*uci));

	eax = 0x00000001;
	ecx = 0;
	native_cpuid(&eax, &ebx, &ecx, &edx);
	csig.sig = eax;

	family = __x86_family(csig.sig);
	model  = x86_model(csig.sig);

	if ((model >= 5) || (family > 6)) {
		/* get processor flags from MSR 0x17 */
		native_rdmsr(MSR_IA32_PLATFORM_ID, val[0], val[1]);
		csig.pf = 1 << ((val[1] >> 18) & 7);
	}

	csig.rev = intel_get_microcode_revision();

	uci->cpu_sig = csig;
	uci->valid = 1;

	return 0;
}

static void show_saved_mc(void)
{
#ifdef DEBUG
	int i, j;
	unsigned int sig, pf, rev, total_size, data_size, date;
	struct ucode_cpu_info uci;

	if (!mc_saved_data.num_saved) {
		pr_debug("no microcode data saved.\n");
		return;
	}
	pr_debug("Total microcode saved: %d\n", mc_saved_data.num_saved);

	collect_cpu_info_early(&uci);

	sig = uci.cpu_sig.sig;
	pf = uci.cpu_sig.pf;
	rev = uci.cpu_sig.rev;
	pr_debug("CPU: sig=0x%x, pf=0x%x, rev=0x%x\n", sig, pf, rev);

	for (i = 0; i < mc_saved_data.num_saved; i++) {
		struct microcode_header_intel *mc_saved_header;
		struct extended_sigtable *ext_header;
		int ext_sigcount;
		struct extended_signature *ext_sig;

		mc_saved_header = (struct microcode_header_intel *)
				  mc_saved_data.mc_saved[i];
		sig = mc_saved_header->sig;
		pf = mc_saved_header->pf;
		rev = mc_saved_header->rev;
		total_size = get_totalsize(mc_saved_header);
		data_size = get_datasize(mc_saved_header);
		date = mc_saved_header->date;

		pr_debug("mc_saved[%d]: sig=0x%x, pf=0x%x, rev=0x%x, toal size=0x%x, date = %04x-%02x-%02x\n",
			 i, sig, pf, rev, total_size,
			 date & 0xffff,
			 date >> 24,
			 (date >> 16) & 0xff);

		/* Look for ext. headers: */
		if (total_size <= data_size + MC_HEADER_SIZE)
			continue;

		ext_header = (void *) mc_saved_header + data_size + MC_HEADER_SIZE;
		ext_sigcount = ext_header->count;
		ext_sig = (void *)ext_header + EXT_HEADER_SIZE;

		for (j = 0; j < ext_sigcount; j++) {
			sig = ext_sig->sig;
			pf = ext_sig->pf;

			pr_debug("\tExtended[%d]: sig=0x%x, pf=0x%x\n",
				 j, sig, pf);

			ext_sig++;
		}

	}
#endif
}

#ifdef CONFIG_HOTPLUG_CPU
static DEFINE_MUTEX(x86_cpu_microcode_mutex);
/*
 * Save this mc into mc_saved_data. So it will be loaded early when a CPU is
 * hot added or resumes.
 *
 * Please make sure this mc should be a valid microcode patch before calling
 * this function.
 */
int save_mc_for_early(u8 *mc)
{
	struct microcode_intel *mc_saved_tmp[MAX_UCODE_COUNT];
	unsigned int mc_saved_count_init;
	unsigned int num_saved;
	struct microcode_intel **mc_saved;
	int ret = 0;
	int i;

	/*
	 * Hold hotplug lock so mc_saved_data is not accessed by a CPU in
	 * hotplug.
	 */
	mutex_lock(&x86_cpu_microcode_mutex);

	mc_saved_count_init = mc_saved_data.num_saved;
	num_saved = mc_saved_data.num_saved;
	mc_saved = mc_saved_data.mc_saved;

	if (mc_saved && num_saved)
		memcpy(mc_saved_tmp, mc_saved,
		       num_saved * sizeof(struct microcode_intel *));
	/*
	 * Save the microcode patch mc in mc_save_tmp structure if it's a newer
	 * version.
	 */
	num_saved = _save_mc(mc_saved_tmp, mc, num_saved);

	/*
	 * Save the mc_save_tmp in global mc_saved_data.
	 */
	ret = save_microcode(&mc_saved_data, mc_saved_tmp, num_saved);
	if (ret) {
		pr_err("Cannot save microcode patch.\n");
		goto out;
	}

	show_saved_mc();

	/*
	 * Free old saved microcode data.
	 */
	if (mc_saved) {
		for (i = 0; i < mc_saved_count_init; i++)
			kfree(mc_saved[i]);
		kfree(mc_saved);
	}

out:
	mutex_unlock(&x86_cpu_microcode_mutex);

	return ret;
}
EXPORT_SYMBOL_GPL(save_mc_for_early);
#endif

static bool __init load_builtin_intel_microcode(struct cpio_data *cp)
{
#ifdef CONFIG_X86_64
	unsigned int eax = 0x00000001, ebx, ecx = 0, edx;
	unsigned int family, model, stepping;
	char name[30];

	native_cpuid(&eax, &ebx, &ecx, &edx);

	family   = __x86_family(eax);
	model    = x86_model(eax);
	stepping = eax & 0xf;

	sprintf(name, "intel-ucode/%02x-%02x-%02x", family, model, stepping);

	return get_builtin_firmware(cp, name);
#else
	return false;
#endif
}

/*
 * Print ucode update info.
 */
static void
print_ucode_info(struct ucode_cpu_info *uci, unsigned int date)
{
	pr_info_once("microcode updated early to revision 0x%x, date = %04x-%02x-%02x\n",
		     uci->cpu_sig.rev,
		     date & 0xffff,
		     date >> 24,
		     (date >> 16) & 0xff);
}

#ifdef CONFIG_X86_32

static int delay_ucode_info;
static int current_mc_date;

/*
 * Print early updated ucode info after printk works. This is delayed info dump.
 */
void show_ucode_info_early(void)
{
	struct ucode_cpu_info uci;

	if (delay_ucode_info) {
		collect_cpu_info_early(&uci);
		print_ucode_info(&uci, current_mc_date);
		delay_ucode_info = 0;
	}
}

/*
 * At this point, we can not call printk() yet. Keep microcode patch number in
 * mc_saved_data.mc_saved and delay printing microcode info in
 * show_ucode_info_early() until printk() works.
 */
static void print_ucode(struct ucode_cpu_info *uci)
{
	struct microcode_intel *mc;
	int *delay_ucode_info_p;
	int *current_mc_date_p;

	mc = uci->mc;
	if (!mc)
		return;

	delay_ucode_info_p = (int *)__pa_nodebug(&delay_ucode_info);
	current_mc_date_p = (int *)__pa_nodebug(&current_mc_date);

	*delay_ucode_info_p = 1;
	*current_mc_date_p = mc->hdr.date;
}
#else

/*
 * Flush global tlb. We only do this in x86_64 where paging has been enabled
 * already and PGE should be enabled as well.
 */
static inline void flush_tlb_early(void)
{
	__native_flush_tlb_global_irq_disabled();
}

static inline void print_ucode(struct ucode_cpu_info *uci)
{
	struct microcode_intel *mc;

	mc = uci->mc;
	if (!mc)
		return;

	print_ucode_info(uci, mc->hdr.date);
}
#endif

static int apply_microcode_early(struct ucode_cpu_info *uci, bool early)
{
	struct microcode_intel *mc;
	u32 rev;

	mc = uci->mc;
	if (!mc)
		return 0;

	/*
	 * Save us the MSR write below - which is a particular expensive
	 * operation - when the other hyperthread has updated the microcode
	 * already.
	 */
	rev = intel_get_microcode_revision();
	if (rev >= mc->hdr.rev) {
		uci->cpu_sig.rev = rev;
		return 0;
	}

	/* write microcode via MSR 0x79 */
	native_wrmsrl(MSR_IA32_UCODE_WRITE, (unsigned long)mc->bits);
	native_wrmsrl(MSR_IA32_UCODE_REV, 0);

	rev = intel_get_microcode_revision();
	if (rev != mc->hdr.rev)
		return -1;

#ifdef CONFIG_X86_64
	/* Flush global tlb. This is precaution. */
	flush_tlb_early();
#endif
	uci->cpu_sig.rev = rev;

	if (early)
		print_ucode(uci);
	else
		print_ucode_info(uci, mc->hdr.date);

	return 0;
}

/*
 * This function converts microcode patch offsets previously stored in
 * mc_tmp_ptrs to pointers and stores the pointers in mc_saved_data.
 */
int __init save_microcode_in_initrd_intel(void)
{
	struct microcode_intel *mc_saved[MAX_UCODE_COUNT];
	unsigned int count = mc_saved_data.num_saved;
	unsigned long offset = 0;
	int ret;

	if (!count)
		return 0;

	/*
	 * We have found a valid initrd but it might've been relocated in the
	 * meantime so get its updated address.
	 */
	if (IS_ENABLED(CONFIG_BLK_DEV_INITRD) && blobs.valid)
		offset = initrd_start;

	copy_ptrs(mc_saved, mc_tmp_ptrs, offset, count);

	ret = save_microcode(&mc_saved_data, mc_saved, count);
	if (ret)
		pr_err("Cannot save microcode patches from initrd.\n");

	show_saved_mc();

	return ret;
}

static __init enum ucode_state
__scan_microcode_initrd(struct cpio_data *cd, struct ucode_blobs *blbp)
{
#ifdef CONFIG_BLK_DEV_INITRD
	long offset = 0;
	static __initdata char ucode_name[] = "kernel/x86/microcode/GenuineIntel.bin";
	char *p = IS_ENABLED(CONFIG_X86_32) ? (char *)__pa_nodebug(ucode_name)
						    : ucode_name;
# ifdef CONFIG_X86_32
	unsigned long start = 0, size;
	struct boot_params *params;

	params = (struct boot_params *)__pa_nodebug(&boot_params);
	size   = params->hdr.ramdisk_size;

	/*
	 * Set start only if we have an initrd image. We cannot use initrd_start
	 * because it is not set that early yet.
	 */
	start = (size ? params->hdr.ramdisk_image : 0);

# else /* CONFIG_X86_64 */
	unsigned long start = 0, size;

	size  = (u64)boot_params.ext_ramdisk_size << 32;
	size |= boot_params.hdr.ramdisk_size;

	if (size) {
		start  = (u64)boot_params.ext_ramdisk_image << 32;
		start |= boot_params.hdr.ramdisk_image;

		start += PAGE_OFFSET;
	}
# endif

	*cd = find_cpio_data(p, (void *)start, size, &offset);
	if (cd->data) {
		blbp->start = start;
		blbp->valid = true;

		return UCODE_OK;
	} else
#endif /* CONFIG_BLK_DEV_INITRD */
		return UCODE_ERROR;
}

static __init enum ucode_state
scan_microcode(struct mc_saved_data *mcs, unsigned long *mc_ptrs,
	       struct ucode_cpu_info *uci, struct ucode_blobs *blbp)
{
	struct cpio_data cd = { NULL, 0, "" };
	enum ucode_state ret;

	/* try built-in microcode first */
	if (load_builtin_intel_microcode(&cd))
		/*
		 * Invalidate blobs as we might've gotten an initrd too,
		 * supplied by the boot loader, by mistake or simply forgotten
		 * there. That's fine, we ignore it since we've found builtin
		 * microcode already.
		 */
		blbp->valid = false;
	else {
		ret = __scan_microcode_initrd(&cd, blbp);
		if (ret != UCODE_OK)
			return ret;
	}

	return get_matching_model_microcode(blbp->start, cd.data, cd.size,
					    mcs, mc_ptrs, uci);
}

static void __init
_load_ucode_intel_bsp(struct mc_saved_data *mcs, unsigned long *mc_ptrs,
		      struct ucode_blobs *blbp)
{
	struct ucode_cpu_info uci;
	enum ucode_state ret;

	collect_cpu_info_early(&uci);

	ret = scan_microcode(mcs, mc_ptrs, &uci, blbp);
	if (ret != UCODE_OK)
		return;

	ret = load_microcode(mcs, mc_ptrs, blbp->start, &uci);
	if (ret != UCODE_OK)
		return;

	apply_microcode_early(&uci, true);
}

void __init load_ucode_intel_bsp(void)
{
	struct ucode_blobs *blobs_p;
	struct mc_saved_data *mcs;
	unsigned long *ptrs;

#ifdef CONFIG_X86_32
	mcs	= (struct mc_saved_data *)__pa_nodebug(&mc_saved_data);
	ptrs	= (unsigned long *)__pa_nodebug(&mc_tmp_ptrs);
	blobs_p	= (struct ucode_blobs *)__pa_nodebug(&blobs);
#else
	mcs	= &mc_saved_data;
	ptrs	= mc_tmp_ptrs;
	blobs_p = &blobs;
#endif

	_load_ucode_intel_bsp(mcs, ptrs, blobs_p);
}

void load_ucode_intel_ap(void)
{
	struct ucode_blobs *blobs_p;
	struct mc_saved_data *mcs;
	struct ucode_cpu_info uci;
	enum ucode_state ret;
	unsigned long *ptrs;

#ifdef CONFIG_X86_32
	mcs	= (struct mc_saved_data *)__pa_nodebug(&mc_saved_data);
	ptrs	= (unsigned long *)__pa_nodebug(mc_tmp_ptrs);
	blobs_p	= (struct ucode_blobs *)__pa_nodebug(&blobs);
#else
	mcs	= &mc_saved_data;
	ptrs	= mc_tmp_ptrs;
	blobs_p = &blobs;
#endif

	/*
	 * If there is no valid ucode previously saved in memory, no need to
	 * update ucode on this AP.
	 */
	if (!mcs->num_saved)
		return;

	collect_cpu_info_early(&uci);
	ret = load_microcode(mcs, ptrs, blobs_p->start, &uci);
	if (ret != UCODE_OK)
		return;

	apply_microcode_early(&uci, true);
}

void reload_ucode_intel(void)
{
	struct ucode_cpu_info uci;
	enum ucode_state ret;

	if (!mc_saved_data.num_saved)
		return;

	collect_cpu_info_early(&uci);

	ret = load_microcode_early(mc_saved_data.mc_saved,
				   mc_saved_data.num_saved, &uci);
	if (ret != UCODE_OK)
		return;

	apply_microcode_early(&uci, false);
}

static int collect_cpu_info(int cpu_num, struct cpu_signature *csig)
{
	struct cpuinfo_x86 *c = &cpu_data(cpu_num);
	unsigned int val[2];

	memset(csig, 0, sizeof(*csig));

	csig->sig = cpuid_eax(0x00000001);

	if ((c->x86_model >= 5) || (c->x86 > 6)) {
		/* get processor flags from MSR 0x17 */
		rdmsr(MSR_IA32_PLATFORM_ID, val[0], val[1]);
		csig->pf = 1 << ((val[1] >> 18) & 7);
	}

	csig->rev = c->microcode;
	pr_info("CPU%d sig=0x%x, pf=0x%x, revision=0x%x\n",
		cpu_num, csig->sig, csig->pf, csig->rev);

	return 0;
}

/*
 * return 0 - no update found
 * return 1 - found update
 */
static int get_matching_mc(struct microcode_intel *mc, int cpu)
{
	struct cpu_signature cpu_sig;
	unsigned int csig, cpf, crev;

	collect_cpu_info(cpu, &cpu_sig);

	csig = cpu_sig.sig;
	cpf = cpu_sig.pf;
	crev = cpu_sig.rev;

	return has_newer_microcode(mc, csig, cpf, crev);
}

static int apply_microcode_intel(int cpu)
{
	struct microcode_intel *mc;
	struct ucode_cpu_info *uci;
	struct cpuinfo_x86 *c;
	u32 rev;
	int cpu_num = raw_smp_processor_id();

	uci = ucode_cpu_info + cpu;


	/* We should bind the task to the CPU */
	if (WARN_ON(raw_smp_processor_id() != cpu))
		return -1;

	uci = ucode_cpu_info + cpu;
	mc = uci->mc;
	if (!mc)
		return 0;

	/*
	 * Microcode on this CPU could be updated earlier. Only apply the
	 * microcode patch in mc when it is newer than the one on this
	 * CPU.
	 */
	if (!get_matching_mc(mc, cpu))
		return 0;

	/*
	 * Save us the MSR write below - which is a particular expensive
	 * operation - when the other hyperthread has updated the microcode
	 * already.
	 */
	rev = intel_get_microcode_revision();
	if (rev >= mc->hdr.rev)
		goto out;

	/* write microcode via MSR 0x79 */
	wrmsrl(MSR_IA32_UCODE_WRITE, (unsigned long)mc->bits);
	wrmsrl(MSR_IA32_UCODE_REV, 0);

	rev = intel_get_microcode_revision();

	if (rev != mc->hdr.rev) {
		pr_err("CPU%d update to revision 0x%x failed\n",
		       cpu, mc->hdr.rev);
		return -1;
	}

	pr_info("CPU%d updated to revision 0x%x, date = %04x-%02x-%02x\n",
		cpu_num, rev,
		mc->hdr.date & 0xffff,
		mc->hdr.date >> 24,
		(mc->hdr.date >> 16) & 0xff);
	c = &cpu_data(cpu);

out:
	uci->cpu_sig.rev = rev;
	c->microcode	 = rev;

	/* Update boot_cpu_data's revision too, if we're on the BSP: */
	if (c->cpu_index == boot_cpu_data.cpu_index)
		boot_cpu_data.microcode = rev;

	return 0;
}

static enum ucode_state generic_load_microcode(int cpu, void *data, size_t size,
				int (*get_ucode_data)(void *, const void *, size_t))
{
	struct ucode_cpu_info *uci = ucode_cpu_info + cpu;
	u8 *ucode_ptr = data, *new_mc = NULL, *mc = NULL;
	int new_rev = uci->cpu_sig.rev;
	unsigned int leftover = size;
	enum ucode_state state = UCODE_OK;
	unsigned int curr_mc_size = 0;
	unsigned int csig, cpf;

	while (leftover) {
		struct microcode_header_intel mc_header;
		unsigned int mc_size;

		if (leftover < sizeof(mc_header)) {
			pr_err("error! Truncated header in microcode data file\n");
			break;
		}

		if (get_ucode_data(&mc_header, ucode_ptr, sizeof(mc_header)))
			break;

		mc_size = get_totalsize(&mc_header);
		if (!mc_size || mc_size > leftover) {
			pr_err("error! Bad data in microcode data file\n");
			break;
		}

		/* For performance reasons, reuse mc area when possible */
		if (!mc || mc_size > curr_mc_size) {
			vfree(mc);
			mc = vmalloc(mc_size);
			if (!mc)
				break;
			curr_mc_size = mc_size;
		}

		if (get_ucode_data(mc, ucode_ptr, mc_size) ||
		    microcode_sanity_check(mc, 1) < 0) {
			break;
		}

		csig = uci->cpu_sig.sig;
		cpf = uci->cpu_sig.pf;
		if (has_newer_microcode(mc, csig, cpf, new_rev)) {
			vfree(new_mc);
			new_rev = mc_header.rev;
			new_mc  = mc;
			mc = NULL;	/* trigger new vmalloc */
		}

		ucode_ptr += mc_size;
		leftover  -= mc_size;
	}

	vfree(mc);

	if (leftover) {
		vfree(new_mc);
		state = UCODE_ERROR;
		goto out;
	}

	if (!new_mc) {
		state = UCODE_NFOUND;
		goto out;
	}

	vfree(uci->mc);
	uci->mc = (struct microcode_intel *)new_mc;

	/*
	 * If early loading microcode is supported, save this mc into
	 * permanent memory. So it will be loaded early when a CPU is hot added
	 * or resumes.
	 */
	save_mc_for_early(new_mc);

	pr_debug("CPU%d found a matching microcode update with version 0x%x (current=0x%x)\n",
		 cpu, new_rev, uci->cpu_sig.rev);
out:
	return state;
}

static int get_ucode_fw(void *to, const void *from, size_t n)
{
	memcpy(to, from, n);
	return 0;
}

static bool is_blacklisted(unsigned int cpu)
{
	struct cpuinfo_x86 *c = &cpu_data(cpu);

	/*
	 * Late loading on model 79 with microcode revision less than 0x0b000021
	 * and LLC size per core bigger than 2.5MB may result in a system hang.
	 * This behavior is documented in item BDF90, #334165 (Intel Xeon
	 * Processor E7-8800/4800 v4 Product Family).
	 */
	if (c->x86 == 6 &&
	    c->x86_model == 79 &&
	    c->x86_stepping == 0x01 &&
	    llc_size_per_core > 2621440 &&
	    c->microcode < 0x0b000021) {
		pr_err_once("Erratum BDF90: late loading with revision < 0x0b000021 (0x%x) disabled.\n", c->microcode);
		pr_err_once("Please consider either early loading through initrd/built-in or a potential BIOS update.\n");
		return true;
	}

	return false;
}

static enum ucode_state request_microcode_fw(int cpu, struct device *device,
					     bool refresh_fw)
{
	char name[30];
	struct cpuinfo_x86 *c = &cpu_data(cpu);
	const struct firmware *firmware;
	enum ucode_state ret;

	if (is_blacklisted(cpu))
		return UCODE_NFOUND;

	sprintf(name, "intel-ucode/%02x-%02x-%02x",
		c->x86, c->x86_model, c->x86_stepping);

	if (request_firmware_direct(&firmware, name, device)) {
		pr_debug("data file %s load failed\n", name);
		return UCODE_NFOUND;
	}

	ret = generic_load_microcode(cpu, (void *)firmware->data,
				     firmware->size, &get_ucode_fw);

	release_firmware(firmware);

	return ret;
}

static int get_ucode_user(void *to, const void *from, size_t n)
{
	return copy_from_user(to, from, n);
}

static enum ucode_state
request_microcode_user(int cpu, const void __user *buf, size_t size)
{
	if (is_blacklisted(cpu))
		return UCODE_NFOUND;

	return generic_load_microcode(cpu, (void *)buf, size, &get_ucode_user);
}

static void microcode_fini_cpu(int cpu)
{
	struct ucode_cpu_info *uci = ucode_cpu_info + cpu;

	vfree(uci->mc);
	uci->mc = NULL;
}

static struct microcode_ops microcode_intel_ops = {
	.request_microcode_user		  = request_microcode_user,
	.request_microcode_fw             = request_microcode_fw,
	.collect_cpu_info                 = collect_cpu_info,
	.apply_microcode                  = apply_microcode_intel,
	.microcode_fini_cpu               = microcode_fini_cpu,
};

static int __init calc_llc_size_per_core(struct cpuinfo_x86 *c)
{
	u64 llc_size = c->x86_cache_size * 1024ULL;

	do_div(llc_size, c->x86_max_cores);

	return (int)llc_size;
}

struct microcode_ops * __init init_intel_microcode(void)
{
	struct cpuinfo_x86 *c = &boot_cpu_data;

	if (c->x86_vendor != X86_VENDOR_INTEL || c->x86 < 6 ||
	    cpu_has(c, X86_FEATURE_IA64)) {
		pr_err("Intel CPU family 0x%x not supported\n", c->x86);
		return NULL;
	}

	llc_size_per_core = calc_llc_size_per_core(c);

	return &microcode_intel_ops;
}
<|MERGE_RESOLUTION|>--- conflicted
+++ resolved
@@ -281,12 +281,8 @@
 		 * the platform, we need to find and save microcode patches
 		 * with the same family and model as the BSP.
 		 */
-<<<<<<< HEAD
-		if (matching_model_microcode(mc_header, uci->cpu_sig.sig) != UCODE_OK) {
-=======
 		if (!find_matching_signature(mc_header, uci->cpu_sig.sig,
 					     uci->cpu_sig.pf)) {
->>>>>>> 3e452b91
 			ucode_ptr += mc_size;
 			continue;
 		}
