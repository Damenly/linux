--- conflicted
+++ resolved
@@ -380,10 +380,6 @@
 		native_rdmsr(MSR_IA32_PLATFORM_ID, val[0], val[1]);
 		csig.pf = 1 << ((val[1] >> 18) & 7);
 	}
-<<<<<<< HEAD
-	native_wrmsrl(MSR_IA32_UCODE_REV, 0);
-=======
->>>>>>> 0f654c12
 
 	csig.rev = intel_get_microcode_revision();
 
@@ -620,13 +616,8 @@
 
 static int apply_microcode_early(struct ucode_cpu_info *uci, bool early)
 {
-<<<<<<< HEAD
 	struct microcode_intel *mc;
-	unsigned int val[2];
-=======
-	struct microcode_intel *mc_intel;
 	u32 rev;
->>>>>>> 0f654c12
 
 	mc = uci->mc;
 	if (!mc)
@@ -638,30 +629,17 @@
 	 * already.
 	 */
 	rev = intel_get_microcode_revision();
-	if (rev >= mc_intel->hdr.rev) {
+	if (rev >= mc->hdr.rev) {
 		uci->cpu_sig.rev = rev;
 		return 0;
 	}
 
 	/* write microcode via MSR 0x79 */
-<<<<<<< HEAD
 	native_wrmsrl(MSR_IA32_UCODE_WRITE, (unsigned long)mc->bits);
 	native_wrmsrl(MSR_IA32_UCODE_REV, 0);
 
-	/* As documented in the SDM: Do a CPUID 1 here */
-	sync_core();
-
-	/* get the current revision from MSR 0x8B */
-	native_rdmsr(MSR_IA32_UCODE_REV, val[0], val[1]);
-	if (val[1] != mc->hdr.rev)
-=======
-	native_wrmsr(MSR_IA32_UCODE_WRITE,
-	      (unsigned long) mc_intel->bits,
-	      (unsigned long) mc_intel->bits >> 16 >> 16);
-
 	rev = intel_get_microcode_revision();
-	if (rev != mc_intel->hdr.rev)
->>>>>>> 0f654c12
+	if (rev != mc->hdr.rev)
 		return -1;
 
 #ifdef CONFIG_X86_64
@@ -916,17 +894,12 @@
 {
 	struct microcode_intel *mc;
 	struct ucode_cpu_info *uci;
-<<<<<<< HEAD
 	struct cpuinfo_x86 *c;
-	unsigned int val[2];
-=======
 	u32 rev;
 	int cpu_num = raw_smp_processor_id();
-	struct cpuinfo_x86 *c = &cpu_data(cpu_num);
 
 	uci = ucode_cpu_info + cpu;
-	mc_intel = uci->mc;
->>>>>>> 0f654c12
+
 
 	/* We should bind the task to the CPU */
 	if (WARN_ON(raw_smp_processor_id() != cpu))
@@ -951,48 +924,27 @@
 	 * already.
 	 */
 	rev = intel_get_microcode_revision();
-	if (rev >= mc_intel->hdr.rev)
+	if (rev >= mc->hdr.rev)
 		goto out;
 
 	/* write microcode via MSR 0x79 */
-<<<<<<< HEAD
 	wrmsrl(MSR_IA32_UCODE_WRITE, (unsigned long)mc->bits);
 	wrmsrl(MSR_IA32_UCODE_REV, 0);
 
-	/* As documented in the SDM: Do a CPUID 1 here */
-	sync_core();
-=======
-	wrmsr(MSR_IA32_UCODE_WRITE,
-	      (unsigned long) mc_intel->bits,
-	      (unsigned long) mc_intel->bits >> 16 >> 16);
->>>>>>> 0f654c12
-
 	rev = intel_get_microcode_revision();
 
-<<<<<<< HEAD
-	if (val[1] != mc->hdr.rev) {
-=======
-	if (rev != mc_intel->hdr.rev) {
->>>>>>> 0f654c12
+	if (rev != mc->hdr.rev) {
 		pr_err("CPU%d update to revision 0x%x failed\n",
 		       cpu, mc->hdr.rev);
 		return -1;
 	}
 
 	pr_info("CPU%d updated to revision 0x%x, date = %04x-%02x-%02x\n",
-<<<<<<< HEAD
-		cpu, val[1],
+		cpu_num, rev,
 		mc->hdr.date & 0xffff,
 		mc->hdr.date >> 24,
 		(mc->hdr.date >> 16) & 0xff);
-
 	c = &cpu_data(cpu);
-=======
-		cpu_num, rev,
-		mc_intel->hdr.date & 0xffff,
-		mc_intel->hdr.date >> 24,
-		(mc_intel->hdr.date >> 16) & 0xff);
->>>>>>> 0f654c12
 
 out:
 	uci->cpu_sig.rev = rev;
