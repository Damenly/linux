#define pr_fmt(fmt) KBUILD_MODNAME ": " fmt

#include <linux/errno.h>
#include <linux/kernel.h>
#include <linux/mm.h>
#include <linux/smp.h>
#include <linux/prctl.h>
#include <linux/slab.h>
#include <linux/sched.h>
#include <linux/module.h>
#include <linux/pm.h>
#include <linux/tick.h>
#include <linux/random.h>
#include <linux/user-return-notifier.h>
#include <linux/dmi.h>
#include <linux/utsname.h>
#include <linux/stackprotector.h>
#include <linux/tick.h>
#include <linux/cpuidle.h>
#include <trace/events/power.h>
#include <linux/hw_breakpoint.h>
#include <asm/cpu.h>
#include <asm/apic.h>
#include <asm/syscalls.h>
#include <asm/idle.h>
#include <asm/uaccess.h>
#include <asm/mwait.h>
#include <asm/fpu/internal.h>
#include <asm/debugreg.h>
#include <asm/nmi.h>
#include <asm/tlbflush.h>
#include <asm/mce.h>
#include <asm/vm86.h>
<<<<<<< HEAD
#include <asm/switch_to.h>
=======
#include <asm/spec-ctrl.h>
>>>>>>> 0fb62040

/*
 * per-CPU TSS segments. Threads are completely 'soft' on Linux,
 * no more per-task TSS's. The TSS size is kept cacheline-aligned
 * so they are allowed to end up in the .data..cacheline_aligned
 * section. Since TSS's are completely CPU-local, we want them
 * on exact cacheline boundaries, to eliminate cacheline ping-pong.
 */
__visible DEFINE_PER_CPU_SHARED_ALIGNED_USER_MAPPED(struct tss_struct, cpu_tss) = {
	.x86_tss = {
		.sp0 = TOP_OF_INIT_STACK,
#ifdef CONFIG_X86_32
		.ss0 = __KERNEL_DS,
		.ss1 = __KERNEL_CS,
		.io_bitmap_base	= INVALID_IO_BITMAP_OFFSET,
#endif
	 },
#ifdef CONFIG_X86_32
	 /*
	  * Note that the .io_bitmap member must be extra-big. This is because
	  * the CPU will access an additional byte beyond the end of the IO
	  * permission bitmap. The extra byte must be all 1 bits, and must
	  * be within the limit.
	  */
	.io_bitmap		= { [0 ... IO_BITMAP_LONGS] = ~0 },
#endif
};
EXPORT_PER_CPU_SYMBOL(cpu_tss);

#ifdef CONFIG_X86_64
static DEFINE_PER_CPU(unsigned char, is_idle);
#endif

/*
 * this gets called so that we can store lazy state into memory and copy the
 * current task into the new thread.
 */
int arch_dup_task_struct(struct task_struct *dst, struct task_struct *src)
{
	memcpy(dst, src, arch_task_struct_size);
#ifdef CONFIG_VM86
	dst->thread.vm86 = NULL;
#endif

	return fpu__copy(&dst->thread.fpu, &src->thread.fpu);
}

/*
 * Free current thread data structures etc..
 */
void exit_thread(void)
{
	struct task_struct *me = current;
	struct thread_struct *t = &me->thread;
	unsigned long *bp = t->io_bitmap_ptr;
	struct fpu *fpu = &t->fpu;

	if (bp) {
		struct tss_struct *tss = &per_cpu(cpu_tss, get_cpu());

		t->io_bitmap_ptr = NULL;
		clear_thread_flag(TIF_IO_BITMAP);
		/*
		 * Careful, clear this in the TSS too:
		 */
		memset(tss->io_bitmap, 0xff, t->io_bitmap_max);
		t->io_bitmap_max = 0;
		put_cpu();
		kfree(bp);
	}

	free_vm86(t);

	fpu__drop(fpu);
}

void flush_thread(void)
{
	struct task_struct *tsk = current;

	flush_ptrace_hw_breakpoint(tsk);
	memset(tsk->thread.tls_array, 0, sizeof(tsk->thread.tls_array));

	fpu__clear(&tsk->thread.fpu);
}

void disable_TSC(void)
{
	preempt_disable();
	if (!test_and_set_thread_flag(TIF_NOTSC))
		/*
		 * Must flip the CPU state synchronously with
		 * TIF_NOTSC in the current running context.
		 */
		cr4_set_bits(X86_CR4_TSD);
	preempt_enable();
}

static void enable_TSC(void)
{
	preempt_disable();
	if (test_and_clear_thread_flag(TIF_NOTSC))
		/*
		 * Must flip the CPU state synchronously with
		 * TIF_NOTSC in the current running context.
		 */
		cr4_clear_bits(X86_CR4_TSD);
	preempt_enable();
}

int get_tsc_mode(unsigned long adr)
{
	unsigned int val;

	if (test_thread_flag(TIF_NOTSC))
		val = PR_TSC_SIGSEGV;
	else
		val = PR_TSC_ENABLE;

	return put_user(val, (unsigned int __user *)adr);
}

int set_tsc_mode(unsigned int val)
{
	if (val == PR_TSC_SIGSEGV)
		disable_TSC();
	else if (val == PR_TSC_ENABLE)
		enable_TSC();
	else
		return -EINVAL;

	return 0;
}

static inline void switch_to_bitmap(struct tss_struct *tss,
				    struct thread_struct *prev,
				    struct thread_struct *next,
				    unsigned long tifp, unsigned long tifn)
{
	if (tifn & _TIF_IO_BITMAP) {
		/*
		 * Copy the relevant range of the IO bitmap.
		 * Normally this is 128 bytes or less:
		 */
		memcpy(tss->io_bitmap, next->io_bitmap_ptr,
		       max(prev->io_bitmap_max, next->io_bitmap_max));
	} else if (tifp & _TIF_IO_BITMAP) {
		/*
		 * Clear any possible leftover bits:
		 */
		memset(tss->io_bitmap, 0xff, prev->io_bitmap_max);
	}
}

#ifdef CONFIG_SMP

struct ssb_state {
	struct ssb_state	*shared_state;
	raw_spinlock_t		lock;
	unsigned int		disable_state;
	unsigned long		local_state;
};

#define LSTATE_SSB	0

static DEFINE_PER_CPU(struct ssb_state, ssb_state);

void speculative_store_bypass_ht_init(void)
{
	struct ssb_state *st = this_cpu_ptr(&ssb_state);
	unsigned int this_cpu = smp_processor_id();
	unsigned int cpu;

	st->local_state = 0;

	/*
	 * Shared state setup happens once on the first bringup
	 * of the CPU. It's not destroyed on CPU hotunplug.
	 */
	if (st->shared_state)
		return;

	raw_spin_lock_init(&st->lock);

	/*
	 * Go over HT siblings and check whether one of them has set up the
	 * shared state pointer already.
	 */
	for_each_cpu(cpu, topology_sibling_cpumask(this_cpu)) {
		if (cpu == this_cpu)
			continue;

		if (!per_cpu(ssb_state, cpu).shared_state)
			continue;

		/* Link it to the state of the sibling: */
		st->shared_state = per_cpu(ssb_state, cpu).shared_state;
		return;
	}

	/*
	 * First HT sibling to come up on the core.  Link shared state of
	 * the first HT sibling to itself. The siblings on the same core
	 * which come up later will see the shared state pointer and link
	 * themself to the state of this CPU.
	 */
	st->shared_state = st;
}

/*
 * Logic is: First HT sibling enables SSBD for both siblings in the core
 * and last sibling to disable it, disables it for the whole core. This how
 * MSR_SPEC_CTRL works in "hardware":
 *
 *  CORE_SPEC_CTRL = THREAD0_SPEC_CTRL | THREAD1_SPEC_CTRL
 */
static __always_inline void amd_set_core_ssb_state(unsigned long tifn)
{
	struct ssb_state *st = this_cpu_ptr(&ssb_state);
	u64 msr = x86_amd_ls_cfg_base;

	if (!static_cpu_has(X86_FEATURE_ZEN)) {
		msr |= ssbd_tif_to_amd_ls_cfg(tifn);
		wrmsrl(MSR_AMD64_LS_CFG, msr);
		return;
	}

	if (tifn & _TIF_SSBD) {
		/*
		 * Since this can race with prctl(), block reentry on the
		 * same CPU.
		 */
		if (__test_and_set_bit(LSTATE_SSB, &st->local_state))
			return;

		msr |= x86_amd_ls_cfg_ssbd_mask;

		raw_spin_lock(&st->shared_state->lock);
		/* First sibling enables SSBD: */
		if (!st->shared_state->disable_state)
			wrmsrl(MSR_AMD64_LS_CFG, msr);
		st->shared_state->disable_state++;
		raw_spin_unlock(&st->shared_state->lock);
	} else {
		if (!__test_and_clear_bit(LSTATE_SSB, &st->local_state))
			return;

		raw_spin_lock(&st->shared_state->lock);
		st->shared_state->disable_state--;
		if (!st->shared_state->disable_state)
			wrmsrl(MSR_AMD64_LS_CFG, msr);
		raw_spin_unlock(&st->shared_state->lock);
	}
}
#else
static __always_inline void amd_set_core_ssb_state(unsigned long tifn)
{
	u64 msr = x86_amd_ls_cfg_base | ssbd_tif_to_amd_ls_cfg(tifn);

	wrmsrl(MSR_AMD64_LS_CFG, msr);
}
#endif

static __always_inline void amd_set_ssb_virt_state(unsigned long tifn)
{
	/*
	 * SSBD has the same definition in SPEC_CTRL and VIRT_SPEC_CTRL,
	 * so ssbd_tif_to_spec_ctrl() just works.
	 */
	wrmsrl(MSR_AMD64_VIRT_SPEC_CTRL, ssbd_tif_to_spec_ctrl(tifn));
}

static __always_inline void intel_set_ssb_state(unsigned long tifn)
{
	u64 msr = x86_spec_ctrl_base | ssbd_tif_to_spec_ctrl(tifn);

	wrmsrl(MSR_IA32_SPEC_CTRL, msr);
}

static __always_inline void __speculative_store_bypass_update(unsigned long tifn)
{
	if (static_cpu_has(X86_FEATURE_VIRT_SSBD))
		amd_set_ssb_virt_state(tifn);
	else if (static_cpu_has(X86_FEATURE_LS_CFG_SSBD))
		amd_set_core_ssb_state(tifn);
	else
		intel_set_ssb_state(tifn);
}

void speculative_store_bypass_update(unsigned long tif)
{
	preempt_disable();
	__speculative_store_bypass_update(tif);
	preempt_enable();
}

void __switch_to_xtra(struct task_struct *prev_p, struct task_struct *next_p,
		      struct tss_struct *tss)
{
	struct thread_struct *prev, *next;
	unsigned long tifp, tifn;

	prev = &prev_p->thread;
	next = &next_p->thread;

	tifn = READ_ONCE(task_thread_info(next_p)->flags);
	tifp = READ_ONCE(task_thread_info(prev_p)->flags);
	switch_to_bitmap(tss, prev, next, tifp, tifn);

	propagate_user_return_notify(prev_p, next_p);

	if ((tifp & _TIF_BLOCKSTEP || tifn & _TIF_BLOCKSTEP) &&
	    arch_has_block_step()) {
		unsigned long debugctl, msk;

		rdmsrl(MSR_IA32_DEBUGCTLMSR, debugctl);
		debugctl &= ~DEBUGCTLMSR_BTF;
		msk = tifn & _TIF_BLOCKSTEP;
		debugctl |= (msk >> TIF_BLOCKSTEP) << DEBUGCTLMSR_BTF_SHIFT;
		wrmsrl(MSR_IA32_DEBUGCTLMSR, debugctl);
	}

	if ((tifp ^ tifn) & _TIF_NOTSC)
		cr4_toggle_bits(X86_CR4_TSD);

	if ((tifp ^ tifn) & _TIF_SSBD)
		__speculative_store_bypass_update(tifn);
}

/*
 * Idle related variables and functions
 */
unsigned long boot_option_idle_override = IDLE_NO_OVERRIDE;
EXPORT_SYMBOL(boot_option_idle_override);

static void (*x86_idle)(void);

#ifndef CONFIG_SMP
static inline void play_dead(void)
{
	BUG();
}
#endif

#ifdef CONFIG_X86_64
void enter_idle(void)
{
	this_cpu_write(is_idle, 1);
	idle_notifier_call_chain(IDLE_START);
}

static void __exit_idle(void)
{
	if (x86_test_and_clear_bit_percpu(0, is_idle) == 0)
		return;
	idle_notifier_call_chain(IDLE_END);
}

/* Called from interrupts to signify idle end */
void exit_idle(void)
{
	/* idle loop has pid 0 */
	if (current->pid)
		return;
	__exit_idle();
}
#endif

void arch_cpu_idle_enter(void)
{
	local_touch_nmi();
	enter_idle();
}

void arch_cpu_idle_exit(void)
{
	__exit_idle();
}

void arch_cpu_idle_dead(void)
{
	play_dead();
}

/*
 * Called from the generic idle code.
 */
void arch_cpu_idle(void)
{
	x86_idle();
}

/*
 * We use this if we don't have any better idle routine..
 */
void default_idle(void)
{
	trace_cpu_idle_rcuidle(1, smp_processor_id());
	safe_halt();
	trace_cpu_idle_rcuidle(PWR_EVENT_EXIT, smp_processor_id());
}
#ifdef CONFIG_APM_MODULE
EXPORT_SYMBOL(default_idle);
#endif

#ifdef CONFIG_XEN
bool xen_set_default_idle(void)
{
	bool ret = !!x86_idle;

	x86_idle = default_idle;

	return ret;
}
#endif
void stop_this_cpu(void *dummy)
{
	local_irq_disable();
	/*
	 * Remove this CPU:
	 */
	set_cpu_online(smp_processor_id(), false);
	disable_local_APIC();
	mcheck_cpu_clear(this_cpu_ptr(&cpu_info));

	for (;;)
		halt();
}

bool amd_e400_c1e_detected;
EXPORT_SYMBOL(amd_e400_c1e_detected);

static cpumask_var_t amd_e400_c1e_mask;

void amd_e400_remove_cpu(int cpu)
{
	if (amd_e400_c1e_mask != NULL)
		cpumask_clear_cpu(cpu, amd_e400_c1e_mask);
}

/*
 * AMD Erratum 400 aware idle routine. We check for C1E active in the interrupt
 * pending message MSR. If we detect C1E, then we handle it the same
 * way as C3 power states (local apic timer and TSC stop)
 */
static void amd_e400_idle(void)
{
	if (!amd_e400_c1e_detected) {
		u32 lo, hi;

		rdmsr(MSR_K8_INT_PENDING_MSG, lo, hi);

		if (lo & K8_INTP_C1E_ACTIVE_MASK) {
			amd_e400_c1e_detected = true;
			if (!boot_cpu_has(X86_FEATURE_NONSTOP_TSC))
				mark_tsc_unstable("TSC halt in AMD C1E");
			pr_info("System has AMD C1E enabled\n");
		}
	}

	if (amd_e400_c1e_detected) {
		int cpu = smp_processor_id();

		if (!cpumask_test_cpu(cpu, amd_e400_c1e_mask)) {
			cpumask_set_cpu(cpu, amd_e400_c1e_mask);
			/* Force broadcast so ACPI can not interfere. */
			tick_broadcast_force();
			pr_info("Switch to broadcast mode on CPU%d\n", cpu);
		}
		tick_broadcast_enter();

		default_idle();

		/*
		 * The switch back from broadcast mode needs to be
		 * called with interrupts disabled.
		 */
		local_irq_disable();
		tick_broadcast_exit();
		local_irq_enable();
	} else
		default_idle();
}

/*
 * Intel Core2 and older machines prefer MWAIT over HALT for C1.
 * We can't rely on cpuidle installing MWAIT, because it will not load
 * on systems that support only C1 -- so the boot default must be MWAIT.
 *
 * Some AMD machines are the opposite, they depend on using HALT.
 *
 * So for default C1, which is used during boot until cpuidle loads,
 * use MWAIT-C1 on Intel HW that has it, else use HALT.
 */
static int prefer_mwait_c1_over_halt(const struct cpuinfo_x86 *c)
{
	if (c->x86_vendor != X86_VENDOR_INTEL)
		return 0;

	if (!cpu_has(c, X86_FEATURE_MWAIT))
		return 0;

	return 1;
}

/*
 * MONITOR/MWAIT with no hints, used for default C1 state. This invokes MWAIT
 * with interrupts enabled and no flags, which is backwards compatible with the
 * original MWAIT implementation.
 */
static void mwait_idle(void)
{
	if (!current_set_polling_and_test()) {
		trace_cpu_idle_rcuidle(1, smp_processor_id());
		if (this_cpu_has(X86_BUG_CLFLUSH_MONITOR)) {
			smp_mb(); /* quirk */
			clflush((void *)&current_thread_info()->flags);
			smp_mb(); /* quirk */
		}

		__monitor((void *)&current_thread_info()->flags, 0, 0);
		if (!need_resched())
			__sti_mwait(0, 0);
		else
			local_irq_enable();
		trace_cpu_idle_rcuidle(PWR_EVENT_EXIT, smp_processor_id());
	} else {
		local_irq_enable();
	}
	__current_clr_polling();
}

void select_idle_routine(const struct cpuinfo_x86 *c)
{
#ifdef CONFIG_SMP
	if (boot_option_idle_override == IDLE_POLL && smp_num_siblings > 1)
		pr_warn_once("WARNING: polling idle and HT enabled, performance may degrade\n");
#endif
	if (x86_idle || boot_option_idle_override == IDLE_POLL)
		return;

	if (cpu_has_bug(c, X86_BUG_AMD_APIC_C1E)) {
		/* E400: APIC timer interrupt does not wake up CPU from C1e */
		pr_info("using AMD E400 aware idle routine\n");
		x86_idle = amd_e400_idle;
	} else if (prefer_mwait_c1_over_halt(c)) {
		pr_info("using mwait in idle threads\n");
		x86_idle = mwait_idle;
	} else
		x86_idle = default_idle;
}

void __init init_amd_e400_c1e_mask(void)
{
	/* If we're using amd_e400_idle, we need to allocate amd_e400_c1e_mask. */
	if (x86_idle == amd_e400_idle)
		zalloc_cpumask_var(&amd_e400_c1e_mask, GFP_KERNEL);
}

static int __init idle_setup(char *str)
{
	if (!str)
		return -EINVAL;

	if (!strcmp(str, "poll")) {
		pr_info("using polling idle threads\n");
		boot_option_idle_override = IDLE_POLL;
		cpu_idle_poll_ctrl(true);
	} else if (!strcmp(str, "halt")) {
		/*
		 * When the boot option of idle=halt is added, halt is
		 * forced to be used for CPU idle. In such case CPU C2/C3
		 * won't be used again.
		 * To continue to load the CPU idle driver, don't touch
		 * the boot_option_idle_override.
		 */
		x86_idle = default_idle;
		boot_option_idle_override = IDLE_HALT;
	} else if (!strcmp(str, "nomwait")) {
		/*
		 * If the boot option of "idle=nomwait" is added,
		 * it means that mwait will be disabled for CPU C2/C3
		 * states. In such case it won't touch the variable
		 * of boot_option_idle_override.
		 */
		boot_option_idle_override = IDLE_NOMWAIT;
	} else
		return -1;

	return 0;
}
early_param("idle", idle_setup);

unsigned long arch_align_stack(unsigned long sp)
{
	if (!(current->personality & ADDR_NO_RANDOMIZE) && randomize_va_space)
		sp -= get_random_int() % 8192;
	return sp & ~0xf;
}

unsigned long arch_randomize_brk(struct mm_struct *mm)
{
	unsigned long range_end = mm->brk + 0x02000000;
	return randomize_range(mm->brk, range_end, 0) ? : mm->brk;
}

/*
 * Called from fs/proc with a reference on @p to find the function
 * which called into schedule(). This needs to be done carefully
 * because the task might wake up and we might look at a stack
 * changing under us.
 */
unsigned long get_wchan(struct task_struct *p)
{
	unsigned long start, bottom, top, sp, fp, ip;
	int count = 0;

	if (!p || p == current || p->state == TASK_RUNNING)
		return 0;

	start = (unsigned long)task_stack_page(p);
	if (!start)
		return 0;

	/*
	 * Layout of the stack page:
	 *
	 * ----------- topmax = start + THREAD_SIZE - sizeof(unsigned long)
	 * PADDING
	 * ----------- top = topmax - TOP_OF_KERNEL_STACK_PADDING
	 * stack
	 * ----------- bottom = start
	 *
	 * The tasks stack pointer points at the location where the
	 * framepointer is stored. The data on the stack is:
	 * ... IP FP ... IP FP
	 *
	 * We need to read FP and IP, so we need to adjust the upper
	 * bound by another unsigned long.
	 */
	top = start + THREAD_SIZE - TOP_OF_KERNEL_STACK_PADDING;
	top -= 2 * sizeof(unsigned long);
	bottom = start;

	sp = READ_ONCE(p->thread.sp);
	if (sp < bottom || sp > top)
		return 0;

	fp = READ_ONCE_NOCHECK(((struct inactive_task_frame *)sp)->bp);
	do {
		if (fp < bottom || fp > top)
			return 0;
		ip = READ_ONCE_NOCHECK(*(unsigned long *)(fp + sizeof(unsigned long)));
		if (!in_sched_functions(ip))
			return ip;
		fp = READ_ONCE_NOCHECK(*(unsigned long *)fp);
	} while (count++ < 16 && p->state != TASK_RUNNING);
	return 0;
}<|MERGE_RESOLUTION|>--- conflicted
+++ resolved
@@ -31,11 +31,8 @@
 #include <asm/tlbflush.h>
 #include <asm/mce.h>
 #include <asm/vm86.h>
-<<<<<<< HEAD
 #include <asm/switch_to.h>
-=======
 #include <asm/spec-ctrl.h>
->>>>>>> 0fb62040
 
 /*
  * per-CPU TSS segments. Threads are completely 'soft' on Linux,
