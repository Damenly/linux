
/*
 * Local APIC virtualization
 *
 * Copyright (C) 2006 Qumranet, Inc.
 * Copyright (C) 2007 Novell
 * Copyright (C) 2007 Intel
 * Copyright 2009 Red Hat, Inc. and/or its affiliates.
 *
 * Authors:
 *   Dor Laor <dor.laor@qumranet.com>
 *   Gregory Haskins <ghaskins@novell.com>
 *   Yaozu (Eddie) Dong <eddie.dong@intel.com>
 *
 * Based on Xen 3.1 code, Copyright (c) 2004, Intel Corporation.
 *
 * This work is licensed under the terms of the GNU GPL, version 2.  See
 * the COPYING file in the top-level directory.
 */

#include <linux/kvm_host.h>
#include <linux/kvm.h>
#include <linux/mm.h>
#include <linux/highmem.h>
#include <linux/smp.h>
#include <linux/hrtimer.h>
#include <linux/io.h>
#include <linux/module.h>
#include <linux/math64.h>
#include <linux/slab.h>
#include <asm/processor.h>
#include <asm/msr.h>
#include <asm/page.h>
#include <asm/current.h>
#include <asm/apicdef.h>
#include <asm/delay.h>
#include <linux/atomic.h>
#include <linux/jump_label.h>
#include <linux/nospec.h>
#include "kvm_cache_regs.h"
#include "irq.h"
#include "trace.h"
#include "x86.h"
#include "cpuid.h"
#include "hyperv.h"

#ifndef CONFIG_X86_64
#define mod_64(x, y) ((x) - (y) * div64_u64(x, y))
#else
#define mod_64(x, y) ((x) % (y))
#endif

#define PRId64 "d"
#define PRIx64 "llx"
#define PRIu64 "u"
#define PRIo64 "o"

#define APIC_BUS_CYCLE_NS 1

/* #define apic_debug(fmt,arg...) printk(KERN_WARNING fmt,##arg) */
#define apic_debug(fmt, arg...) do {} while (0)

/* 14 is the version for Xeon and Pentium 8.4.8*/
#define APIC_VERSION			(0x14UL | ((KVM_APIC_LVT_NUM - 1) << 16))
#define LAPIC_MMIO_LENGTH		(1 << 12)
/* followed define is not in apicdef.h */
#define APIC_SHORT_MASK			0xc0000
#define APIC_DEST_NOSHORT		0x0
#define APIC_DEST_MASK			0x800
#define MAX_APIC_VECTOR			256
#define APIC_VECTORS_PER_REG		32

#define APIC_BROADCAST			0xFF
#define X2APIC_BROADCAST		0xFFFFFFFFul

static inline int apic_test_vector(int vec, void *bitmap)
{
	return test_bit(VEC_POS(vec), (bitmap) + REG_POS(vec));
}

bool kvm_apic_pending_eoi(struct kvm_vcpu *vcpu, int vector)
{
	struct kvm_lapic *apic = vcpu->arch.apic;

	return apic_test_vector(vector, apic->regs + APIC_ISR) ||
		apic_test_vector(vector, apic->regs + APIC_IRR);
}

static inline void apic_clear_vector(int vec, void *bitmap)
{
	clear_bit(VEC_POS(vec), (bitmap) + REG_POS(vec));
}

static inline int __apic_test_and_set_vector(int vec, void *bitmap)
{
	return __test_and_set_bit(VEC_POS(vec), (bitmap) + REG_POS(vec));
}

static inline int __apic_test_and_clear_vector(int vec, void *bitmap)
{
	return __test_and_clear_bit(VEC_POS(vec), (bitmap) + REG_POS(vec));
}

struct static_key_deferred apic_hw_disabled __read_mostly;
struct static_key_deferred apic_sw_disabled __read_mostly;

static inline int apic_enabled(struct kvm_lapic *apic)
{
	return kvm_apic_sw_enabled(apic) &&	kvm_apic_hw_enabled(apic);
}

#define LVT_MASK	\
	(APIC_LVT_MASKED | APIC_SEND_PENDING | APIC_VECTOR_MASK)

#define LINT_MASK	\
	(LVT_MASK | APIC_MODE_MASK | APIC_INPUT_POLARITY | \
	 APIC_LVT_REMOTE_IRR | APIC_LVT_LEVEL_TRIGGER)

/* The logical map is definitely wrong if we have multiple
 * modes at the same time.  (Physical map is always right.)
 */
static inline bool kvm_apic_logical_map_valid(struct kvm_apic_map *map)
{
	return !(map->mode & (map->mode - 1));
}

static inline void
apic_logical_id(struct kvm_apic_map *map, u32 dest_id, u16 *cid, u16 *lid)
{
	unsigned lid_bits;

	BUILD_BUG_ON(KVM_APIC_MODE_XAPIC_CLUSTER !=  4);
	BUILD_BUG_ON(KVM_APIC_MODE_XAPIC_FLAT    !=  8);
	BUILD_BUG_ON(KVM_APIC_MODE_X2APIC        != 16);
	lid_bits = map->mode;

	*cid = dest_id >> lid_bits;
	*lid = dest_id & ((1 << lid_bits) - 1);
}

static void recalculate_apic_map(struct kvm *kvm)
{
	struct kvm_apic_map *new, *old = NULL;
	struct kvm_vcpu *vcpu;
	int i;

	new = kzalloc(sizeof(struct kvm_apic_map), GFP_KERNEL);

	mutex_lock(&kvm->arch.apic_map_lock);

	if (!new)
		goto out;

	kvm_for_each_vcpu(i, vcpu, kvm) {
		struct kvm_lapic *apic = vcpu->arch.apic;
		u16 cid, lid;
		u32 ldr, aid;

		if (!kvm_apic_present(vcpu))
			continue;

		aid = kvm_apic_id(apic);
		ldr = kvm_lapic_get_reg(apic, APIC_LDR);

		if (aid < ARRAY_SIZE(new->phys_map))
			new->phys_map[aid] = apic;

		if (apic_x2apic_mode(apic)) {
			new->mode |= KVM_APIC_MODE_X2APIC;
		} else if (ldr) {
			ldr = GET_APIC_LOGICAL_ID(ldr);
			if (kvm_lapic_get_reg(apic, APIC_DFR) == APIC_DFR_FLAT)
				new->mode |= KVM_APIC_MODE_XAPIC_FLAT;
			else
				new->mode |= KVM_APIC_MODE_XAPIC_CLUSTER;
		}

		if (!kvm_apic_logical_map_valid(new))
			continue;

		apic_logical_id(new, ldr, &cid, &lid);

		if (lid && cid < ARRAY_SIZE(new->logical_map))
			new->logical_map[cid][ffs(lid) - 1] = apic;
	}
out:
	old = rcu_dereference_protected(kvm->arch.apic_map,
			lockdep_is_held(&kvm->arch.apic_map_lock));
	rcu_assign_pointer(kvm->arch.apic_map, new);
	mutex_unlock(&kvm->arch.apic_map_lock);

	if (old)
		kfree_rcu(old, rcu);

	kvm_make_scan_ioapic_request(kvm);
}

static inline void apic_set_spiv(struct kvm_lapic *apic, u32 val)
{
	bool enabled = val & APIC_SPIV_APIC_ENABLED;

	kvm_lapic_set_reg(apic, APIC_SPIV, val);

	if (enabled != apic->sw_enabled) {
		apic->sw_enabled = enabled;
		if (enabled) {
			static_key_slow_dec_deferred(&apic_sw_disabled);
			recalculate_apic_map(apic->vcpu->kvm);
		} else
			static_key_slow_inc(&apic_sw_disabled.key);
	}
}

static inline void kvm_apic_set_id(struct kvm_lapic *apic, u8 id)
{
	kvm_lapic_set_reg(apic, APIC_ID, id << 24);
	recalculate_apic_map(apic->vcpu->kvm);
}

static inline void kvm_apic_set_ldr(struct kvm_lapic *apic, u32 id)
{
	kvm_lapic_set_reg(apic, APIC_LDR, id);
	recalculate_apic_map(apic->vcpu->kvm);
}

static inline void kvm_apic_set_x2apic_id(struct kvm_lapic *apic, u8 id)
{
	u32 ldr = ((id >> 4) << 16) | (1 << (id & 0xf));

	kvm_lapic_set_reg(apic, APIC_ID, id << 24);
	kvm_lapic_set_reg(apic, APIC_LDR, ldr);
	recalculate_apic_map(apic->vcpu->kvm);
}

static inline int apic_lvt_enabled(struct kvm_lapic *apic, int lvt_type)
{
	return !(kvm_lapic_get_reg(apic, lvt_type) & APIC_LVT_MASKED);
}

static inline int apic_lvt_vector(struct kvm_lapic *apic, int lvt_type)
{
	return kvm_lapic_get_reg(apic, lvt_type) & APIC_VECTOR_MASK;
}

static inline int apic_lvtt_oneshot(struct kvm_lapic *apic)
{
	return apic->lapic_timer.timer_mode == APIC_LVT_TIMER_ONESHOT;
}

static inline int apic_lvtt_period(struct kvm_lapic *apic)
{
	return apic->lapic_timer.timer_mode == APIC_LVT_TIMER_PERIODIC;
}

static inline int apic_lvtt_tscdeadline(struct kvm_lapic *apic)
{
	return apic->lapic_timer.timer_mode == APIC_LVT_TIMER_TSCDEADLINE;
}

static inline int apic_lvt_nmi_mode(u32 lvt_val)
{
	return (lvt_val & (APIC_MODE_MASK | APIC_LVT_MASKED)) == APIC_DM_NMI;
}

void kvm_apic_set_version(struct kvm_vcpu *vcpu)
{
	struct kvm_lapic *apic = vcpu->arch.apic;
	struct kvm_cpuid_entry2 *feat;
	u32 v = APIC_VERSION;

	if (!lapic_in_kernel(vcpu))
		return;

	/*
	 * KVM emulates 82093AA datasheet (with in-kernel IOAPIC implementation)
	 * which doesn't have EOI register; Some buggy OSes (e.g. Windows with
	 * Hyper-V role) disable EOI broadcast in lapic not checking for IOAPIC
	 * version first and level-triggered interrupts never get EOIed in
	 * IOAPIC.
	 */
	feat = kvm_find_cpuid_entry(apic->vcpu, 0x1, 0);
	if (feat && (feat->ecx & (1 << (X86_FEATURE_X2APIC & 31))) &&
	    !ioapic_in_kernel(vcpu->kvm))
		v |= APIC_LVR_DIRECTED_EOI;
	kvm_lapic_set_reg(apic, APIC_LVR, v);
}

static const unsigned int apic_lvt_mask[KVM_APIC_LVT_NUM] = {
	LVT_MASK ,      /* part LVTT mask, timer mode mask added at runtime */
	LVT_MASK | APIC_MODE_MASK,	/* LVTTHMR */
	LVT_MASK | APIC_MODE_MASK,	/* LVTPC */
	LINT_MASK, LINT_MASK,	/* LVT0-1 */
	LVT_MASK		/* LVTERR */
};

static int find_highest_vector(void *bitmap)
{
	int vec;
	u32 *reg;

	for (vec = MAX_APIC_VECTOR - APIC_VECTORS_PER_REG;
	     vec >= 0; vec -= APIC_VECTORS_PER_REG) {
		reg = bitmap + REG_POS(vec);
		if (*reg)
			return fls(*reg) - 1 + vec;
	}

	return -1;
}

static u8 count_vectors(void *bitmap)
{
	int vec;
	u32 *reg;
	u8 count = 0;

	for (vec = 0; vec < MAX_APIC_VECTOR; vec += APIC_VECTORS_PER_REG) {
		reg = bitmap + REG_POS(vec);
		count += hweight32(*reg);
	}

	return count;
}

void __kvm_apic_update_irr(u32 *pir, void *regs)
{
	u32 i, pir_val;

	for (i = 0; i <= 7; i++) {
		pir_val = xchg(&pir[i], 0);
		if (pir_val)
			*((u32 *)(regs + APIC_IRR + i * 0x10)) |= pir_val;
	}
}
EXPORT_SYMBOL_GPL(__kvm_apic_update_irr);

void kvm_apic_update_irr(struct kvm_vcpu *vcpu, u32 *pir)
{
	struct kvm_lapic *apic = vcpu->arch.apic;

	__kvm_apic_update_irr(pir, apic->regs);

	kvm_make_request(KVM_REQ_EVENT, vcpu);
}
EXPORT_SYMBOL_GPL(kvm_apic_update_irr);

static inline int apic_search_irr(struct kvm_lapic *apic)
{
	return find_highest_vector(apic->regs + APIC_IRR);
}

static inline int apic_find_highest_irr(struct kvm_lapic *apic)
{
	int result;

	/*
	 * Note that irr_pending is just a hint. It will be always
	 * true with virtual interrupt delivery enabled.
	 */
	if (!apic->irr_pending)
		return -1;

	if (apic->vcpu->arch.apicv_active)
		kvm_x86_ops->sync_pir_to_irr(apic->vcpu);
	result = apic_search_irr(apic);
	ASSERT(result == -1 || result >= 16);

	return result;
}

static inline void apic_clear_irr(int vec, struct kvm_lapic *apic)
{
	struct kvm_vcpu *vcpu;

	vcpu = apic->vcpu;

	if (unlikely(vcpu->arch.apicv_active)) {
		/* try to update RVI */
		apic_clear_vector(vec, apic->regs + APIC_IRR);
		kvm_make_request(KVM_REQ_EVENT, vcpu);
	} else {
		apic->irr_pending = false;
		apic_clear_vector(vec, apic->regs + APIC_IRR);
		if (apic_search_irr(apic) != -1)
			apic->irr_pending = true;
	}
}

static inline void apic_set_isr(int vec, struct kvm_lapic *apic)
{
	struct kvm_vcpu *vcpu;

	if (__apic_test_and_set_vector(vec, apic->regs + APIC_ISR))
		return;

	vcpu = apic->vcpu;

	/*
	 * With APIC virtualization enabled, all caching is disabled
	 * because the processor can modify ISR under the hood.  Instead
	 * just set SVI.
	 */
	if (unlikely(vcpu->arch.apicv_active))
		kvm_x86_ops->hwapic_isr_update(vcpu->kvm, vec);
	else {
		++apic->isr_count;
		BUG_ON(apic->isr_count > MAX_APIC_VECTOR);
		/*
		 * ISR (in service register) bit is set when injecting an interrupt.
		 * The highest vector is injected. Thus the latest bit set matches
		 * the highest bit in ISR.
		 */
		apic->highest_isr_cache = vec;
	}
}

static inline int apic_find_highest_isr(struct kvm_lapic *apic)
{
	int result;

	/*
	 * Note that isr_count is always 1, and highest_isr_cache
	 * is always -1, with APIC virtualization enabled.
	 */
	if (!apic->isr_count)
		return -1;
	if (likely(apic->highest_isr_cache != -1))
		return apic->highest_isr_cache;

	result = find_highest_vector(apic->regs + APIC_ISR);
	ASSERT(result == -1 || result >= 16);

	return result;
}

static inline void apic_clear_isr(int vec, struct kvm_lapic *apic)
{
	struct kvm_vcpu *vcpu;
	if (!__apic_test_and_clear_vector(vec, apic->regs + APIC_ISR))
		return;

	vcpu = apic->vcpu;

	/*
	 * We do get here for APIC virtualization enabled if the guest
	 * uses the Hyper-V APIC enlightenment.  In this case we may need
	 * to trigger a new interrupt delivery by writing the SVI field;
	 * on the other hand isr_count and highest_isr_cache are unused
	 * and must be left alone.
	 */
	if (unlikely(vcpu->arch.apicv_active))
		kvm_x86_ops->hwapic_isr_update(vcpu->kvm,
					       apic_find_highest_isr(apic));
	else {
		--apic->isr_count;
		BUG_ON(apic->isr_count < 0);
		apic->highest_isr_cache = -1;
	}
}

int kvm_lapic_find_highest_irr(struct kvm_vcpu *vcpu)
{
	/* This may race with setting of irr in __apic_accept_irq() and
	 * value returned may be wrong, but kvm_vcpu_kick() in __apic_accept_irq
	 * will cause vmexit immediately and the value will be recalculated
	 * on the next vmentry.
	 */
	return apic_find_highest_irr(vcpu->arch.apic);
}

static int __apic_accept_irq(struct kvm_lapic *apic, int delivery_mode,
			     int vector, int level, int trig_mode,
			     unsigned long *dest_map);

int kvm_apic_set_irq(struct kvm_vcpu *vcpu, struct kvm_lapic_irq *irq,
		unsigned long *dest_map)
{
	struct kvm_lapic *apic = vcpu->arch.apic;

	return __apic_accept_irq(apic, irq->delivery_mode, irq->vector,
			irq->level, irq->trig_mode, dest_map);
}

static int pv_eoi_put_user(struct kvm_vcpu *vcpu, u8 val)
{

	return kvm_write_guest_cached(vcpu->kvm, &vcpu->arch.pv_eoi.data, &val,
				      sizeof(val));
}

static int pv_eoi_get_user(struct kvm_vcpu *vcpu, u8 *val)
{

	return kvm_read_guest_cached(vcpu->kvm, &vcpu->arch.pv_eoi.data, val,
				      sizeof(*val));
}

static inline bool pv_eoi_enabled(struct kvm_vcpu *vcpu)
{
	return vcpu->arch.pv_eoi.msr_val & KVM_MSR_ENABLED;
}

static bool pv_eoi_get_pending(struct kvm_vcpu *vcpu)
{
	u8 val;
	if (pv_eoi_get_user(vcpu, &val) < 0)
		apic_debug("Can't read EOI MSR value: 0x%llx\n",
			   (unsigned long long)vcpu->arch.pv_eoi.msr_val);
	return val & 0x1;
}

static void pv_eoi_set_pending(struct kvm_vcpu *vcpu)
{
	if (pv_eoi_put_user(vcpu, KVM_PV_EOI_ENABLED) < 0) {
		apic_debug("Can't set EOI MSR value: 0x%llx\n",
			   (unsigned long long)vcpu->arch.pv_eoi.msr_val);
		return;
	}
	__set_bit(KVM_APIC_PV_EOI_PENDING, &vcpu->arch.apic_attention);
}

static void pv_eoi_clr_pending(struct kvm_vcpu *vcpu)
{
	if (pv_eoi_put_user(vcpu, KVM_PV_EOI_DISABLED) < 0) {
		apic_debug("Can't clear EOI MSR value: 0x%llx\n",
			   (unsigned long long)vcpu->arch.pv_eoi.msr_val);
		return;
	}
	__clear_bit(KVM_APIC_PV_EOI_PENDING, &vcpu->arch.apic_attention);
}

static void apic_update_ppr(struct kvm_lapic *apic)
{
	u32 tpr, isrv, ppr, old_ppr;
	int isr;

	old_ppr = kvm_lapic_get_reg(apic, APIC_PROCPRI);
	tpr = kvm_lapic_get_reg(apic, APIC_TASKPRI);
	isr = apic_find_highest_isr(apic);
	isrv = (isr != -1) ? isr : 0;

	if ((tpr & 0xf0) >= (isrv & 0xf0))
		ppr = tpr & 0xff;
	else
		ppr = isrv & 0xf0;

	apic_debug("vlapic %p, ppr 0x%x, isr 0x%x, isrv 0x%x",
		   apic, ppr, isr, isrv);

	if (old_ppr != ppr) {
		kvm_lapic_set_reg(apic, APIC_PROCPRI, ppr);
		if (ppr < old_ppr)
			kvm_make_request(KVM_REQ_EVENT, apic->vcpu);
	}
}

static void apic_set_tpr(struct kvm_lapic *apic, u32 tpr)
{
	kvm_lapic_set_reg(apic, APIC_TASKPRI, tpr);
	apic_update_ppr(apic);
}

static bool kvm_apic_broadcast(struct kvm_lapic *apic, u32 mda)
{
	if (apic_x2apic_mode(apic))
		return mda == X2APIC_BROADCAST;

	return GET_APIC_DEST_FIELD(mda) == APIC_BROADCAST;
}

static bool kvm_apic_match_physical_addr(struct kvm_lapic *apic, u32 mda)
{
	if (kvm_apic_broadcast(apic, mda))
		return true;

	if (apic_x2apic_mode(apic))
		return mda == kvm_apic_id(apic);

	return mda == SET_APIC_DEST_FIELD(kvm_apic_id(apic));
}

static bool kvm_apic_match_logical_addr(struct kvm_lapic *apic, u32 mda)
{
	u32 logical_id;

	if (kvm_apic_broadcast(apic, mda))
		return true;

	logical_id = kvm_lapic_get_reg(apic, APIC_LDR);

	if (apic_x2apic_mode(apic))
		return ((logical_id >> 16) == (mda >> 16))
		       && (logical_id & mda & 0xffff) != 0;

	logical_id = GET_APIC_LOGICAL_ID(logical_id);
	mda = GET_APIC_DEST_FIELD(mda);

	switch (kvm_lapic_get_reg(apic, APIC_DFR)) {
	case APIC_DFR_FLAT:
		return (logical_id & mda) != 0;
	case APIC_DFR_CLUSTER:
		return ((logical_id >> 4) == (mda >> 4))
		       && (logical_id & mda & 0xf) != 0;
	default:
		apic_debug("Bad DFR vcpu %d: %08x\n",
			   apic->vcpu->vcpu_id, kvm_lapic_get_reg(apic, APIC_DFR));
		return false;
	}
}

/* KVM APIC implementation has two quirks
 *  - dest always begins at 0 while xAPIC MDA has offset 24,
 *  - IOxAPIC messages have to be delivered (directly) to x2APIC.
 */
static u32 kvm_apic_mda(unsigned int dest_id, struct kvm_lapic *source,
                                              struct kvm_lapic *target)
{
	bool ipi = source != NULL;
	bool x2apic_mda = apic_x2apic_mode(ipi ? source : target);

	if (!ipi && dest_id == APIC_BROADCAST && x2apic_mda)
		return X2APIC_BROADCAST;

	return x2apic_mda ? dest_id : SET_APIC_DEST_FIELD(dest_id);
}

bool kvm_apic_match_dest(struct kvm_vcpu *vcpu, struct kvm_lapic *source,
			   int short_hand, unsigned int dest, int dest_mode)
{
	struct kvm_lapic *target = vcpu->arch.apic;
	u32 mda = kvm_apic_mda(dest, source, target);

	apic_debug("target %p, source %p, dest 0x%x, "
		   "dest_mode 0x%x, short_hand 0x%x\n",
		   target, source, dest, dest_mode, short_hand);

	ASSERT(target);
	switch (short_hand) {
	case APIC_DEST_NOSHORT:
		if (dest_mode == APIC_DEST_PHYSICAL)
			return kvm_apic_match_physical_addr(target, mda);
		else
			return kvm_apic_match_logical_addr(target, mda);
	case APIC_DEST_SELF:
		return target == source;
	case APIC_DEST_ALLINC:
		return true;
	case APIC_DEST_ALLBUT:
		return target != source;
	default:
		apic_debug("kvm: apic: Bad dest shorthand value %x\n",
			   short_hand);
		return false;
	}
}
EXPORT_SYMBOL_GPL(kvm_apic_match_dest);

bool kvm_irq_delivery_to_apic_fast(struct kvm *kvm, struct kvm_lapic *src,
		struct kvm_lapic_irq *irq, int *r, unsigned long *dest_map)
{
	struct kvm_apic_map *map;
	unsigned long bitmap = 1;
	struct kvm_lapic **dst;
	int i;
	bool ret, x2apic_ipi;

	*r = -1;

	if (irq->shorthand == APIC_DEST_SELF) {
		*r = kvm_apic_set_irq(src->vcpu, irq, dest_map);
		return true;
	}

	if (irq->shorthand)
		return false;

	x2apic_ipi = src && apic_x2apic_mode(src);
	if (irq->dest_id == (x2apic_ipi ? X2APIC_BROADCAST : APIC_BROADCAST))
		return false;

	ret = true;
	rcu_read_lock();
	map = rcu_dereference(kvm->arch.apic_map);

	if (!map) {
		ret = false;
		goto out;
	}

	if (irq->dest_mode == APIC_DEST_PHYSICAL) {
		if (irq->dest_id >= ARRAY_SIZE(map->phys_map))
			goto out;

		dst = &map->phys_map[irq->dest_id];
	} else {
		u16 cid;

		if (!kvm_apic_logical_map_valid(map)) {
			ret = false;
			goto out;
		}

		apic_logical_id(map, irq->dest_id, &cid, (u16 *)&bitmap);

		if (cid >= ARRAY_SIZE(map->logical_map))
			goto out;

		dst = map->logical_map[cid];

		if (kvm_lowest_prio_delivery(irq)) {
			int l = -1;
			for_each_set_bit(i, &bitmap, 16) {
				if (!dst[i])
					continue;
				if (l < 0)
					l = i;
				else if (kvm_apic_compare_prio(dst[i]->vcpu, dst[l]->vcpu) < 0)
					l = i;
			}

			bitmap = (l >= 0) ? 1 << l : 0;
		}
	}

	for_each_set_bit(i, &bitmap, 16) {
		if (!dst[i])
			continue;
		if (*r < 0)
			*r = 0;
		*r += kvm_apic_set_irq(dst[i]->vcpu, irq, dest_map);
	}
out:
	rcu_read_unlock();
	return ret;
}

bool kvm_intr_is_single_vcpu_fast(struct kvm *kvm, struct kvm_lapic_irq *irq,
			struct kvm_vcpu **dest_vcpu)
{
	struct kvm_apic_map *map;
	bool ret = false;
	struct kvm_lapic *dst = NULL;

	if (irq->shorthand)
		return false;

	rcu_read_lock();
	map = rcu_dereference(kvm->arch.apic_map);

	if (!map)
		goto out;

	if (irq->dest_mode == APIC_DEST_PHYSICAL) {
		if (irq->dest_id == 0xFF)
			goto out;

		if (irq->dest_id >= ARRAY_SIZE(map->phys_map))
			goto out;

		dst = map->phys_map[irq->dest_id];
		if (dst && kvm_apic_present(dst->vcpu))
			*dest_vcpu = dst->vcpu;
		else
			goto out;
	} else {
		u16 cid;
		unsigned long bitmap = 1;
		int i, r = 0;

		if (!kvm_apic_logical_map_valid(map))
			goto out;

		apic_logical_id(map, irq->dest_id, &cid, (u16 *)&bitmap);

		if (cid >= ARRAY_SIZE(map->logical_map))
			goto out;

		for_each_set_bit(i, &bitmap, 16) {
			dst = map->logical_map[cid][i];
			if (++r == 2)
				goto out;
		}

		if (dst && kvm_apic_present(dst->vcpu))
			*dest_vcpu = dst->vcpu;
		else
			goto out;
	}

	ret = true;
out:
	rcu_read_unlock();
	return ret;
}

/*
 * Add a pending IRQ into lapic.
 * Return 1 if successfully added and 0 if discarded.
 */
static int __apic_accept_irq(struct kvm_lapic *apic, int delivery_mode,
			     int vector, int level, int trig_mode,
			     unsigned long *dest_map)
{
	int result = 0;
	struct kvm_vcpu *vcpu = apic->vcpu;

	trace_kvm_apic_accept_irq(vcpu->vcpu_id, delivery_mode,
				  trig_mode, vector);
	switch (delivery_mode) {
	case APIC_DM_LOWEST:
		vcpu->arch.apic_arb_prio++;
	case APIC_DM_FIXED:
		if (unlikely(trig_mode && !level))
			break;

		/* FIXME add logic for vcpu on reset */
		if (unlikely(!apic_enabled(apic)))
			break;

		result = 1;

		if (dest_map)
			__set_bit(vcpu->vcpu_id, dest_map);

		if (apic_test_vector(vector, apic->regs + APIC_TMR) != !!trig_mode) {
			if (trig_mode)
				kvm_lapic_set_vector(vector, apic->regs + APIC_TMR);
			else
				apic_clear_vector(vector, apic->regs + APIC_TMR);
		}

		if (vcpu->arch.apicv_active)
			kvm_x86_ops->deliver_posted_interrupt(vcpu, vector);
		else {
			kvm_lapic_set_irr(vector, apic);

			kvm_make_request(KVM_REQ_EVENT, vcpu);
			kvm_vcpu_kick(vcpu);
		}
		break;

	case APIC_DM_REMRD:
		result = 1;
		vcpu->arch.pv.pv_unhalted = 1;
		kvm_make_request(KVM_REQ_EVENT, vcpu);
		kvm_vcpu_kick(vcpu);
		break;

	case APIC_DM_SMI:
		result = 1;
		kvm_make_request(KVM_REQ_SMI, vcpu);
		kvm_vcpu_kick(vcpu);
		break;

	case APIC_DM_NMI:
		result = 1;
		kvm_inject_nmi(vcpu);
		kvm_vcpu_kick(vcpu);
		break;

	case APIC_DM_INIT:
		if (!trig_mode || level) {
			result = 1;
			/* assumes that there are only KVM_APIC_INIT/SIPI */
			apic->pending_events = (1UL << KVM_APIC_INIT);
			/* make sure pending_events is visible before sending
			 * the request */
			smp_wmb();
			kvm_make_request(KVM_REQ_EVENT, vcpu);
			kvm_vcpu_kick(vcpu);
		} else {
			apic_debug("Ignoring de-assert INIT to vcpu %d\n",
				   vcpu->vcpu_id);
		}
		break;

	case APIC_DM_STARTUP:
		apic_debug("SIPI to vcpu %d vector 0x%02x\n",
			   vcpu->vcpu_id, vector);
		result = 1;
		apic->sipi_vector = vector;
		/* make sure sipi_vector is visible for the receiver */
		smp_wmb();
		set_bit(KVM_APIC_SIPI, &apic->pending_events);
		kvm_make_request(KVM_REQ_EVENT, vcpu);
		kvm_vcpu_kick(vcpu);
		break;

	case APIC_DM_EXTINT:
		/*
		 * Should only be called by kvm_apic_local_deliver() with LVT0,
		 * before NMI watchdog was enabled. Already handled by
		 * kvm_apic_accept_pic_intr().
		 */
		break;

	default:
		printk(KERN_ERR "TODO: unsupported delivery mode %x\n",
		       delivery_mode);
		break;
	}
	return result;
}

int kvm_apic_compare_prio(struct kvm_vcpu *vcpu1, struct kvm_vcpu *vcpu2)
{
	return vcpu1->arch.apic_arb_prio - vcpu2->arch.apic_arb_prio;
}

static bool kvm_ioapic_handles_vector(struct kvm_lapic *apic, int vector)
{
	return test_bit(vector, apic->vcpu->arch.ioapic_handled_vectors);
}

static void kvm_ioapic_send_eoi(struct kvm_lapic *apic, int vector)
{
	int trigger_mode;

	/* Eoi the ioapic only if the ioapic doesn't own the vector. */
	if (!kvm_ioapic_handles_vector(apic, vector))
		return;

	/* Request a KVM exit to inform the userspace IOAPIC. */
	if (irqchip_split(apic->vcpu->kvm)) {
		apic->vcpu->arch.pending_ioapic_eoi = vector;
		kvm_make_request(KVM_REQ_IOAPIC_EOI_EXIT, apic->vcpu);
		return;
	}

	if (apic_test_vector(vector, apic->regs + APIC_TMR))
		trigger_mode = IOAPIC_LEVEL_TRIG;
	else
		trigger_mode = IOAPIC_EDGE_TRIG;

	kvm_ioapic_update_eoi(apic->vcpu, vector, trigger_mode);
}

static int apic_set_eoi(struct kvm_lapic *apic)
{
	int vector = apic_find_highest_isr(apic);

	trace_kvm_eoi(apic, vector);

	/*
	 * Not every write EOI will has corresponding ISR,
	 * one example is when Kernel check timer on setup_IO_APIC
	 */
	if (vector == -1)
		return vector;

	apic_clear_isr(vector, apic);
	apic_update_ppr(apic);

	if (test_bit(vector, vcpu_to_synic(apic->vcpu)->vec_bitmap))
		kvm_hv_synic_send_eoi(apic->vcpu, vector);

	kvm_ioapic_send_eoi(apic, vector);
	kvm_make_request(KVM_REQ_EVENT, apic->vcpu);
	return vector;
}

/*
 * this interface assumes a trap-like exit, which has already finished
 * desired side effect including vISR and vPPR update.
 */
void kvm_apic_set_eoi_accelerated(struct kvm_vcpu *vcpu, int vector)
{
	struct kvm_lapic *apic = vcpu->arch.apic;

	trace_kvm_eoi(apic, vector);

	kvm_ioapic_send_eoi(apic, vector);
	kvm_make_request(KVM_REQ_EVENT, apic->vcpu);
}
EXPORT_SYMBOL_GPL(kvm_apic_set_eoi_accelerated);

static void apic_send_ipi(struct kvm_lapic *apic)
{
	u32 icr_low = kvm_lapic_get_reg(apic, APIC_ICR);
	u32 icr_high = kvm_lapic_get_reg(apic, APIC_ICR2);
	struct kvm_lapic_irq irq;

	irq.vector = icr_low & APIC_VECTOR_MASK;
	irq.delivery_mode = icr_low & APIC_MODE_MASK;
	irq.dest_mode = icr_low & APIC_DEST_MASK;
	irq.level = (icr_low & APIC_INT_ASSERT) != 0;
	irq.trig_mode = icr_low & APIC_INT_LEVELTRIG;
	irq.shorthand = icr_low & APIC_SHORT_MASK;
	irq.msi_redir_hint = false;
	if (apic_x2apic_mode(apic))
		irq.dest_id = icr_high;
	else
		irq.dest_id = GET_APIC_DEST_FIELD(icr_high);

	trace_kvm_apic_ipi(icr_low, irq.dest_id);

	apic_debug("icr_high 0x%x, icr_low 0x%x, "
		   "short_hand 0x%x, dest 0x%x, trig_mode 0x%x, level 0x%x, "
		   "dest_mode 0x%x, delivery_mode 0x%x, vector 0x%x, "
		   "msi_redir_hint 0x%x\n",
		   icr_high, icr_low, irq.shorthand, irq.dest_id,
		   irq.trig_mode, irq.level, irq.dest_mode, irq.delivery_mode,
		   irq.vector, irq.msi_redir_hint);

	kvm_irq_delivery_to_apic(apic->vcpu->kvm, apic, &irq, NULL);
}

static u32 apic_get_tmcct(struct kvm_lapic *apic)
{
	ktime_t remaining, now;
	s64 ns;
	u32 tmcct;

	ASSERT(apic != NULL);

	/* if initial count is 0, current count should also be 0 */
	if (kvm_lapic_get_reg(apic, APIC_TMICT) == 0 ||
		apic->lapic_timer.period == 0)
		return 0;

	now = ktime_get();
	remaining = ktime_sub(apic->lapic_timer.target_expiration, now);
	if (ktime_to_ns(remaining) < 0)
		remaining = ktime_set(0, 0);

	ns = mod_64(ktime_to_ns(remaining), apic->lapic_timer.period);
	tmcct = div64_u64(ns,
			 (APIC_BUS_CYCLE_NS * apic->divide_count));

	return tmcct;
}

static void __report_tpr_access(struct kvm_lapic *apic, bool write)
{
	struct kvm_vcpu *vcpu = apic->vcpu;
	struct kvm_run *run = vcpu->run;

	kvm_make_request(KVM_REQ_REPORT_TPR_ACCESS, vcpu);
	run->tpr_access.rip = kvm_rip_read(vcpu);
	run->tpr_access.is_write = write;
}

static inline void report_tpr_access(struct kvm_lapic *apic, bool write)
{
	if (apic->vcpu->arch.tpr_access_reporting)
		__report_tpr_access(apic, write);
}

static u32 __apic_read(struct kvm_lapic *apic, unsigned int offset)
{
	u32 val = 0;

	if (offset >= LAPIC_MMIO_LENGTH)
		return 0;

	switch (offset) {
	case APIC_ID:
		if (apic_x2apic_mode(apic))
			val = kvm_apic_id(apic);
		else
			val = kvm_apic_id(apic) << 24;
		break;
	case APIC_ARBPRI:
		apic_debug("Access APIC ARBPRI register which is for P6\n");
		break;

	case APIC_TMCCT:	/* Timer CCR */
		if (apic_lvtt_tscdeadline(apic))
			return 0;

		val = apic_get_tmcct(apic);
		break;
	case APIC_PROCPRI:
		apic_update_ppr(apic);
		val = kvm_lapic_get_reg(apic, offset);
		break;
	case APIC_TASKPRI:
		report_tpr_access(apic, false);
		/* fall thru */
	default:
		val = kvm_lapic_get_reg(apic, offset);
		break;
	}

	return val;
}

static inline struct kvm_lapic *to_lapic(struct kvm_io_device *dev)
{
	return container_of(dev, struct kvm_lapic, dev);
}

int kvm_lapic_reg_read(struct kvm_lapic *apic, u32 offset, int len,
		void *data)
{
	unsigned char alignment = offset & 0xf;
	u32 result;
	/* this bitmask has a bit cleared for each reserved register */
	static const u64 rmask = 0x43ff01ffffffe70cULL;

	if ((alignment + len) > 4) {
		apic_debug("KVM_APIC_READ: alignment error %x %d\n",
			   offset, len);
		return 1;
	}

	if (offset > 0x3f0 || !(rmask & (1ULL << (offset >> 4)))) {
		apic_debug("KVM_APIC_READ: read reserved register %x\n",
			   offset);
		return 1;
	}

	result = __apic_read(apic, offset & ~0xf);

	trace_kvm_apic_read(offset, result);

	switch (len) {
	case 1:
	case 2:
	case 4:
		memcpy(data, (char *)&result + alignment, len);
		break;
	default:
		printk(KERN_ERR "Local APIC read with len = %x, "
		       "should be 1,2, or 4 instead\n", len);
		break;
	}
	return 0;
}
EXPORT_SYMBOL_GPL(kvm_lapic_reg_read);

static int apic_mmio_in_range(struct kvm_lapic *apic, gpa_t addr)
{
	return kvm_apic_hw_enabled(apic) &&
	    addr >= apic->base_address &&
	    addr < apic->base_address + LAPIC_MMIO_LENGTH;
}

static int apic_mmio_read(struct kvm_vcpu *vcpu, struct kvm_io_device *this,
			   gpa_t address, int len, void *data)
{
	struct kvm_lapic *apic = to_lapic(this);
	u32 offset = address - apic->base_address;

	if (!apic_mmio_in_range(apic, address))
		return -EOPNOTSUPP;

	kvm_lapic_reg_read(apic, offset, len, data);

	return 0;
}

static void update_divide_count(struct kvm_lapic *apic)
{
	u32 tmp1, tmp2, tdcr;

	tdcr = kvm_lapic_get_reg(apic, APIC_TDCR);
	tmp1 = tdcr & 0xf;
	tmp2 = ((tmp1 & 0x3) | ((tmp1 & 0x8) >> 1)) + 1;
	apic->divide_count = 0x1 << (tmp2 & 0x7);

	apic_debug("timer divide count is 0x%x\n",
				   apic->divide_count);
}

static void limit_periodic_timer_frequency(struct kvm_lapic *apic)
{
	/*
	 * Do not allow the guest to program periodic timers with small
	 * interval, since the hrtimers are not throttled by the host
	 * scheduler.
	 */
	if (apic_lvtt_period(apic)) {
		s64 min_period = min_timer_period_us * 1000LL;

		if (apic->lapic_timer.period < min_period) {
			pr_info_ratelimited(
			    "kvm: vcpu %i: requested %lld ns "
			    "lapic timer period limited to %lld ns\n",
			    apic->vcpu->vcpu_id,
			    apic->lapic_timer.period, min_period);
			apic->lapic_timer.period = min_period;
		}
	}
}

static void apic_update_lvtt(struct kvm_lapic *apic)
{
	u32 timer_mode = kvm_lapic_get_reg(apic, APIC_LVTT) &
			apic->lapic_timer.timer_mode_mask;

	if (apic->lapic_timer.timer_mode != timer_mode) {
		if (apic_lvtt_tscdeadline(apic) != (timer_mode ==
				APIC_LVT_TIMER_TSCDEADLINE)) {
			kvm_lapic_set_reg(apic, APIC_TMICT, 0);
			hrtimer_cancel(&apic->lapic_timer.timer);
		}
		apic->lapic_timer.timer_mode = timer_mode;
		limit_periodic_timer_frequency(apic);
	}
}

static void apic_timer_expired(struct kvm_lapic *apic)
{
	struct kvm_vcpu *vcpu = apic->vcpu;
	wait_queue_head_t *q = &vcpu->wq;
	struct kvm_timer *ktimer = &apic->lapic_timer;

	if (atomic_read(&apic->lapic_timer.pending))
		return;

	atomic_inc(&apic->lapic_timer.pending);
	kvm_set_pending_timer(vcpu);

	if (waitqueue_active(q))
		wake_up_interruptible(q);

	if (apic_lvtt_tscdeadline(apic) || ktimer->hv_timer_in_use)
		ktimer->expired_tscdeadline = ktimer->tscdeadline;
}

/*
 * On APICv, this test will cause a busy wait
 * during a higher-priority task.
 */

static bool lapic_timer_int_injected(struct kvm_vcpu *vcpu)
{
	struct kvm_lapic *apic = vcpu->arch.apic;
	u32 reg = kvm_lapic_get_reg(apic, APIC_LVTT);

	if (kvm_apic_hw_enabled(apic)) {
		int vec = reg & APIC_VECTOR_MASK;
		void *bitmap = apic->regs + APIC_ISR;

		if (vcpu->arch.apicv_active)
			bitmap = apic->regs + APIC_IRR;

		if (apic_test_vector(vec, bitmap))
			return true;
	}
	return false;
}

void wait_lapic_expire(struct kvm_vcpu *vcpu)
{
	struct kvm_lapic *apic = vcpu->arch.apic;
	u64 guest_tsc, tsc_deadline;

	if (!lapic_in_kernel(vcpu))
		return;

	if (apic->lapic_timer.expired_tscdeadline == 0)
		return;

	if (!lapic_timer_int_injected(vcpu))
		return;

	tsc_deadline = apic->lapic_timer.expired_tscdeadline;
	apic->lapic_timer.expired_tscdeadline = 0;
	guest_tsc = kvm_read_l1_tsc(vcpu, rdtsc());
	trace_kvm_wait_lapic_expire(vcpu->vcpu_id, guest_tsc - tsc_deadline);

	/* __delay is delay_tsc whenever the hardware has TSC, thus always.  */
	if (guest_tsc < tsc_deadline)
		__delay(min(tsc_deadline - guest_tsc,
			nsec_to_cycles(vcpu, lapic_timer_advance_ns)));
}

static void start_sw_tscdeadline(struct kvm_lapic *apic)
{
	u64 guest_tsc, tscdeadline = apic->lapic_timer.tscdeadline;
	u64 ns = 0;
	ktime_t expire;
	struct kvm_vcpu *vcpu = apic->vcpu;
	unsigned long this_tsc_khz = vcpu->arch.virtual_tsc_khz;
	unsigned long flags;
	ktime_t now;

	if (unlikely(!tscdeadline || !this_tsc_khz))
		return;

	local_irq_save(flags);

	now = ktime_get();
	guest_tsc = kvm_read_l1_tsc(vcpu, rdtsc());

	ns = (tscdeadline - guest_tsc) * 1000000ULL;
	do_div(ns, this_tsc_khz);

	if (likely(tscdeadline > guest_tsc) &&
	    likely(ns > lapic_timer_advance_ns)) {
		expire = ktime_add_ns(now, ns);
		expire = ktime_sub_ns(expire, lapic_timer_advance_ns);
		hrtimer_start(&apic->lapic_timer.timer,
				expire, HRTIMER_MODE_ABS_PINNED);
	} else
		apic_timer_expired(apic);

	local_irq_restore(flags);
}

static void update_target_expiration(struct kvm_lapic *apic, uint32_t old_divisor)
{
	ktime_t now, remaining;
	u64 ns_remaining_old, ns_remaining_new;

	apic->lapic_timer.period = (u64)kvm_lapic_get_reg(apic, APIC_TMICT)
		* APIC_BUS_CYCLE_NS * apic->divide_count;
	limit_periodic_timer_frequency(apic);

	now = ktime_get();
	remaining = ktime_sub(apic->lapic_timer.target_expiration, now);
	if (ktime_to_ns(remaining) < 0)
		remaining = ktime_set(0, 0);

	ns_remaining_old = ktime_to_ns(remaining);
	ns_remaining_new = mul_u64_u32_div(ns_remaining_old,
	                                   apic->divide_count, old_divisor);

	apic->lapic_timer.tscdeadline +=
		nsec_to_cycles(apic->vcpu, ns_remaining_new) -
		nsec_to_cycles(apic->vcpu, ns_remaining_old);
	apic->lapic_timer.target_expiration = ktime_add_ns(now, ns_remaining_new);
}

static bool set_target_expiration(struct kvm_lapic *apic)
{
	ktime_t now;
	u64 tscl = rdtsc();

	now = ktime_get();
	apic->lapic_timer.period = (u64)kvm_lapic_get_reg(apic, APIC_TMICT)
		* APIC_BUS_CYCLE_NS * apic->divide_count;

	if (!apic->lapic_timer.period) {
		apic->lapic_timer.tscdeadline = 0;
		return false;
	}

	limit_periodic_timer_frequency(apic);

	apic_debug("%s: bus cycle is %" PRId64 "ns, now 0x%016"
		   PRIx64 ", "
		   "timer initial count 0x%x, period %lldns, "
		   "expire @ 0x%016" PRIx64 ".\n", __func__,
		   APIC_BUS_CYCLE_NS, ktime_to_ns(now),
		   kvm_lapic_get_reg(apic, APIC_TMICT),
		   apic->lapic_timer.period,
		   ktime_to_ns(ktime_add_ns(now,
				apic->lapic_timer.period)));

	apic->lapic_timer.tscdeadline = kvm_read_l1_tsc(apic->vcpu, tscl) +
		nsec_to_cycles(apic->vcpu, apic->lapic_timer.period);
	apic->lapic_timer.target_expiration = ktime_add_ns(now, apic->lapic_timer.period);

	return true;
}

static void advance_periodic_target_expiration(struct kvm_lapic *apic)
{
	ktime_t now = ktime_get();
	u64 tscl = rdtsc();
	ktime_t delta;

	/*
	 * Synchronize both deadlines to the same time source or
	 * differences in the periods (caused by differences in the
	 * underlying clocks or numerical approximation errors) will
	 * cause the two to drift apart over time as the errors
	 * accumulate.
	 */
	apic->lapic_timer.target_expiration =
		ktime_add_ns(apic->lapic_timer.target_expiration,
				apic->lapic_timer.period);
	delta = ktime_sub(apic->lapic_timer.target_expiration, now);
	apic->lapic_timer.tscdeadline = kvm_read_l1_tsc(apic->vcpu, tscl) +
		nsec_to_cycles(apic->vcpu, ktime_to_ns(delta));
}

static void start_sw_period(struct kvm_lapic *apic)
{
	if (!apic->lapic_timer.period)
		return;

	if (ktime_after(ktime_get(),
			apic->lapic_timer.target_expiration)) {
		apic_timer_expired(apic);

		if (apic_lvtt_oneshot(apic))
			return;

		advance_periodic_target_expiration(apic);
	}

	hrtimer_start(&apic->lapic_timer.timer,
		apic->lapic_timer.target_expiration,
		HRTIMER_MODE_ABS_PINNED);
}

bool kvm_lapic_hv_timer_in_use(struct kvm_vcpu *vcpu)
{
	if (!lapic_in_kernel(vcpu))
		return false;

	return vcpu->arch.apic->lapic_timer.hv_timer_in_use;
}
EXPORT_SYMBOL_GPL(kvm_lapic_hv_timer_in_use);

static void cancel_hv_timer(struct kvm_lapic *apic)
{
	WARN_ON(preemptible());
	WARN_ON(!apic->lapic_timer.hv_timer_in_use);
	kvm_x86_ops->cancel_hv_timer(apic->vcpu);
	apic->lapic_timer.hv_timer_in_use = false;
}

static bool start_hv_timer(struct kvm_lapic *apic)
{
	struct kvm_timer *ktimer = &apic->lapic_timer;
	int r;

	WARN_ON(preemptible());
	if (!kvm_x86_ops->set_hv_timer)
		return false;

	if (!ktimer->tscdeadline)
		return false;

	r = kvm_x86_ops->set_hv_timer(apic->vcpu, ktimer->tscdeadline);
	if (r < 0)
		return false;

	ktimer->hv_timer_in_use = true;
	hrtimer_cancel(&ktimer->timer);

	/*
	 * To simplify handling the periodic timer, leave the hv timer running
	 * even if the deadline timer has expired, i.e. rely on the resulting
	 * VM-Exit to recompute the periodic timer's target expiration.
	 */
	if (!apic_lvtt_period(apic)) {
		/*
		 * Cancel the hv timer if the sw timer fired while the hv timer
		 * was being programmed, or if the hv timer itself expired.
		 */
		if (atomic_read(&ktimer->pending)) {
			cancel_hv_timer(apic);
		} else if (r) {
			apic_timer_expired(apic);
			cancel_hv_timer(apic);
		}
	}

	trace_kvm_hv_timer_state(apic->vcpu->vcpu_id, ktimer->hv_timer_in_use);

	return true;
}

static void start_sw_timer(struct kvm_lapic *apic)
{
	struct kvm_timer *ktimer = &apic->lapic_timer;

	WARN_ON(preemptible());
	if (apic->lapic_timer.hv_timer_in_use)
		cancel_hv_timer(apic);
	if (!apic_lvtt_period(apic) && atomic_read(&ktimer->pending))
		return;

	if (apic_lvtt_period(apic) || apic_lvtt_oneshot(apic))
		start_sw_period(apic);
	else if (apic_lvtt_tscdeadline(apic))
		start_sw_tscdeadline(apic);
	trace_kvm_hv_timer_state(apic->vcpu->vcpu_id, false);
}

static void restart_apic_timer(struct kvm_lapic *apic)
{
	preempt_disable();

	if (!apic_lvtt_period(apic) && atomic_read(&apic->lapic_timer.pending))
		goto out;

	if (!start_hv_timer(apic))
		start_sw_timer(apic);
out:
	preempt_enable();
}

void kvm_lapic_expired_hv_timer(struct kvm_vcpu *vcpu)
{
	struct kvm_lapic *apic = vcpu->arch.apic;

	preempt_disable();
	/* If the preempt notifier has already run, it also called apic_timer_expired */
	if (!apic->lapic_timer.hv_timer_in_use)
		goto out;
	WARN_ON(waitqueue_active(&vcpu->wq));
	cancel_hv_timer(apic);
	apic_timer_expired(apic);

	if (apic_lvtt_period(apic) && apic->lapic_timer.period) {
		advance_periodic_target_expiration(apic);
		restart_apic_timer(apic);
	}
out:
	preempt_enable();
}
EXPORT_SYMBOL_GPL(kvm_lapic_expired_hv_timer);

void kvm_lapic_switch_to_hv_timer(struct kvm_vcpu *vcpu)
{
	restart_apic_timer(vcpu->arch.apic);
}
EXPORT_SYMBOL_GPL(kvm_lapic_switch_to_hv_timer);

void kvm_lapic_switch_to_sw_timer(struct kvm_vcpu *vcpu)
{
	struct kvm_lapic *apic = vcpu->arch.apic;

	preempt_disable();
	/* Possibly the TSC deadline timer is not enabled yet */
	if (apic->lapic_timer.hv_timer_in_use)
		start_sw_timer(apic);
	preempt_enable();
}
EXPORT_SYMBOL_GPL(kvm_lapic_switch_to_sw_timer);

void kvm_lapic_restart_hv_timer(struct kvm_vcpu *vcpu)
{
	struct kvm_lapic *apic = vcpu->arch.apic;

	WARN_ON(!apic->lapic_timer.hv_timer_in_use);
	restart_apic_timer(apic);
}

static void start_apic_timer(struct kvm_lapic *apic)
{
	atomic_set(&apic->lapic_timer.pending, 0);

	if ((apic_lvtt_period(apic) || apic_lvtt_oneshot(apic))
	    && !set_target_expiration(apic))
		return;

	restart_apic_timer(apic);
}

static void apic_manage_nmi_watchdog(struct kvm_lapic *apic, u32 lvt0_val)
{
	bool lvt0_in_nmi_mode = apic_lvt_nmi_mode(lvt0_val);

	if (apic->lvt0_in_nmi_mode != lvt0_in_nmi_mode) {
		apic->lvt0_in_nmi_mode = lvt0_in_nmi_mode;
		if (lvt0_in_nmi_mode) {
			apic_debug("Receive NMI setting on APIC_LVT0 "
				   "for cpu %d\n", apic->vcpu->vcpu_id);
			atomic_inc(&apic->vcpu->kvm->arch.vapics_in_nmi_mode);
		} else
			atomic_dec(&apic->vcpu->kvm->arch.vapics_in_nmi_mode);
	}
}

int kvm_lapic_reg_write(struct kvm_lapic *apic, u32 reg, u32 val)
{
	int ret = 0;

	trace_kvm_apic_write(reg, val);

	switch (reg) {
	case APIC_ID:		/* Local APIC ID */
		if (!apic_x2apic_mode(apic))
			kvm_apic_set_id(apic, val >> 24);
		else
			ret = 1;
		break;

	case APIC_TASKPRI:
		report_tpr_access(apic, true);
		apic_set_tpr(apic, val & 0xff);
		break;

	case APIC_EOI:
		apic_set_eoi(apic);
		break;

	case APIC_LDR:
		if (!apic_x2apic_mode(apic))
			kvm_apic_set_ldr(apic, val & APIC_LDR_MASK);
		else
			ret = 1;
		break;

	case APIC_DFR:
		if (!apic_x2apic_mode(apic)) {
			kvm_lapic_set_reg(apic, APIC_DFR, val | 0x0FFFFFFF);
			recalculate_apic_map(apic->vcpu->kvm);
		} else
			ret = 1;
		break;

	case APIC_SPIV: {
		u32 mask = 0x3ff;
		if (kvm_lapic_get_reg(apic, APIC_LVR) & APIC_LVR_DIRECTED_EOI)
			mask |= APIC_SPIV_DIRECTED_EOI;
		apic_set_spiv(apic, val & mask);
		if (!(val & APIC_SPIV_APIC_ENABLED)) {
			int i;
			u32 lvt_val;

			for (i = 0; i < KVM_APIC_LVT_NUM; i++) {
				lvt_val = kvm_lapic_get_reg(apic,
						       APIC_LVTT + 0x10 * i);
				kvm_lapic_set_reg(apic, APIC_LVTT + 0x10 * i,
					     lvt_val | APIC_LVT_MASKED);
			}
			apic_update_lvtt(apic);
			atomic_set(&apic->lapic_timer.pending, 0);

		}
		break;
	}
	case APIC_ICR:
		/* No delay here, so we always clear the pending bit */
		kvm_lapic_set_reg(apic, APIC_ICR, val & ~(1 << 12));
		apic_send_ipi(apic);
		break;

	case APIC_ICR2:
		if (!apic_x2apic_mode(apic))
			val &= 0xff000000;
		kvm_lapic_set_reg(apic, APIC_ICR2, val);
		break;

	case APIC_LVT0:
		apic_manage_nmi_watchdog(apic, val);
	case APIC_LVTTHMR:
	case APIC_LVTPC:
	case APIC_LVT1:
	case APIC_LVTERR: {
		/* TODO: Check vector */
		size_t size;
		u32 index;

		if (!kvm_apic_sw_enabled(apic))
			val |= APIC_LVT_MASKED;

<<<<<<< HEAD
		val &= apic_lvt_mask[(reg - APIC_LVTT) >> 4];
		kvm_lapic_set_reg(apic, reg, val);

=======
		size = ARRAY_SIZE(apic_lvt_mask);
		index = array_index_nospec(
				(reg - APIC_LVTT) >> 4, size);
		val &= apic_lvt_mask[index];
		apic_set_reg(apic, reg, val);
>>>>>>> 76e5c6fd
		break;
	}

	case APIC_LVTT:
		if (!kvm_apic_sw_enabled(apic))
			val |= APIC_LVT_MASKED;
		val &= (apic_lvt_mask[0] | apic->lapic_timer.timer_mode_mask);
		kvm_lapic_set_reg(apic, APIC_LVTT, val);
		apic_update_lvtt(apic);
		break;

	case APIC_TMICT:
		if (apic_lvtt_tscdeadline(apic))
			break;

		hrtimer_cancel(&apic->lapic_timer.timer);
		kvm_lapic_set_reg(apic, APIC_TMICT, val);
		start_apic_timer(apic);
		break;

	case APIC_TDCR: {
		uint32_t old_divisor = apic->divide_count;

		if (val & 4)
			apic_debug("KVM_WRITE:TDCR %x\n", val);
		kvm_lapic_set_reg(apic, APIC_TDCR, val);
		update_divide_count(apic);
		if (apic->divide_count != old_divisor &&
				apic->lapic_timer.period) {
			hrtimer_cancel(&apic->lapic_timer.timer);
			update_target_expiration(apic, old_divisor);
			restart_apic_timer(apic);
		}
		break;
	}
	case APIC_ESR:
		if (apic_x2apic_mode(apic) && val != 0) {
			apic_debug("KVM_WRITE:ESR not zero %x\n", val);
			ret = 1;
		}
		break;

	case APIC_SELF_IPI:
		if (apic_x2apic_mode(apic)) {
			kvm_lapic_reg_write(apic, APIC_ICR, 0x40000 | (val & 0xff));
		} else
			ret = 1;
		break;
	default:
		ret = 1;
		break;
	}
	if (ret)
		apic_debug("Local APIC Write to read-only register %x\n", reg);
	return ret;
}
EXPORT_SYMBOL_GPL(kvm_lapic_reg_write);

static int apic_mmio_write(struct kvm_vcpu *vcpu, struct kvm_io_device *this,
			    gpa_t address, int len, const void *data)
{
	struct kvm_lapic *apic = to_lapic(this);
	unsigned int offset = address - apic->base_address;
	u32 val;

	if (!apic_mmio_in_range(apic, address))
		return -EOPNOTSUPP;

	/*
	 * APIC register must be aligned on 128-bits boundary.
	 * 32/64/128 bits registers must be accessed thru 32 bits.
	 * Refer SDM 8.4.1
	 */
	if (len != 4 || (offset & 0xf)) {
		/* Don't shout loud, $infamous_os would cause only noise. */
		apic_debug("apic write: bad size=%d %lx\n", len, (long)address);
		return 0;
	}

	val = *(u32*)data;

	/* too common printing */
	if (offset != APIC_EOI)
		apic_debug("%s: offset 0x%x with length 0x%x, and value is "
			   "0x%x\n", __func__, offset, len, val);

	kvm_lapic_reg_write(apic, offset & 0xff0, val);

	return 0;
}

void kvm_lapic_set_eoi(struct kvm_vcpu *vcpu)
{
	kvm_lapic_reg_write(vcpu->arch.apic, APIC_EOI, 0);
}
EXPORT_SYMBOL_GPL(kvm_lapic_set_eoi);

/* emulate APIC access in a trap manner */
void kvm_apic_write_nodecode(struct kvm_vcpu *vcpu, u32 offset)
{
	u32 val = 0;

	/* hw has done the conditional check and inst decode */
	offset &= 0xff0;

	kvm_lapic_reg_read(vcpu->arch.apic, offset, 4, &val);

	/* TODO: optimize to just emulate side effect w/o one more write */
	kvm_lapic_reg_write(vcpu->arch.apic, offset, val);
}
EXPORT_SYMBOL_GPL(kvm_apic_write_nodecode);

void kvm_free_lapic(struct kvm_vcpu *vcpu)
{
	struct kvm_lapic *apic = vcpu->arch.apic;

	if (!vcpu->arch.apic)
		return;

	hrtimer_cancel(&apic->lapic_timer.timer);

	if (!(vcpu->arch.apic_base & MSR_IA32_APICBASE_ENABLE))
		static_key_slow_dec_deferred(&apic_hw_disabled);

	if (!apic->sw_enabled)
		static_key_slow_dec_deferred(&apic_sw_disabled);

	if (apic->regs)
		free_page((unsigned long)apic->regs);

	kfree(apic);
}

/*
 *----------------------------------------------------------------------
 * LAPIC interface
 *----------------------------------------------------------------------
 */

u64 kvm_get_lapic_tscdeadline_msr(struct kvm_vcpu *vcpu)
{
	struct kvm_lapic *apic = vcpu->arch.apic;

	if (!lapic_in_kernel(vcpu) ||
		!apic_lvtt_tscdeadline(apic))
		return 0;

	return apic->lapic_timer.tscdeadline;
}

void kvm_set_lapic_tscdeadline_msr(struct kvm_vcpu *vcpu, u64 data)
{
	struct kvm_lapic *apic = vcpu->arch.apic;

	if (!lapic_in_kernel(vcpu) || apic_lvtt_oneshot(apic) ||
			apic_lvtt_period(apic))
		return;

	hrtimer_cancel(&apic->lapic_timer.timer);
	apic->lapic_timer.tscdeadline = data;
	start_apic_timer(apic);
}

void kvm_lapic_set_tpr(struct kvm_vcpu *vcpu, unsigned long cr8)
{
	struct kvm_lapic *apic = vcpu->arch.apic;

	apic_set_tpr(apic, ((cr8 & 0x0f) << 4)
		     | (kvm_lapic_get_reg(apic, APIC_TASKPRI) & 4));
}

u64 kvm_lapic_get_cr8(struct kvm_vcpu *vcpu)
{
	u64 tpr;

	tpr = (u64) kvm_lapic_get_reg(vcpu->arch.apic, APIC_TASKPRI);

	return (tpr & 0xf0) >> 4;
}

void kvm_lapic_set_base(struct kvm_vcpu *vcpu, u64 value)
{
	u64 old_value = vcpu->arch.apic_base;
	struct kvm_lapic *apic = vcpu->arch.apic;

	if (!apic) {
		value |= MSR_IA32_APICBASE_BSP;
		vcpu->arch.apic_base = value;
		return;
	}

	vcpu->arch.apic_base = value;

	/* update jump label if enable bit changes */
	if ((old_value ^ value) & MSR_IA32_APICBASE_ENABLE) {
		if (value & MSR_IA32_APICBASE_ENABLE)
			static_key_slow_dec_deferred(&apic_hw_disabled);
		else
			static_key_slow_inc(&apic_hw_disabled.key);
		recalculate_apic_map(vcpu->kvm);
	}

	if ((old_value ^ value) & X2APIC_ENABLE) {
		if (value & X2APIC_ENABLE) {
			kvm_apic_set_x2apic_id(apic, vcpu->vcpu_id);
			kvm_x86_ops->set_virtual_x2apic_mode(vcpu, true);
		} else
			kvm_x86_ops->set_virtual_x2apic_mode(vcpu, false);
	}

	apic->base_address = apic->vcpu->arch.apic_base &
			     MSR_IA32_APICBASE_BASE;

	if ((value & MSR_IA32_APICBASE_ENABLE) &&
	     apic->base_address != APIC_DEFAULT_PHYS_BASE)
		pr_warn_once("APIC base relocation is unsupported by KVM");

	/* with FSB delivery interrupt, we can restart APIC functionality */
	apic_debug("apic base msr is 0x%016" PRIx64 ", and base address is "
		   "0x%lx.\n", apic->vcpu->arch.apic_base, apic->base_address);

}

void kvm_lapic_reset(struct kvm_vcpu *vcpu, bool init_event)
{
	struct kvm_lapic *apic;
	int i;

	apic_debug("%s\n", __func__);

	ASSERT(vcpu);
	apic = vcpu->arch.apic;
	ASSERT(apic != NULL);

	/* Stop the timer in case it's a reset to an active apic */
	hrtimer_cancel(&apic->lapic_timer.timer);

	if (!init_event)
		kvm_apic_set_id(apic, vcpu->vcpu_id);
	kvm_apic_set_version(apic->vcpu);

	for (i = 0; i < KVM_APIC_LVT_NUM; i++)
		kvm_lapic_set_reg(apic, APIC_LVTT + 0x10 * i, APIC_LVT_MASKED);
	apic_update_lvtt(apic);
	if (kvm_check_has_quirk(vcpu->kvm, KVM_X86_QUIRK_LINT0_REENABLED))
		kvm_lapic_set_reg(apic, APIC_LVT0,
			     SET_APIC_DELIVERY_MODE(0, APIC_MODE_EXTINT));
	apic_manage_nmi_watchdog(apic, kvm_lapic_get_reg(apic, APIC_LVT0));

	kvm_lapic_set_reg(apic, APIC_DFR, 0xffffffffU);
	apic_set_spiv(apic, 0xff);
	kvm_lapic_set_reg(apic, APIC_TASKPRI, 0);
	if (!apic_x2apic_mode(apic))
		kvm_apic_set_ldr(apic, 0);
	kvm_lapic_set_reg(apic, APIC_ESR, 0);
	kvm_lapic_set_reg(apic, APIC_ICR, 0);
	kvm_lapic_set_reg(apic, APIC_ICR2, 0);
	kvm_lapic_set_reg(apic, APIC_TDCR, 0);
	kvm_lapic_set_reg(apic, APIC_TMICT, 0);
	for (i = 0; i < 8; i++) {
		kvm_lapic_set_reg(apic, APIC_IRR + 0x10 * i, 0);
		kvm_lapic_set_reg(apic, APIC_ISR + 0x10 * i, 0);
		kvm_lapic_set_reg(apic, APIC_TMR + 0x10 * i, 0);
	}
	apic->irr_pending = vcpu->arch.apicv_active;
	apic->isr_count = vcpu->arch.apicv_active ? 1 : 0;
	apic->highest_isr_cache = -1;
	update_divide_count(apic);
	atomic_set(&apic->lapic_timer.pending, 0);
	if (kvm_vcpu_is_bsp(vcpu))
		kvm_lapic_set_base(vcpu,
				vcpu->arch.apic_base | MSR_IA32_APICBASE_BSP);
	vcpu->arch.pv_eoi.msr_val = 0;
	apic_update_ppr(apic);

	vcpu->arch.apic_arb_prio = 0;
	vcpu->arch.apic_attention = 0;

	apic_debug("%s: vcpu=%p, id=%d, base_msr="
		   "0x%016" PRIx64 ", base_address=0x%0lx.\n", __func__,
		   vcpu, kvm_apic_id(apic),
		   vcpu->arch.apic_base, apic->base_address);
}

/*
 *----------------------------------------------------------------------
 * timer interface
 *----------------------------------------------------------------------
 */

static bool lapic_is_periodic(struct kvm_lapic *apic)
{
	return apic_lvtt_period(apic);
}

int apic_has_pending_timer(struct kvm_vcpu *vcpu)
{
	struct kvm_lapic *apic = vcpu->arch.apic;

	if (apic_enabled(apic) && apic_lvt_enabled(apic, APIC_LVTT))
		return atomic_read(&apic->lapic_timer.pending);

	return 0;
}

int kvm_apic_local_deliver(struct kvm_lapic *apic, int lvt_type)
{
	u32 reg = kvm_lapic_get_reg(apic, lvt_type);
	int vector, mode, trig_mode;

	if (kvm_apic_hw_enabled(apic) && !(reg & APIC_LVT_MASKED)) {
		vector = reg & APIC_VECTOR_MASK;
		mode = reg & APIC_MODE_MASK;
		trig_mode = reg & APIC_LVT_LEVEL_TRIGGER;
		return __apic_accept_irq(apic, mode, vector, 1, trig_mode,
					NULL);
	}
	return 0;
}

void kvm_apic_nmi_wd_deliver(struct kvm_vcpu *vcpu)
{
	struct kvm_lapic *apic = vcpu->arch.apic;

	if (apic)
		kvm_apic_local_deliver(apic, APIC_LVT0);
}

static const struct kvm_io_device_ops apic_mmio_ops = {
	.read     = apic_mmio_read,
	.write    = apic_mmio_write,
};

static enum hrtimer_restart apic_timer_fn(struct hrtimer *data)
{
	struct kvm_timer *ktimer = container_of(data, struct kvm_timer, timer);
	struct kvm_lapic *apic = container_of(ktimer, struct kvm_lapic, lapic_timer);

	apic_timer_expired(apic);

	if (lapic_is_periodic(apic)) {
		advance_periodic_target_expiration(apic);
		hrtimer_add_expires_ns(&ktimer->timer, ktimer->period);
		return HRTIMER_RESTART;
	} else
		return HRTIMER_NORESTART;
}

int kvm_create_lapic(struct kvm_vcpu *vcpu)
{
	struct kvm_lapic *apic;

	ASSERT(vcpu != NULL);
	apic_debug("apic_init %d\n", vcpu->vcpu_id);

	apic = kzalloc(sizeof(*apic), GFP_KERNEL);
	if (!apic)
		goto nomem;

	vcpu->arch.apic = apic;

	apic->regs = (void *)get_zeroed_page(GFP_KERNEL);
	if (!apic->regs) {
		printk(KERN_ERR "malloc apic regs error for vcpu %x\n",
		       vcpu->vcpu_id);
		goto nomem_free_apic;
	}
	apic->vcpu = vcpu;

	hrtimer_init(&apic->lapic_timer.timer, CLOCK_MONOTONIC,
		     HRTIMER_MODE_ABS_PINNED);
	apic->lapic_timer.timer.function = apic_timer_fn;

	/*
	 * APIC is created enabled. This will prevent kvm_lapic_set_base from
	 * thinking that APIC satet has changed.
	 */
	vcpu->arch.apic_base = MSR_IA32_APICBASE_ENABLE;
	kvm_lapic_set_base(vcpu,
			APIC_DEFAULT_PHYS_BASE | MSR_IA32_APICBASE_ENABLE);

	static_key_slow_inc(&apic_sw_disabled.key); /* sw disabled at reset */
	kvm_lapic_reset(vcpu, false);
	kvm_iodevice_init(&apic->dev, &apic_mmio_ops);

	return 0;
nomem_free_apic:
	kfree(apic);
nomem:
	return -ENOMEM;
}

int kvm_apic_has_interrupt(struct kvm_vcpu *vcpu)
{
	struct kvm_lapic *apic = vcpu->arch.apic;
	int highest_irr;

	if (!apic_enabled(apic))
		return -1;

	apic_update_ppr(apic);
	highest_irr = apic_find_highest_irr(apic);
	if ((highest_irr == -1) ||
	    ((highest_irr & 0xF0) <= kvm_lapic_get_reg(apic, APIC_PROCPRI)))
		return -1;
	return highest_irr;
}

int kvm_apic_accept_pic_intr(struct kvm_vcpu *vcpu)
{
	u32 lvt0 = kvm_lapic_get_reg(vcpu->arch.apic, APIC_LVT0);
	int r = 0;

	if (!kvm_apic_hw_enabled(vcpu->arch.apic))
		r = 1;
	if ((lvt0 & APIC_LVT_MASKED) == 0 &&
	    GET_APIC_DELIVERY_MODE(lvt0) == APIC_MODE_EXTINT)
		r = 1;
	return r;
}

void kvm_inject_apic_timer_irqs(struct kvm_vcpu *vcpu)
{
	struct kvm_lapic *apic = vcpu->arch.apic;

	if (atomic_read(&apic->lapic_timer.pending) > 0) {
		kvm_apic_local_deliver(apic, APIC_LVTT);
		if (apic_lvtt_tscdeadline(apic))
			apic->lapic_timer.tscdeadline = 0;
		if (apic_lvtt_oneshot(apic)) {
			apic->lapic_timer.tscdeadline = 0;
			apic->lapic_timer.target_expiration = ktime_set(0, 0);
		}
		atomic_set(&apic->lapic_timer.pending, 0);
	}
}

int kvm_get_apic_interrupt(struct kvm_vcpu *vcpu)
{
	int vector = kvm_apic_has_interrupt(vcpu);
	struct kvm_lapic *apic = vcpu->arch.apic;

	if (vector == -1)
		return -1;

	/*
	 * We get here even with APIC virtualization enabled, if doing
	 * nested virtualization and L1 runs with the "acknowledge interrupt
	 * on exit" mode.  Then we cannot inject the interrupt via RVI,
	 * because the process would deliver it through the IDT.
	 */

	apic_set_isr(vector, apic);
	apic_update_ppr(apic);
	apic_clear_irr(vector, apic);

	if (test_bit(vector, vcpu_to_synic(vcpu)->auto_eoi_bitmap)) {
		apic_clear_isr(vector, apic);
		apic_update_ppr(apic);
	}

	return vector;
}

void kvm_apic_post_state_restore(struct kvm_vcpu *vcpu,
		struct kvm_lapic_state *s)
{
	struct kvm_lapic *apic = vcpu->arch.apic;

	kvm_lapic_set_base(vcpu, vcpu->arch.apic_base);
	/* set SPIV separately to get count of SW disabled APICs right */
	apic_set_spiv(apic, *((u32 *)(s->regs + APIC_SPIV)));
	memcpy(vcpu->arch.apic->regs, s->regs, sizeof *s);
	/* call kvm_apic_set_id() to put apic into apic_map */
	kvm_apic_set_id(apic, kvm_apic_id(apic));
	kvm_apic_set_version(vcpu);

	apic_update_ppr(apic);
	hrtimer_cancel(&apic->lapic_timer.timer);
	apic_update_lvtt(apic);
	apic_manage_nmi_watchdog(apic, kvm_lapic_get_reg(apic, APIC_LVT0));
	update_divide_count(apic);
	start_apic_timer(apic);
	apic->irr_pending = true;
	apic->isr_count = vcpu->arch.apicv_active ?
				1 : count_vectors(apic->regs + APIC_ISR);
	apic->highest_isr_cache = -1;
	if (vcpu->arch.apicv_active) {
		kvm_x86_ops->hwapic_irr_update(vcpu,
				apic_find_highest_irr(apic));
		kvm_x86_ops->hwapic_isr_update(vcpu->kvm,
				apic_find_highest_isr(apic));
	}
	kvm_make_request(KVM_REQ_EVENT, vcpu);
	if (ioapic_in_kernel(vcpu->kvm))
		kvm_rtc_eoi_tracking_restore_one(vcpu);

	vcpu->arch.apic_arb_prio = 0;
}

void __kvm_migrate_apic_timer(struct kvm_vcpu *vcpu)
{
	struct hrtimer *timer;

	if (!lapic_in_kernel(vcpu))
		return;

	timer = &vcpu->arch.apic->lapic_timer.timer;
	if (hrtimer_cancel(timer))
		hrtimer_start_expires(timer, HRTIMER_MODE_ABS_PINNED);
}

/*
 * apic_sync_pv_eoi_from_guest - called on vmexit or cancel interrupt
 *
 * Detect whether guest triggered PV EOI since the
 * last entry. If yes, set EOI on guests's behalf.
 * Clear PV EOI in guest memory in any case.
 */
static void apic_sync_pv_eoi_from_guest(struct kvm_vcpu *vcpu,
					struct kvm_lapic *apic)
{
	bool pending;
	int vector;
	/*
	 * PV EOI state is derived from KVM_APIC_PV_EOI_PENDING in host
	 * and KVM_PV_EOI_ENABLED in guest memory as follows:
	 *
	 * KVM_APIC_PV_EOI_PENDING is unset:
	 * 	-> host disabled PV EOI.
	 * KVM_APIC_PV_EOI_PENDING is set, KVM_PV_EOI_ENABLED is set:
	 * 	-> host enabled PV EOI, guest did not execute EOI yet.
	 * KVM_APIC_PV_EOI_PENDING is set, KVM_PV_EOI_ENABLED is unset:
	 * 	-> host enabled PV EOI, guest executed EOI.
	 */
	BUG_ON(!pv_eoi_enabled(vcpu));
	pending = pv_eoi_get_pending(vcpu);
	/*
	 * Clear pending bit in any case: it will be set again on vmentry.
	 * While this might not be ideal from performance point of view,
	 * this makes sure pv eoi is only enabled when we know it's safe.
	 */
	pv_eoi_clr_pending(vcpu);
	if (pending)
		return;
	vector = apic_set_eoi(apic);
	trace_kvm_pv_eoi(apic, vector);
}

void kvm_lapic_sync_from_vapic(struct kvm_vcpu *vcpu)
{
	u32 data;

	if (test_bit(KVM_APIC_PV_EOI_PENDING, &vcpu->arch.apic_attention))
		apic_sync_pv_eoi_from_guest(vcpu, vcpu->arch.apic);

	if (!test_bit(KVM_APIC_CHECK_VAPIC, &vcpu->arch.apic_attention))
		return;

	if (kvm_read_guest_cached(vcpu->kvm, &vcpu->arch.apic->vapic_cache, &data,
				  sizeof(u32)))
		return;

	apic_set_tpr(vcpu->arch.apic, data & 0xff);
}

/*
 * apic_sync_pv_eoi_to_guest - called before vmentry
 *
 * Detect whether it's safe to enable PV EOI and
 * if yes do so.
 */
static void apic_sync_pv_eoi_to_guest(struct kvm_vcpu *vcpu,
					struct kvm_lapic *apic)
{
	if (!pv_eoi_enabled(vcpu) ||
	    /* IRR set or many bits in ISR: could be nested. */
	    apic->irr_pending ||
	    /* Cache not set: could be safe but we don't bother. */
	    apic->highest_isr_cache == -1 ||
	    /* Need EOI to update ioapic. */
	    kvm_ioapic_handles_vector(apic, apic->highest_isr_cache)) {
		/*
		 * PV EOI was disabled by apic_sync_pv_eoi_from_guest
		 * so we need not do anything here.
		 */
		return;
	}

	pv_eoi_set_pending(apic->vcpu);
}

void kvm_lapic_sync_to_vapic(struct kvm_vcpu *vcpu)
{
	u32 data, tpr;
	int max_irr, max_isr;
	struct kvm_lapic *apic = vcpu->arch.apic;

	apic_sync_pv_eoi_to_guest(vcpu, apic);

	if (!test_bit(KVM_APIC_CHECK_VAPIC, &vcpu->arch.apic_attention))
		return;

	tpr = kvm_lapic_get_reg(apic, APIC_TASKPRI) & 0xff;
	max_irr = apic_find_highest_irr(apic);
	if (max_irr < 0)
		max_irr = 0;
	max_isr = apic_find_highest_isr(apic);
	if (max_isr < 0)
		max_isr = 0;
	data = (tpr & 0xff) | ((max_isr & 0xf0) << 8) | (max_irr << 24);

	kvm_write_guest_cached(vcpu->kvm, &vcpu->arch.apic->vapic_cache, &data,
				sizeof(u32));
}

int kvm_lapic_set_vapic_addr(struct kvm_vcpu *vcpu, gpa_t vapic_addr)
{
	if (vapic_addr) {
		if (kvm_gfn_to_hva_cache_init(vcpu->kvm,
					&vcpu->arch.apic->vapic_cache,
					vapic_addr, sizeof(u32)))
			return -EINVAL;
		__set_bit(KVM_APIC_CHECK_VAPIC, &vcpu->arch.apic_attention);
	} else {
		__clear_bit(KVM_APIC_CHECK_VAPIC, &vcpu->arch.apic_attention);
	}

	vcpu->arch.apic->vapic_addr = vapic_addr;
	return 0;
}

int kvm_x2apic_msr_write(struct kvm_vcpu *vcpu, u32 msr, u64 data)
{
	struct kvm_lapic *apic = vcpu->arch.apic;
	u32 reg = (msr - APIC_BASE_MSR) << 4;

	if (!lapic_in_kernel(vcpu) || !apic_x2apic_mode(apic))
		return 1;

	if (reg == APIC_ICR2)
		return 1;

	/* if this is ICR write vector before command */
	if (reg == APIC_ICR)
		kvm_lapic_reg_write(apic, APIC_ICR2, (u32)(data >> 32));
	return kvm_lapic_reg_write(apic, reg, (u32)data);
}

int kvm_x2apic_msr_read(struct kvm_vcpu *vcpu, u32 msr, u64 *data)
{
	struct kvm_lapic *apic = vcpu->arch.apic;
	u32 reg = (msr - APIC_BASE_MSR) << 4, low, high = 0;

	if (!lapic_in_kernel(vcpu) || !apic_x2apic_mode(apic))
		return 1;

	if (reg == APIC_DFR || reg == APIC_ICR2) {
		apic_debug("KVM_APIC_READ: read x2apic reserved register %x\n",
			   reg);
		return 1;
	}

	if (kvm_lapic_reg_read(apic, reg, 4, &low))
		return 1;
	if (reg == APIC_ICR)
		kvm_lapic_reg_read(apic, APIC_ICR2, 4, &high);

	*data = (((u64)high) << 32) | low;

	return 0;
}

int kvm_hv_vapic_msr_write(struct kvm_vcpu *vcpu, u32 reg, u64 data)
{
	struct kvm_lapic *apic = vcpu->arch.apic;

	if (!lapic_in_kernel(vcpu))
		return 1;

	/* if this is ICR write vector before command */
	if (reg == APIC_ICR)
		kvm_lapic_reg_write(apic, APIC_ICR2, (u32)(data >> 32));
	return kvm_lapic_reg_write(apic, reg, (u32)data);
}

int kvm_hv_vapic_msr_read(struct kvm_vcpu *vcpu, u32 reg, u64 *data)
{
	struct kvm_lapic *apic = vcpu->arch.apic;
	u32 low, high = 0;

	if (!lapic_in_kernel(vcpu))
		return 1;

	if (kvm_lapic_reg_read(apic, reg, 4, &low))
		return 1;
	if (reg == APIC_ICR)
		kvm_lapic_reg_read(apic, APIC_ICR2, 4, &high);

	*data = (((u64)high) << 32) | low;

	return 0;
}

int kvm_lapic_enable_pv_eoi(struct kvm_vcpu *vcpu, u64 data)
{
	u64 addr = data & ~KVM_MSR_ENABLED;
	if (!IS_ALIGNED(addr, 4))
		return 1;

	vcpu->arch.pv_eoi.msr_val = data;
	if (!pv_eoi_enabled(vcpu))
		return 0;
	return kvm_gfn_to_hva_cache_init(vcpu->kvm, &vcpu->arch.pv_eoi.data,
					 addr, sizeof(u8));
}

void kvm_apic_accept_events(struct kvm_vcpu *vcpu)
{
	struct kvm_lapic *apic = vcpu->arch.apic;
	u8 sipi_vector;
	unsigned long pe;

	if (!lapic_in_kernel(vcpu) || !apic->pending_events)
		return;

	/*
	 * INITs are latched while in SMM.  Because an SMM CPU cannot
	 * be in KVM_MP_STATE_INIT_RECEIVED state, just eat SIPIs
	 * and delay processing of INIT until the next RSM.
	 */
	if (is_smm(vcpu)) {
		WARN_ON_ONCE(vcpu->arch.mp_state == KVM_MP_STATE_INIT_RECEIVED);
		if (test_bit(KVM_APIC_SIPI, &apic->pending_events))
			clear_bit(KVM_APIC_SIPI, &apic->pending_events);
		return;
	}

	pe = xchg(&apic->pending_events, 0);
	if (test_bit(KVM_APIC_INIT, &pe)) {
		kvm_lapic_reset(vcpu, true);
		kvm_vcpu_reset(vcpu, true);
		if (kvm_vcpu_is_bsp(apic->vcpu))
			vcpu->arch.mp_state = KVM_MP_STATE_RUNNABLE;
		else
			vcpu->arch.mp_state = KVM_MP_STATE_INIT_RECEIVED;
	}
	if (test_bit(KVM_APIC_SIPI, &pe) &&
	    vcpu->arch.mp_state == KVM_MP_STATE_INIT_RECEIVED) {
		/* evaluate pending_events before reading the vector */
		smp_rmb();
		sipi_vector = apic->sipi_vector;
		apic_debug("vcpu %d received sipi with vector # %x\n",
			 vcpu->vcpu_id, sipi_vector);
		kvm_vcpu_deliver_sipi_vector(vcpu, sipi_vector);
		vcpu->arch.mp_state = KVM_MP_STATE_RUNNABLE;
	}
}

void kvm_lapic_init(void)
{
	/* do not patch jump label more than once per second */
	jump_label_rate_limit(&apic_hw_disabled, HZ);
	jump_label_rate_limit(&apic_sw_disabled, HZ);
}

void kvm_lapic_exit(void)
{
	static_key_deferred_flush(&apic_hw_disabled);
	static_key_deferred_flush(&apic_sw_disabled);
}<|MERGE_RESOLUTION|>--- conflicted
+++ resolved
@@ -1644,17 +1644,11 @@
 		if (!kvm_apic_sw_enabled(apic))
 			val |= APIC_LVT_MASKED;
 
-<<<<<<< HEAD
-		val &= apic_lvt_mask[(reg - APIC_LVTT) >> 4];
-		kvm_lapic_set_reg(apic, reg, val);
-
-=======
 		size = ARRAY_SIZE(apic_lvt_mask);
 		index = array_index_nospec(
 				(reg - APIC_LVTT) >> 4, size);
 		val &= apic_lvt_mask[index];
-		apic_set_reg(apic, reg, val);
->>>>>>> 76e5c6fd
+		kvm_lapic_set_reg(apic, reg, val);
 		break;
 	}
 
