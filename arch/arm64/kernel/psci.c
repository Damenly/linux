--- conflicted
+++ resolved
@@ -19,10 +19,7 @@
 #include <linux/init.h>
 #include <linux/of.h>
 #include <linux/smp.h>
-<<<<<<< HEAD
 #include <linux/slab.h>
-=======
->>>>>>> 9698ac7c
 #include <linux/reboot.h>
 #include <linux/pm.h>
 #include <linux/delay.h>
@@ -33,10 +30,7 @@
 #include <asm/errno.h>
 #include <asm/psci.h>
 #include <asm/smp_plat.h>
-<<<<<<< HEAD
 #include <asm/suspend.h>
-=======
->>>>>>> 9698ac7c
 #include <asm/system_misc.h>
 
 #define PSCI_POWER_STATE_TYPE_STANDBY		0
@@ -76,11 +70,8 @@
 
 static DEFINE_PER_CPU_READ_MOSTLY(struct psci_power_state *, psci_power_state);
 
-<<<<<<< HEAD
 static u32 psci_function_id[PSCI_FN_MAX];
 
-=======
->>>>>>> 9698ac7c
 static int psci_to_linux_errno(int errno)
 {
 	switch (errno) {
@@ -105,7 +96,6 @@
 		 & PSCI_0_2_POWER_STATE_TYPE_MASK) |
 		((state.affinity_level << PSCI_0_2_POWER_STATE_AFFL_SHIFT)
 		 & PSCI_0_2_POWER_STATE_AFFL_MASK);
-<<<<<<< HEAD
 }
 
 static void psci_power_state_unpack(u32 power_state,
@@ -117,8 +107,6 @@
 			& PSCI_0_2_POWER_STATE_TYPE_MASK;
 	state->affinity_level = (power_state >> PSCI_0_2_POWER_STATE_AFFL_SHIFT)
 			& PSCI_0_2_POWER_STATE_AFFL_MASK;
-=======
->>>>>>> 9698ac7c
 }
 
 /*
@@ -249,11 +237,7 @@
 	return 0;
 }
 
-<<<<<<< HEAD
 static void psci_sys_reset(char str, const char *cmd)
-=======
-static void psci_sys_reset(enum reboot_mode reboot_mode, const char *cmd)
->>>>>>> 9698ac7c
 {
 	invoke_psci_fn(PSCI_0_2_FN_SYSTEM_RESET, 0, 0, 0);
 }
@@ -267,11 +251,7 @@
  * PSCI Function IDs for v0.2+ are well defined so use
  * standard values.
  */
-<<<<<<< HEAD
-static int psci_0_2_init(struct device_node *np)
-=======
 static int __init psci_0_2_init(struct device_node *np)
->>>>>>> 9698ac7c
 {
 	int err, ver;
 
@@ -332,11 +312,7 @@
 /*
  * PSCI < v0.2 get PSCI Function IDs via DT.
  */
-<<<<<<< HEAD
-static int psci_0_1_init(struct device_node *np)
-=======
 static int __init psci_0_1_init(struct device_node *np)
->>>>>>> 9698ac7c
 {
 	u32 id;
 	int err;
@@ -474,7 +450,7 @@
 	return 0;
 }
 #endif
-<<<<<<< HEAD
+#endif
 
 #ifdef CONFIG_ARM64_CPU_SUSPEND
 static int cpu_psci_cpu_suspend(unsigned long index)
@@ -486,16 +462,11 @@
 
 	return psci_ops.cpu_suspend(state[index], virt_to_phys(cpu_resume));
 }
-=======
->>>>>>> 9698ac7c
 #endif
 
 const struct cpu_operations cpu_psci_ops = {
 	.name		= "psci",
-<<<<<<< HEAD
-=======
 #ifdef CONFIG_SMP
->>>>>>> 9698ac7c
 	.cpu_init	= cpu_psci_cpu_init,
 	.cpu_prepare	= cpu_psci_cpu_prepare,
 	.cpu_boot	= cpu_psci_cpu_boot,
@@ -504,14 +475,8 @@
 	.cpu_die	= cpu_psci_cpu_die,
 	.cpu_kill	= cpu_psci_cpu_kill,
 #endif
-<<<<<<< HEAD
+#endif
 #ifdef CONFIG_ARM64_CPU_SUSPEND
 	.cpu_suspend	= cpu_psci_cpu_suspend,
 #endif
 };
-
-#endif
-=======
-#endif
-};
->>>>>>> 9698ac7c
