/*
 * Copyright (C) 2014 Linaro Ltd. <ard.biesheuvel@linaro.org>
 *
 * This program is free software; you can redistribute it and/or modify
 * it under the terms of the GNU General Public License version 2 as
 * published by the Free Software Foundation.
 */

#ifndef __ASM_CPUFEATURE_H
#define __ASM_CPUFEATURE_H

#include <asm/hwcap.h>
#include <asm/sysreg.h>

/*
 * In the arm64 world (as in the ARM world), elf_hwcap is used both internally
 * in the kernel and for user space to keep track of which optional features
 * are supported by the current system. So let's map feature 'x' to HWCAP_x.
 * Note that HWCAP_x constants are bit fields so we need to take the log.
 */

#define MAX_CPU_FEATURES	(8 * sizeof(elf_hwcap))
#define cpu_feature(x)		ilog2(HWCAP_ ## x)

#define ARM64_WORKAROUND_CLEAN_CACHE		0
#define ARM64_WORKAROUND_DEVICE_LOAD_ACQUIRE	1
#define ARM64_WORKAROUND_845719			2
#define ARM64_HAS_SYSREG_GIC_CPUIF		3
#define ARM64_HAS_PAN				4
#define ARM64_HAS_LSE_ATOMICS			5
#define ARM64_WORKAROUND_CAVIUM_23154		6
#define ARM64_WORKAROUND_834220			7
<<<<<<< HEAD
#define ARM64_HAS_NO_HW_PREFETCH		8
#define ARM64_HAS_UAO				9
#define ARM64_ALT_PAN_NOT_UAO			10

#define ARM64_NCAPS				11
=======
#define ARM64_WORKAROUND_CAVIUM_27456		8

#define ARM64_NCAPS				9
>>>>>>> 1d074db6

#ifndef __ASSEMBLY__

#include <linux/kernel.h>

/* CPU feature register tracking */
enum ftr_type {
	FTR_EXACT,	/* Use a predefined safe value */
	FTR_LOWER_SAFE,	/* Smaller value is safe */
	FTR_HIGHER_SAFE,/* Bigger value is safe */
};

#define FTR_STRICT	true	/* SANITY check strict matching required */
#define FTR_NONSTRICT	false	/* SANITY check ignored */

#define FTR_SIGNED	true	/* Value should be treated as signed */
#define FTR_UNSIGNED	false	/* Value should be treated as unsigned */

struct arm64_ftr_bits {
	bool		sign;	/* Value is signed ? */
	bool		strict;	/* CPU Sanity check: strict matching required ? */
	enum ftr_type	type;
	u8		shift;
	u8		width;
	s64		safe_val; /* safe value for discrete features */
};

/*
 * @arm64_ftr_reg - Feature register
 * @strict_mask		Bits which should match across all CPUs for sanity.
 * @sys_val		Safe value across the CPUs (system view)
 */
struct arm64_ftr_reg {
	u32			sys_id;
	const char		*name;
	u64			strict_mask;
	u64			sys_val;
	struct arm64_ftr_bits	*ftr_bits;
};

struct arm64_cpu_capabilities {
	const char *desc;
	u16 capability;
	bool (*matches)(const struct arm64_cpu_capabilities *);
	void (*enable)(void *);		/* Called on all active CPUs */
	union {
		struct {	/* To be used for erratum handling only */
			u32 midr_model;
			u32 midr_range_min, midr_range_max;
		};

		struct {	/* Feature register checking */
			u32 sys_reg;
			int field_pos;
			int min_field_value;
			int hwcap_type;
			unsigned long hwcap;
		};
	};
};

extern DECLARE_BITMAP(cpu_hwcaps, ARM64_NCAPS);

static inline bool cpu_have_feature(unsigned int num)
{
	return elf_hwcap & (1UL << num);
}

static inline bool cpus_have_cap(unsigned int num)
{
	if (num >= ARM64_NCAPS)
		return false;
	return test_bit(num, cpu_hwcaps);
}

static inline void cpus_set_cap(unsigned int num)
{
	if (num >= ARM64_NCAPS)
		pr_warn("Attempt to set an illegal CPU capability (%d >= %d)\n",
			num, ARM64_NCAPS);
	else
		__set_bit(num, cpu_hwcaps);
}

static inline int __attribute_const__
cpuid_feature_extract_field_width(u64 features, int field, int width)
{
	return (s64)(features << (64 - width - field)) >> (64 - width);
}

static inline int __attribute_const__
cpuid_feature_extract_field(u64 features, int field)
{
	return cpuid_feature_extract_field_width(features, field, 4);
}

static inline unsigned int __attribute_const__
cpuid_feature_extract_unsigned_field_width(u64 features, int field, int width)
{
	return (u64)(features << (64 - width - field)) >> (64 - width);
}

static inline unsigned int __attribute_const__
cpuid_feature_extract_unsigned_field(u64 features, int field)
{
	return cpuid_feature_extract_unsigned_field_width(features, field, 4);
}

static inline u64 arm64_ftr_mask(struct arm64_ftr_bits *ftrp)
{
	return (u64)GENMASK(ftrp->shift + ftrp->width - 1, ftrp->shift);
}

static inline s64 arm64_ftr_value(struct arm64_ftr_bits *ftrp, u64 val)
{
	return ftrp->sign ?
		cpuid_feature_extract_field_width(val, ftrp->shift, ftrp->width) :
		cpuid_feature_extract_unsigned_field_width(val, ftrp->shift, ftrp->width);
}

static inline bool id_aa64mmfr0_mixed_endian_el0(u64 mmfr0)
{
	return cpuid_feature_extract_field(mmfr0, ID_AA64MMFR0_BIGENDEL_SHIFT) == 0x1 ||
		cpuid_feature_extract_field(mmfr0, ID_AA64MMFR0_BIGENDEL0_SHIFT) == 0x1;
}

void __init setup_cpu_features(void);

void update_cpu_capabilities(const struct arm64_cpu_capabilities *caps,
			    const char *info);
void check_local_cpu_errata(void);

#ifdef CONFIG_HOTPLUG_CPU
void verify_local_cpu_capabilities(void);
#else
static inline void verify_local_cpu_capabilities(void)
{
}
#endif

u64 read_system_reg(u32 id);

static inline bool cpu_supports_mixed_endian_el0(void)
{
	return id_aa64mmfr0_mixed_endian_el0(read_cpuid(SYS_ID_AA64MMFR0_EL1));
}

static inline bool system_supports_mixed_endian_el0(void)
{
	return id_aa64mmfr0_mixed_endian_el0(read_system_reg(SYS_ID_AA64MMFR0_EL1));
}

#endif /* __ASSEMBLY__ */

#endif<|MERGE_RESOLUTION|>--- conflicted
+++ resolved
@@ -30,17 +30,13 @@
 #define ARM64_HAS_LSE_ATOMICS			5
 #define ARM64_WORKAROUND_CAVIUM_23154		6
 #define ARM64_WORKAROUND_834220			7
-<<<<<<< HEAD
 #define ARM64_HAS_NO_HW_PREFETCH		8
 #define ARM64_HAS_UAO				9
 #define ARM64_ALT_PAN_NOT_UAO			10
 
 #define ARM64_NCAPS				11
-=======
-#define ARM64_WORKAROUND_CAVIUM_27456		8
+#define ARM64_WORKAROUND_CAVIUM_27456		12	
 
-#define ARM64_NCAPS				9
->>>>>>> 1d074db6
 
 #ifndef __ASSEMBLY__
 
