#
# arch/arm64/Makefile
#
# This file is included by the global makefile so that you can add your own
# architecture-specific flags and dependencies.
#
# This file is subject to the terms and conditions of the GNU General Public
# License.  See the file "COPYING" in the main directory of this archive
# for more details.
#
# Copyright (C) 1995-2001 by Russell King

LDFLAGS_vmlinux	:=-p --no-undefined -X
CPPFLAGS_vmlinux.lds = -DTEXT_OFFSET=$(TEXT_OFFSET)
OBJCOPYFLAGS	:=-O binary -R .note -R .note.gnu.build-id -R .comment -S
GZFLAGS		:=-9

LIBGCC 		:= $(shell $(CC) $(KBUILD_CFLAGS) -print-libgcc-file-name)

KBUILD_DEFCONFIG := defconfig

KBUILD_CFLAGS	+= -mgeneral-regs-only
<<<<<<< HEAD
ifeq ($(CONFIG_CPU_BIG_ENDIAN), y)
KBUILD_CPPFLAGS	+= -mbig-endian
AS		+= -EB
LD		+= -EB
else
=======
KBUILD_CFLAGS	+= -fno-pic
>>>>>>> 54d6df91
KBUILD_CPPFLAGS	+= -mlittle-endian
AS		+= -EL
LD		+= -EL
endif

comma = ,

CHECKFLAGS	+= -D__aarch64__

# Default value
head-y		:= arch/arm64/kernel/head.o

# The byte offset of the kernel image in RAM from the start of RAM.
TEXT_OFFSET := 0x00080000

export	TEXT_OFFSET GZFLAGS

core-y		+= arch/arm64/kernel/ arch/arm64/mm/
core-$(CONFIG_KVM) += arch/arm64/kvm/
core-$(CONFIG_CRYPTO) += arch/arm64/crypto/
libs-y		:= arch/arm64/lib/ $(libs-y)
libs-y		+= $(LIBGCC)

# Default target when executing plain make
ifeq ($(CONFIG_BUILD_ARM64_APPENDED_DTB_IMAGE),y)
KBUILD_IMAGE	:= Image.gz-dtb
else
KBUILD_IMAGE	:= Image.gz
endif

KBUILD_DTBS	:= dtbs

all:	$(KBUILD_IMAGE) $(KBUILD_DTBS)

boot := arch/arm64/boot

Image Image.gz: vmlinux
	$(Q)$(MAKE) $(build)=$(boot) $(boot)/$@

zinstall install: vmlinux
	$(Q)$(MAKE) $(build)=$(boot) $@

%.dtb: scripts
	$(Q)$(MAKE) $(build)=$(boot)/dts $(boot)/dts/$@

dtbs: scripts
	$(Q)$(MAKE) $(build)=$(boot)/dts dtbs

Image.gz-dtb: vmlinux scripts dtbs
	$(Q)$(MAKE) $(build)=$(boot) $(boot)/$@

PHONY += vdso_install
vdso_install:
	$(Q)$(MAKE) $(build)=arch/arm64/kernel/vdso $@

# We use MRPROPER_FILES and CLEAN_FILES now
archclean:
	$(Q)$(MAKE) $(clean)=$(boot)

define archhelp
  echo  '* Image.gz      - Compressed kernel image (arch/$(ARCH)/boot/Image.gz)'
  echo  '  Image         - Uncompressed kernel image (arch/$(ARCH)/boot/Image)'
  echo  '* dtbs          - Build device tree blobs for enabled boards'
  echo  '  install       - Install uncompressed kernel'
  echo  '  zinstall      - Install compressed kernel'
  echo  '                  Install using (your) ~/bin/installkernel or'
  echo  '                  (distribution) /sbin/installkernel or'
  echo  '                  install to $$(INSTALL_PATH) and run lilo'
endef<|MERGE_RESOLUTION|>--- conflicted
+++ resolved
@@ -20,15 +20,12 @@
 KBUILD_DEFCONFIG := defconfig
 
 KBUILD_CFLAGS	+= -mgeneral-regs-only
-<<<<<<< HEAD
+KBUILD_CFLAGS	+= -fno-pic
 ifeq ($(CONFIG_CPU_BIG_ENDIAN), y)
 KBUILD_CPPFLAGS	+= -mbig-endian
 AS		+= -EB
 LD		+= -EB
 else
-=======
-KBUILD_CFLAGS	+= -fno-pic
->>>>>>> 54d6df91
 KBUILD_CPPFLAGS	+= -mlittle-endian
 AS		+= -EL
 LD		+= -EL
