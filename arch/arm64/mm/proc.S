--- conflicted
+++ resolved
@@ -249,11 +249,6 @@
 	 */
 	.type	crval, #object
 crval:
-<<<<<<< HEAD
 	.word	0x000802e2			// clear
 	.word	0x0405d11d			// set
-=======
-	.word	0x030802e2			// clear
-	.word	0x0405d11d			// set
-#endif
->>>>>>> b7d82dc8
+#endif