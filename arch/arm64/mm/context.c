--- conflicted
+++ resolved
@@ -45,8 +45,8 @@
 static u32 get_cpu_asid_bits(void)
 {
 	u32 asid;
-	int fld = cpuid_feature_extract_field(read_cpuid(ID_AA64MMFR0_EL1),
-						ID_AA64MMFR0_ASID_SHIFT);
+	int fld = cpuid_feature_extract_unsigned_field(read_cpuid(ID_AA64MMFR0_EL1),
+						       ID_AA64MMFR0_ASID_SHIFT);
 
 	switch (fld) {
 	default:
@@ -212,27 +212,11 @@
 /* Errata workaround post TTBRx_EL1 update. */
 asmlinkage void post_ttbr_update_workaround(void)
 {
-<<<<<<< HEAD
 	asm(ALTERNATIVE("nop; nop; nop",
 			"ic iallu; dsb nsh; isb",
 			ARM64_WORKAROUND_CAVIUM_27456,
 			CONFIG_CAVIUM_ERRATUM_27456));
 }
-=======
-	int fld = cpuid_feature_extract_unsigned_field(read_cpuid(ID_AA64MMFR0_EL1),
-						       ID_AA64MMFR0_ASID_SHIFT);
-
-	switch (fld) {
-	default:
-		pr_warn("Unknown ASID size (%d); assuming 8-bit\n", fld);
-		/* Fallthrough */
-	case 0:
-		asid_bits = 8;
-		break;
-	case 2:
-		asid_bits = 16;
-	}
->>>>>>> 04858540
 
 static int asids_init(void)
 {
