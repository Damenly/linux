--- conflicted
+++ resolved
@@ -634,14 +634,10 @@
 	if (interrupts_enabled(regs))
 		trace_hardirqs_off();
 
-<<<<<<< HEAD
 	if (user_mode(regs) && instruction_pointer(regs) > TASK_SIZE)
 		arm64_apply_bp_hardening();
 
-	if (!inf->fn(addr, esr, regs)) {
-=======
 	if (!inf->fn(addr_if_watchpoint, esr, regs)) {
->>>>>>> 5875149a
 		rv = 1;
 	} else {
 		pr_alert("Unhandled debug exception: %s (0x%08x) at 0x%016lx\n",
