config MICROBLAZE
	def_bool y
	select HAVE_MEMBLOCK
	select HAVE_FUNCTION_TRACER
	select HAVE_FUNCTION_TRACE_MCOUNT_TEST
	select HAVE_FUNCTION_GRAPH_TRACER
	select HAVE_DYNAMIC_FTRACE
	select HAVE_FTRACE_MCOUNT_RECORD
	select ARCH_WANT_OPTIONAL_GPIOLIB
	select HAVE_OPROFILE
	select HAVE_ARCH_KGDB
	select HAVE_DMA_ATTRS
	select HAVE_DMA_API_DEBUG
	select TRACING_SUPPORT
	select OF
	select OF_EARLY_FLATTREE
	select HAVE_GENERIC_HARDIRQS
	select GENERIC_IRQ_PROBE
	select GENERIC_IRQ_SHOW
	select GENERIC_PCI_IOMAP
	select GENERIC_CPU_DEVICES
<<<<<<< HEAD
=======
	select GENERIC_ATOMIC64
>>>>>>> e2920638

config SWAP
	def_bool n

config RWSEM_GENERIC_SPINLOCK
	def_bool y

config RWSEM_XCHGADD_ALGORITHM
	bool

config ARCH_HAS_ILOG2_U32
	def_bool n

config ARCH_HAS_ILOG2_U64
	def_bool n

config GENERIC_HWEIGHT
	def_bool y

config GENERIC_CALIBRATE_DELAY
	def_bool y

config GENERIC_TIME_VSYSCALL
	def_bool n

config GENERIC_CLOCKEVENTS
	def_bool y

config GENERIC_GPIO
	def_bool y

config GENERIC_CSUM
	def_bool y

config STACKTRACE_SUPPORT
	def_bool y

config LOCKDEP_SUPPORT
	def_bool y

config HAVE_LATENCYTOP_SUPPORT
	def_bool y

source "init/Kconfig"

source "kernel/Kconfig.freezer"

source "arch/microblaze/platform/Kconfig.platform"

menu "Processor type and features"

source "kernel/time/Kconfig"

source "kernel/Kconfig.preempt"

source "kernel/Kconfig.hz"

config MMU
	bool "MMU support"
	default n

config NO_MMU
	bool
	depends on !MMU
	default y

comment "Boot options"

config CMDLINE_BOOL
	bool "Default bootloader kernel arguments"

config CMDLINE
	string "Default kernel command string"
	depends on CMDLINE_BOOL
	default "console=ttyUL0,115200"
	help
	  On some architectures there is currently no way for the boot loader
	  to pass arguments to the kernel. For these architectures, you should
	  supply some command-line options at build time by entering them
	  here.

config CMDLINE_FORCE
	bool "Force default kernel command string"
	depends on CMDLINE_BOOL
	default n
	help
	  Set this to have arguments from the default kernel command string
	  override those passed by the boot loader.

config SECCOMP
	bool "Enable seccomp to safely compute untrusted bytecode"
	depends on PROC_FS
	default y
	help
	  This kernel feature is useful for number crunching applications
	  that may need to compute untrusted bytecode during their
	  execution. By using pipes or other transports made available to
	  the process as file descriptors supporting the read/write
	  syscalls, it's possible to isolate those applications in
	  their own address space using seccomp. Once seccomp is
	  enabled via /proc/<pid>/seccomp, it cannot be disabled
	  and the task is only allowed to execute a few safe syscalls
	  defined by each seccomp mode.

	  If unsure, say Y. Only embedded should say N here.

endmenu

menu "Advanced setup"

config ADVANCED_OPTIONS
	bool "Prompt for advanced kernel configuration options"
	help
	  This option will enable prompting for a variety of advanced kernel
	  configuration options.  These options can cause the kernel to not
	  work if they are set incorrectly, but can be used to optimize certain
	  aspects of kernel memory management.

	  Unless you know what you are doing, say N here.

comment "Default settings for advanced configuration options are used"
	depends on !ADVANCED_OPTIONS

config XILINX_UNCACHED_SHADOW
	bool "Are you using uncached shadow for RAM ?"
	depends on ADVANCED_OPTIONS && !MMU
	default n
	help
	  This is needed to be able to allocate uncachable memory regions.
	  The feature requires the design to define the RAM memory controller
	  window to be twice as large as the actual physical memory.

config HIGHMEM_START_BOOL
	bool "Set high memory pool address"
	depends on ADVANCED_OPTIONS && HIGHMEM
	help
	  This option allows you to set the base address of the kernel virtual
	  area used to map high memory pages.  This can be useful in
	  optimizing the layout of kernel virtual memory.

	  Say N here unless you know what you are doing.

config HIGHMEM_START
	hex "Virtual start address of high memory pool" if HIGHMEM_START_BOOL
	depends on MMU
	default "0xfe000000"

config LOWMEM_SIZE_BOOL
	bool "Set maximum low memory"
	depends on ADVANCED_OPTIONS && MMU
	help
	  This option allows you to set the maximum amount of memory which
	  will be used as "low memory", that is, memory which the kernel can
	  access directly, without having to set up a kernel virtual mapping.
	  This can be useful in optimizing the layout of kernel virtual
	  memory.

	  Say N here unless you know what you are doing.

config LOWMEM_SIZE
	hex "Maximum low memory size (in bytes)" if LOWMEM_SIZE_BOOL
	default "0x30000000"

config MANUAL_RESET_VECTOR
	hex "Microblaze reset vector address setup"
	default "0x0"
	help
	  Set this option to have the kernel override the CPU Reset vector.
	  If zero, no change will be made to the MicroBlaze reset vector at
	  address 0x0.
	  If non-zero, a jump instruction to this address, will be written
	  to the reset vector at address 0x0.
	  If you are unsure, set it to default value 0x0.

config KERNEL_START_BOOL
	bool "Set custom kernel base address"
	depends on ADVANCED_OPTIONS
	help
	  This option allows you to set the kernel virtual address at which
	  the kernel will map low memory (the kernel image will be linked at
	  this address).  This can be useful in optimizing the virtual memory
	  layout of the system.

	  Say N here unless you know what you are doing.

config KERNEL_START
	hex "Virtual address of kernel base" if KERNEL_START_BOOL
	default "0xc0000000" if MMU
	default KERNEL_BASE_ADDR if !MMU

config TASK_SIZE_BOOL
	bool "Set custom user task size"
	depends on ADVANCED_OPTIONS && MMU
	help
	  This option allows you to set the amount of virtual address space
	  allocated to user tasks.  This can be useful in optimizing the
	  virtual memory layout of the system.

	  Say N here unless you know what you are doing.

config TASK_SIZE
	hex "Size of user task space" if TASK_SIZE_BOOL
	default "0x80000000"

choice
	prompt "Page size"
	default MICROBLAZE_4K_PAGES
	depends on ADVANCED_OPTIONS && !MMU
	help
	  Select the kernel logical page size. Increasing the page size
	  will reduce software overhead at each page boundary, allow
	  hardware prefetch mechanisms to be more effective, and allow
	  larger dma transfers increasing IO efficiency and reducing
	  overhead. However the utilization of memory will increase.
	  For example, each cached file will using a multiple of the
	  page size to hold its contents and the difference between the
	  end of file and the end of page is wasted.

	  If unsure, choose 4K_PAGES.

config MICROBLAZE_4K_PAGES
	bool "4k page size"

config MICROBLAZE_8K_PAGES
	bool "8k page size"

config MICROBLAZE_16K_PAGES
	bool "16k page size"

config MICROBLAZE_32K_PAGES
	bool "32k page size"

endchoice

endmenu

source "mm/Kconfig"

menu "Executable file formats"

source "fs/Kconfig.binfmt"

endmenu

menu "Bus Options"

config PCI
	bool "PCI support"

config PCI_DOMAINS
	def_bool PCI

config PCI_SYSCALL
	def_bool PCI

config PCI_XILINX
	bool "Xilinx PCI host bridge support"
	depends on PCI

source "drivers/pci/Kconfig"

endmenu

source "net/Kconfig"

source "drivers/Kconfig"

source "fs/Kconfig"

source "arch/microblaze/Kconfig.debug"

source "security/Kconfig"

source "crypto/Kconfig"

source "lib/Kconfig"<|MERGE_RESOLUTION|>--- conflicted
+++ resolved
@@ -19,10 +19,7 @@
 	select GENERIC_IRQ_SHOW
 	select GENERIC_PCI_IOMAP
 	select GENERIC_CPU_DEVICES
-<<<<<<< HEAD
-=======
 	select GENERIC_ATOMIC64
->>>>>>> e2920638
 
 config SWAP
 	def_bool n
