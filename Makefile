--- conflicted
+++ resolved
@@ -1,10 +1,6 @@
 VERSION = 4
 PATCHLEVEL = 4
-<<<<<<< HEAD
-SUBLEVEL = 256
-=======
 SUBLEVEL = 257
->>>>>>> 788437ba
 EXTRAVERSION =
 NAME = Blurry Fish Butt
 
@@ -864,18 +860,9 @@
 # Prohibit date/time macros, which would make the build non-deterministic
 KBUILD_CFLAGS   += $(call cc-option,-Werror=date-time)
 
-<<<<<<< HEAD
-# ensure -fcf-protection is disabled when using retpoline as it is
-# incompatible with -mindirect-branch=thunk-extern
-ifdef CONFIG_RETPOLINE
-KBUILD_CFLAGS += $(call cc-option,-fcf-protection=none)
-endif
-
 # change __FILE__ to the relative path from the srctree
 KBUILD_CFLAGS	+= $(call cc-option,-fmacro-prefix-map=$(srctree)/=)
 
-=======
->>>>>>> 788437ba
 # use the deterministic mode of AR if available
 KBUILD_ARFLAGS := $(call ar-option,D)
 
