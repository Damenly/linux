VERSION = 4
PATCHLEVEL = 4
SUBLEVEL = 165
EXTRAVERSION =
NAME = Blurry Fish Butt

# *DOCUMENTATION*
# To see a list of typical targets execute "make help"
# More info can be located in ./README
# Comments in this file are targeted only to the developer, do not
# expect to learn how to build the kernel reading this file.

# That's our default target when none is given on the command line
PHONY := _all
_all:

# o Do not use make's built-in rules and variables
#   (this increases performance and avoids hard-to-debug behaviour);
# o Look for make include files relative to root of kernel src
MAKEFLAGS += -rR --include-dir=$(CURDIR)

# Avoid funny character set dependencies
unexport LC_ALL
LC_COLLATE=C
LC_NUMERIC=C
export LC_COLLATE LC_NUMERIC

# Avoid interference with shell env settings
unexport GREP_OPTIONS

# We are using a recursive build, so we need to do a little thinking
# to get the ordering right.
#
# Most importantly: sub-Makefiles should only ever modify files in
# their own directory. If in some directory we have a dependency on
# a file in another dir (which doesn't happen often, but it's often
# unavoidable when linking the built-in.o targets which finally
# turn into vmlinux), we will call a sub make in that other dir, and
# after that we are sure that everything which is in that other dir
# is now up to date.
#
# The only cases where we need to modify files which have global
# effects are thus separated out and done before the recursive
# descending is started. They are now explicitly listed as the
# prepare rule.

# Beautify output
# ---------------------------------------------------------------------------
#
# Normally, we echo the whole command before executing it. By making
# that echo $($(quiet)$(cmd)), we now have the possibility to set
# $(quiet) to choose other forms of output instead, e.g.
#
#         quiet_cmd_cc_o_c = Compiling $(RELDIR)/$@
#         cmd_cc_o_c       = $(CC) $(c_flags) -c -o $@ $<
#
# If $(quiet) is empty, the whole command will be printed.
# If it is set to "quiet_", only the short version will be printed.
# If it is set to "silent_", nothing will be printed at all, since
# the variable $(silent_cmd_cc_o_c) doesn't exist.
#
# A simple variant is to prefix commands with $(Q) - that's useful
# for commands that shall be hidden in non-verbose mode.
#
#	$(Q)ln $@ :<
#
# If KBUILD_VERBOSE equals 0 then the above command will be hidden.
# If KBUILD_VERBOSE equals 1 then the above command is displayed.
#
# To put more focus on warnings, be less verbose as default
# Use 'make V=1' to see the full commands

ifeq ("$(origin V)", "command line")
  KBUILD_VERBOSE = $(V)
endif
ifndef KBUILD_VERBOSE
  KBUILD_VERBOSE = 0
endif

ifeq ($(KBUILD_VERBOSE),1)
  quiet =
  Q =
else
  quiet=quiet_
  Q = @
endif

# If the user is running make -s (silent mode), suppress echoing of
# commands

ifneq ($(filter 4.%,$(MAKE_VERSION)),)	# make-4
ifneq ($(filter %s ,$(firstword x$(MAKEFLAGS))),)
  quiet=silent_
  tools_silent=s
endif
else					# make-3.8x
ifneq ($(filter s% -s%,$(MAKEFLAGS)),)
  quiet=silent_
  tools_silent=-s
endif
endif

export quiet Q KBUILD_VERBOSE

# kbuild supports saving output files in a separate directory.
# To locate output files in a separate directory two syntaxes are supported.
# In both cases the working directory must be the root of the kernel src.
# 1) O=
# Use "make O=dir/to/store/output/files/"
#
# 2) Set KBUILD_OUTPUT
# Set the environment variable KBUILD_OUTPUT to point to the directory
# where the output files shall be placed.
# export KBUILD_OUTPUT=dir/to/store/output/files/
# make
#
# The O= assignment takes precedence over the KBUILD_OUTPUT environment
# variable.

# KBUILD_SRC is set on invocation of make in OBJ directory
# KBUILD_SRC is not intended to be used by the regular user (for now)
ifeq ($(KBUILD_SRC),)

# OK, Make called in directory where kernel src resides
# Do we want to locate output files in a separate directory?
ifeq ("$(origin O)", "command line")
  KBUILD_OUTPUT := $(O)
endif

# Cancel implicit rules on top Makefile
$(CURDIR)/Makefile Makefile: ;

ifneq ($(words $(subst :, ,$(CURDIR))), 1)
  $(error main directory cannot contain spaces nor colons)
endif

ifneq ($(KBUILD_OUTPUT),)
# Invoke a second make in the output directory, passing relevant variables
# check that the output directory actually exists
saved-output := $(KBUILD_OUTPUT)
KBUILD_OUTPUT := $(shell mkdir -p $(KBUILD_OUTPUT) && cd $(KBUILD_OUTPUT) \
								&& /bin/pwd)
$(if $(KBUILD_OUTPUT),, \
     $(error failed to create output directory "$(saved-output)"))

PHONY += $(MAKECMDGOALS) sub-make

$(filter-out _all sub-make $(CURDIR)/Makefile, $(MAKECMDGOALS)) _all: sub-make
	@:

sub-make: FORCE
	$(Q)$(MAKE) -C $(KBUILD_OUTPUT) KBUILD_SRC=$(CURDIR) \
	-f $(CURDIR)/Makefile $(filter-out _all sub-make,$(MAKECMDGOALS))

# Leave processing to above invocation of make
skip-makefile := 1
endif # ifneq ($(KBUILD_OUTPUT),)
endif # ifeq ($(KBUILD_SRC),)

# We process the rest of the Makefile if this is the final invocation of make
ifeq ($(skip-makefile),)

# Do not print "Entering directory ...",
# but we want to display it when entering to the output directory
# so that IDEs/editors are able to understand relative filenames.
MAKEFLAGS += --no-print-directory

# Call a source code checker (by default, "sparse") as part of the
# C compilation.
#
# Use 'make C=1' to enable checking of only re-compiled files.
# Use 'make C=2' to enable checking of *all* source files, regardless
# of whether they are re-compiled or not.
#
# See the file "Documentation/sparse.txt" for more details, including
# where to get the "sparse" utility.

ifeq ("$(origin C)", "command line")
  KBUILD_CHECKSRC = $(C)
endif
ifndef KBUILD_CHECKSRC
  KBUILD_CHECKSRC = 0
endif

# Use make M=dir to specify directory of external module to build
# Old syntax make ... SUBDIRS=$PWD is still supported
# Setting the environment variable KBUILD_EXTMOD take precedence
ifdef SUBDIRS
  KBUILD_EXTMOD ?= $(SUBDIRS)
endif

ifeq ("$(origin M)", "command line")
  KBUILD_EXTMOD := $(M)
endif

# If building an external module we do not care about the all: rule
# but instead _all depend on modules
PHONY += all
ifeq ($(KBUILD_EXTMOD),)
_all: all
else
_all: modules
endif

ifeq ($(KBUILD_SRC),)
        # building in the source tree
        srctree := .
else
        ifeq ($(KBUILD_SRC)/,$(dir $(CURDIR)))
                # building in a subdirectory of the source tree
                srctree := ..
        else
                srctree := $(KBUILD_SRC)
        endif
endif
objtree		:= .
src		:= $(srctree)
obj		:= $(objtree)

VPATH		:= $(srctree)$(if $(KBUILD_EXTMOD),:$(KBUILD_EXTMOD))

export srctree objtree VPATH

# SUBARCH tells the usermode build what the underlying arch is.  That is set
# first, and if a usermode build is happening, the "ARCH=um" on the command
# line overrides the setting of ARCH below.  If a native build is happening,
# then ARCH is assigned, getting whatever value it gets normally, and
# SUBARCH is subsequently ignored.

SUBARCH := $(shell uname -m | sed -e s/i.86/x86/ -e s/x86_64/x86/ \
				  -e s/sun4u/sparc64/ \
				  -e s/arm.*/arm/ -e s/sa110/arm/ \
				  -e s/s390x/s390/ -e s/parisc64/parisc/ \
				  -e s/ppc.*/powerpc/ -e s/mips.*/mips/ \
				  -e s/sh[234].*/sh/ -e s/aarch64.*/arm64/ )

# Cross compiling and selecting different set of gcc/bin-utils
# ---------------------------------------------------------------------------
#
# When performing cross compilation for other architectures ARCH shall be set
# to the target architecture. (See arch/* for the possibilities).
# ARCH can be set during invocation of make:
# make ARCH=ia64
# Another way is to have ARCH set in the environment.
# The default ARCH is the host where make is executed.

# CROSS_COMPILE specify the prefix used for all executables used
# during compilation. Only gcc and related bin-utils executables
# are prefixed with $(CROSS_COMPILE).
# CROSS_COMPILE can be set on the command line
# make CROSS_COMPILE=ia64-linux-
# Alternatively CROSS_COMPILE can be set in the environment.
# A third alternative is to store a setting in .config so that plain
# "make" in the configured kernel build directory always uses that.
# Default value for CROSS_COMPILE is not to prefix executables
# Note: Some architectures assign CROSS_COMPILE in their arch/*/Makefile
ARCH		?= $(SUBARCH)
CROSS_COMPILE	?= $(CONFIG_CROSS_COMPILE:"%"=%)

# Architecture as present in compile.h
UTS_MACHINE 	:= $(ARCH)
SRCARCH 	:= $(ARCH)

# Additional ARCH settings for x86
ifeq ($(ARCH),i386)
        SRCARCH := x86
endif
ifeq ($(ARCH),x86_64)
        SRCARCH := x86
endif

# Additional ARCH settings for sparc
ifeq ($(ARCH),sparc32)
       SRCARCH := sparc
endif
ifeq ($(ARCH),sparc64)
       SRCARCH := sparc
endif

# Additional ARCH settings for sh
ifeq ($(ARCH),sh64)
       SRCARCH := sh
endif

# Additional ARCH settings for tile
ifeq ($(ARCH),tilepro)
       SRCARCH := tile
endif
ifeq ($(ARCH),tilegx)
       SRCARCH := tile
endif

# Where to locate arch specific headers
hdr-arch  := $(SRCARCH)

KCONFIG_CONFIG	?= .config
export KCONFIG_CONFIG

# SHELL used by kbuild
CONFIG_SHELL := $(shell if [ -x "$$BASH" ]; then echo $$BASH; \
	  else if [ -x /bin/bash ]; then echo /bin/bash; \
	  else echo sh; fi ; fi)

HOSTCC       = gcc
HOSTCXX      = g++
HOSTCFLAGS   := -Wall -Wmissing-prototypes -Wstrict-prototypes -O2 -fomit-frame-pointer -std=gnu89
HOSTCXXFLAGS = -O2

# Decide whether to build built-in, modular, or both.
# Normally, just do built-in.

KBUILD_MODULES :=
KBUILD_BUILTIN := 1

# If we have only "make modules", don't compile built-in objects.
# When we're building modules with modversions, we need to consider
# the built-in objects during the descend as well, in order to
# make sure the checksums are up to date before we record them.

ifeq ($(MAKECMDGOALS),modules)
  KBUILD_BUILTIN := $(if $(CONFIG_MODVERSIONS),1)
endif

# If we have "make <whatever> modules", compile modules
# in addition to whatever we do anyway.
# Just "make" or "make all" shall build modules as well

ifneq ($(filter all _all modules,$(MAKECMDGOALS)),)
  KBUILD_MODULES := 1
endif

ifeq ($(MAKECMDGOALS),)
  KBUILD_MODULES := 1
endif

export KBUILD_MODULES KBUILD_BUILTIN
export KBUILD_CHECKSRC KBUILD_SRC KBUILD_EXTMOD

# We need some generic definitions (do not try to remake the file).
scripts/Kbuild.include: ;
include scripts/Kbuild.include

# Make variables (CC, etc...)
AS		= $(CROSS_COMPILE)as
LD		= $(CROSS_COMPILE)ld
CC		= $(CROSS_COMPILE)gcc
CPP		= $(CC) -E
AR		= $(CROSS_COMPILE)ar
NM		= $(CROSS_COMPILE)nm
STRIP		= $(CROSS_COMPILE)strip
OBJCOPY		= $(CROSS_COMPILE)objcopy
OBJDUMP		= $(CROSS_COMPILE)objdump
AWK		= awk
GENKSYMS	= scripts/genksyms/genksyms
INSTALLKERNEL  := installkernel
DEPMOD		= /sbin/depmod
PERL		= perl
PYTHON		= python
CHECK		= sparse

CHECKFLAGS     := -D__linux__ -Dlinux -D__STDC__ -Dunix -D__unix__ \
		  -Wbitwise -Wno-return-void $(CF)
CFLAGS_MODULE   =
AFLAGS_MODULE   =
LDFLAGS_MODULE  =
CFLAGS_KERNEL	=
AFLAGS_KERNEL	=
CFLAGS_GCOV	= -fprofile-arcs -ftest-coverage -fno-tree-loop-im
CFLAGS_KCOV	= -fsanitize-coverage=trace-pc


# Use USERINCLUDE when you must reference the UAPI directories only.
USERINCLUDE    := \
		-I$(srctree)/arch/$(hdr-arch)/include/uapi \
		-Iarch/$(hdr-arch)/include/generated/uapi \
		-I$(srctree)/include/uapi \
		-Iinclude/generated/uapi \
                -include $(srctree)/include/linux/kconfig.h

# Use LINUXINCLUDE when you must reference the include/ directory.
# Needed to be compatible with the O= option
LINUXINCLUDE    := \
		-I$(srctree)/arch/$(hdr-arch)/include \
		-Iarch/$(hdr-arch)/include/generated/uapi \
		-Iarch/$(hdr-arch)/include/generated \
		$(if $(KBUILD_SRC), -I$(srctree)/include) \
		-Iinclude \
		$(USERINCLUDE)

KBUILD_CPPFLAGS := -D__KERNEL__

KBUILD_CFLAGS   := -Wall -Wundef -Wstrict-prototypes -Wno-trigraphs \
		   -fno-strict-aliasing -fno-common \
		   -Werror-implicit-function-declaration \
		   -Wno-format-security \
		   -std=gnu89 $(call cc-option,-fno-PIE)


KBUILD_AFLAGS_KERNEL :=
KBUILD_CFLAGS_KERNEL :=
KBUILD_AFLAGS   := -D__ASSEMBLY__ $(call cc-option,-fno-PIE)
KBUILD_AFLAGS_MODULE  := -DMODULE
KBUILD_CFLAGS_MODULE  := -DMODULE
KBUILD_LDFLAGS_MODULE := -T $(srctree)/scripts/module-common.lds

# Read KERNELRELEASE from include/config/kernel.release (if it exists)
KERNELRELEASE = $(shell cat include/config/kernel.release 2> /dev/null)
KERNELVERSION = $(VERSION)$(if $(PATCHLEVEL),.$(PATCHLEVEL)$(if $(SUBLEVEL),.$(SUBLEVEL)))$(EXTRAVERSION)

export VERSION PATCHLEVEL SUBLEVEL KERNELRELEASE KERNELVERSION
export ARCH SRCARCH CONFIG_SHELL HOSTCC HOSTCFLAGS CROSS_COMPILE AS LD CC
export CPP AR NM STRIP OBJCOPY OBJDUMP
export MAKE AWK GENKSYMS INSTALLKERNEL PERL PYTHON UTS_MACHINE
export HOSTCXX HOSTCXXFLAGS LDFLAGS_MODULE CHECK CHECKFLAGS

export KBUILD_CPPFLAGS NOSTDINC_FLAGS LINUXINCLUDE OBJCOPYFLAGS LDFLAGS
export KBUILD_CFLAGS CFLAGS_KERNEL CFLAGS_MODULE CFLAGS_GCOV CFLAGS_KCOV
export CFLAGS_KASAN CFLAGS_KASAN_NOSANITIZE
export KBUILD_AFLAGS AFLAGS_KERNEL AFLAGS_MODULE
export KBUILD_AFLAGS_MODULE KBUILD_CFLAGS_MODULE KBUILD_LDFLAGS_MODULE
export KBUILD_AFLAGS_KERNEL KBUILD_CFLAGS_KERNEL
export KBUILD_ARFLAGS

# When compiling out-of-tree modules, put MODVERDIR in the module
# tree rather than in the kernel tree. The kernel tree might
# even be read-only.
export MODVERDIR := $(if $(KBUILD_EXTMOD),$(firstword $(KBUILD_EXTMOD))/).tmp_versions

# Files to ignore in find ... statements

export RCS_FIND_IGNORE := \( -name SCCS -o -name BitKeeper -o -name .svn -o    \
			  -name CVS -o -name .pc -o -name .hg -o -name .git \) \
			  -prune -o
export RCS_TAR_IGNORE := --exclude SCCS --exclude BitKeeper --exclude .svn \
			 --exclude CVS --exclude .pc --exclude .hg --exclude .git

# ===========================================================================
# Rules shared between *config targets and build targets

# Basic helpers built in scripts/
PHONY += scripts_basic
scripts_basic:
	$(Q)$(MAKE) $(build)=scripts/basic
	$(Q)rm -f .tmp_quiet_recordmcount

# To avoid any implicit rule to kick in, define an empty command.
scripts/basic/%: scripts_basic ;

PHONY += outputmakefile
# outputmakefile generates a Makefile in the output directory, if using a
# separate output directory. This allows convenient use of make in the
# output directory.
outputmakefile:
ifneq ($(KBUILD_SRC),)
	$(Q)ln -fsn $(srctree) source
	$(Q)$(CONFIG_SHELL) $(srctree)/scripts/mkmakefile \
	    $(srctree) $(objtree) $(VERSION) $(PATCHLEVEL)
endif

# Support for using generic headers in asm-generic
PHONY += asm-generic
asm-generic:
	$(Q)$(MAKE) -f $(srctree)/scripts/Makefile.asm-generic \
	            src=asm obj=arch/$(SRCARCH)/include/generated/asm
	$(Q)$(MAKE) -f $(srctree)/scripts/Makefile.asm-generic \
	            src=uapi/asm obj=arch/$(SRCARCH)/include/generated/uapi/asm

# To make sure we do not include .config for any of the *config targets
# catch them early, and hand them over to scripts/kconfig/Makefile
# It is allowed to specify more targets when calling make, including
# mixing *config targets and build targets.
# For example 'make oldconfig all'.
# Detect when mixed targets is specified, and make a second invocation
# of make so .config is not included in this case either (for *config).

version_h := include/generated/uapi/linux/version.h
old_version_h := include/linux/version.h

no-dot-config-targets := clean mrproper distclean \
			 cscope gtags TAGS tags help% %docs check% coccicheck \
			 $(version_h) headers_% archheaders archscripts \
			 kernelversion %src-pkg

config-targets := 0
mixed-targets  := 0
dot-config     := 1

ifneq ($(filter $(no-dot-config-targets), $(MAKECMDGOALS)),)
	ifeq ($(filter-out $(no-dot-config-targets), $(MAKECMDGOALS)),)
		dot-config := 0
	endif
endif

ifeq ($(KBUILD_EXTMOD),)
        ifneq ($(filter config %config,$(MAKECMDGOALS)),)
                config-targets := 1
                ifneq ($(words $(MAKECMDGOALS)),1)
                        mixed-targets := 1
                endif
        endif
endif
# install and module_install need also be processed one by one
ifneq ($(filter install,$(MAKECMDGOALS)),)
        ifneq ($(filter modules_install,$(MAKECMDGOALS)),)
	        mixed-targets := 1
        endif
endif

ifeq ($(mixed-targets),1)
# ===========================================================================
# We're called with mixed targets (*config and build targets).
# Handle them one by one.

PHONY += $(MAKECMDGOALS) __build_one_by_one

$(filter-out __build_one_by_one, $(MAKECMDGOALS)): __build_one_by_one
	@:

__build_one_by_one:
	$(Q)set -e; \
	for i in $(MAKECMDGOALS); do \
		$(MAKE) -f $(srctree)/Makefile $$i; \
	done

else
ifeq ($(config-targets),1)
# ===========================================================================
# *config targets only - make sure prerequisites are updated, and descend
# in scripts/kconfig to make the *config target

# Read arch specific Makefile to set KBUILD_DEFCONFIG as needed.
# KBUILD_DEFCONFIG may point out an alternative default configuration
# used for 'make defconfig'
include arch/$(SRCARCH)/Makefile
export KBUILD_DEFCONFIG KBUILD_KCONFIG

config: scripts_basic outputmakefile FORCE
	$(Q)$(MAKE) $(build)=scripts/kconfig $@

%config: scripts_basic outputmakefile FORCE
	$(Q)$(MAKE) $(build)=scripts/kconfig $@

else
# ===========================================================================
# Build targets only - this includes vmlinux, arch specific targets, clean
# targets and others. In general all targets except *config targets.

ifeq ($(KBUILD_EXTMOD),)
# Additional helpers built in scripts/
# Carefully list dependencies so we do not try to build scripts twice
# in parallel
PHONY += scripts
scripts: scripts_basic include/config/auto.conf include/config/tristate.conf \
	 asm-generic
	$(Q)$(MAKE) $(build)=$(@)

# Objects we will link into vmlinux / subdirs we need to visit
init-y		:= init/
drivers-y	:= drivers/ sound/ firmware/
net-y		:= net/
libs-y		:= lib/
core-y		:= usr/
virt-y		:= virt/
endif # KBUILD_EXTMOD

ifeq ($(dot-config),1)
# Read in config
-include include/config/auto.conf

ifeq ($(KBUILD_EXTMOD),)
# Read in dependencies to all Kconfig* files, make sure to run
# oldconfig if changes are detected.
-include include/config/auto.conf.cmd

# To avoid any implicit rule to kick in, define an empty command
$(KCONFIG_CONFIG) include/config/auto.conf.cmd: ;

# If .config is newer than include/config/auto.conf, someone tinkered
# with it and forgot to run make oldconfig.
# if auto.conf.cmd is missing then we are probably in a cleaned tree so
# we execute the config step to be sure to catch updated Kconfig files
include/config/%.conf: $(KCONFIG_CONFIG) include/config/auto.conf.cmd
	$(Q)$(MAKE) -f $(srctree)/Makefile silentoldconfig
else
# external modules needs include/generated/autoconf.h and include/config/auto.conf
# but do not care if they are up-to-date. Use auto.conf to trigger the test
PHONY += include/config/auto.conf

include/config/auto.conf:
	$(Q)test -e include/generated/autoconf.h -a -e $@ || (		\
	echo >&2;							\
	echo >&2 "  ERROR: Kernel configuration is invalid.";		\
	echo >&2 "         include/generated/autoconf.h or $@ are missing.";\
	echo >&2 "         Run 'make oldconfig && make prepare' on kernel src to fix it.";	\
	echo >&2 ;							\
	/bin/false)

endif # KBUILD_EXTMOD

else
# Dummy target needed, because used as prerequisite
include/config/auto.conf: ;
endif # $(dot-config)

# The all: target is the default when no target is given on the
# command line.
# This allow a user to issue only 'make' to build a kernel including modules
# Defaults to vmlinux, but the arch makefile usually adds further targets
all: vmlinux

ifeq ($(cc-name),clang)
ifneq ($(CROSS_COMPILE),)
CLANG_TARGET	:= --target=$(notdir $(CROSS_COMPILE:%-=%))
GCC_TOOLCHAIN_DIR := $(dir $(shell which $(LD)))
CLANG_PREFIX	:= --prefix=$(GCC_TOOLCHAIN_DIR)
GCC_TOOLCHAIN	:= $(realpath $(GCC_TOOLCHAIN_DIR)/..)
endif
ifneq ($(GCC_TOOLCHAIN),)
CLANG_GCC_TC	:= --gcc-toolchain=$(GCC_TOOLCHAIN)
endif
KBUILD_CFLAGS += $(CLANG_TARGET) $(CLANG_GCC_TC) $(CLANG_PREFIX)
KBUILD_AFLAGS += $(CLANG_TARGET) $(CLANG_GCC_TC) $(CLANG_PREFIX)
KBUILD_CFLAGS += $(call cc-option, -no-integrated-as)
KBUILD_AFLAGS += $(call cc-option, -no-integrated-as)
endif

# The arch Makefile can set ARCH_{CPP,A,C}FLAGS to override the default
# values of the respective KBUILD_* variables
ARCH_CPPFLAGS :=
ARCH_AFLAGS :=
ARCH_CFLAGS :=
include arch/$(SRCARCH)/Makefile

KBUILD_CFLAGS	+= $(call cc-option,-fno-delete-null-pointer-checks,)
KBUILD_CFLAGS	+= $(call cc-disable-warning,maybe-uninitialized,)
KBUILD_CFLAGS	+= $(call cc-disable-warning,frame-address,)
KBUILD_CFLAGS	+= $(call cc-disable-warning, format-truncation)
KBUILD_CFLAGS	+= $(call cc-disable-warning, format-overflow)
KBUILD_CFLAGS	+= $(call cc-disable-warning, int-in-bool-context)
KBUILD_CFLAGS	+= $(call cc-disable-warning, attribute-alias)

ifdef CONFIG_CC_OPTIMIZE_FOR_SIZE
KBUILD_CFLAGS	+= $(call cc-option,-Oz,-Os)
else
ifdef CONFIG_PROFILE_ALL_BRANCHES
KBUILD_CFLAGS	+= -O2
else
KBUILD_CFLAGS   += -O2
endif
endif

# Tell gcc to never replace conditional load with a non-conditional one
KBUILD_CFLAGS	+= $(call cc-option,--param=allow-store-data-races=0)

# check for 'asm goto'
ifeq ($(call shell-cached,$(CONFIG_SHELL) $(srctree)/scripts/gcc-goto.sh $(CC) $(KBUILD_CFLAGS)), y)
	KBUILD_CFLAGS += -DCC_HAVE_ASM_GOTO
	KBUILD_AFLAGS += -DCC_HAVE_ASM_GOTO
endif

ifdef CONFIG_READABLE_ASM
# Disable optimizations that make assembler listings hard to read.
# reorder blocks reorders the control in the function
# ipa clone creates specialized cloned functions
# partial inlining inlines only parts of functions
KBUILD_CFLAGS += $(call cc-option,-fno-reorder-blocks,) \
                 $(call cc-option,-fno-ipa-cp-clone,) \
                 $(call cc-option,-fno-partial-inlining)
endif

ifneq ($(CONFIG_FRAME_WARN),0)
KBUILD_CFLAGS += $(call cc-option,-Wframe-larger-than=${CONFIG_FRAME_WARN})
endif

# Handle stack protector mode.
#
# Since kbuild can potentially perform two passes (first with the old
# .config values and then with updated .config values), we cannot error out
# if a desired compiler option is unsupported. If we were to error, kbuild
# could never get to the second pass and actually notice that we changed
# the option to something that was supported.
#
# Additionally, we don't want to fallback and/or silently change which compiler
# flags will be used, since that leads to producing kernels with different
# security feature characteristics depending on the compiler used. ("But I
# selected CC_STACKPROTECTOR_STRONG! Why did it build with _REGULAR?!")
#
# The middle ground is to warn here so that the failed option is obvious, but
# to let the build fail with bad compiler flags so that we can't produce a
# kernel when there is a CONFIG and compiler mismatch.
#
ifdef CONFIG_CC_STACKPROTECTOR_REGULAR
  stackp-flag := -fstack-protector
  ifeq ($(call cc-option, $(stackp-flag)),)
    $(warning Cannot use CONFIG_CC_STACKPROTECTOR_REGULAR: \
             -fstack-protector not supported by compiler)
  endif
else
ifdef CONFIG_CC_STACKPROTECTOR_STRONG
  stackp-flag := -fstack-protector-strong
  ifeq ($(call cc-option, $(stackp-flag)),)
    $(warning Cannot use CONFIG_CC_STACKPROTECTOR_STRONG: \
	      -fstack-protector-strong not supported by compiler)
  endif
else
  # Force off for distro compilers that enable stack protector by default.
  stackp-flag := $(call cc-option, -fno-stack-protector)
endif
endif
KBUILD_CFLAGS += $(stackp-flag)

ifdef CONFIG_KCOV
  ifeq ($(call cc-option, $(CFLAGS_KCOV)),)
    $(warning Cannot use CONFIG_KCOV: \
             -fsanitize-coverage=trace-pc is not supported by compiler)
    CFLAGS_KCOV =
  endif
endif

ifeq ($(cc-name),clang)
ifneq ($(CROSS_COMPILE),)
CLANG_TARGET	:= -target $(notdir $(CROSS_COMPILE:%-=%))
GCC_TOOLCHAIN	:= $(realpath $(dir $(shell which $(LD)))/..)
endif
ifneq ($(GCC_TOOLCHAIN),)
CLANG_GCC_TC	:= -gcc-toolchain $(GCC_TOOLCHAIN)
endif
KBUILD_CFLAGS += $(CLANG_TARGET) $(CLANG_GCC_TC)
KBUILD_AFLAGS += $(CLANG_TARGET) $(CLANG_GCC_TC)
KBUILD_CPPFLAGS += $(call cc-option,-Qunused-arguments,)
KBUILD_CFLAGS += $(call cc-disable-warning, format-invalid-specifier)
KBUILD_CFLAGS += $(call cc-disable-warning, gnu)
KBUILD_CFLAGS += $(call cc-disable-warning, address-of-packed-member)
<<<<<<< HEAD
KBUILD_CFLAGS += $(call cc-disable-warning, duplicate-decl-specifier)
=======
>>>>>>> 2757e11b
# Quiet clang warning: comparison of unsigned expression < 0 is always false
KBUILD_CFLAGS += $(call cc-disable-warning, tautological-compare)
# CLANG uses a _MergedGlobals as optimization, but this breaks modpost, as the
# source of a reference will be _MergedGlobals and not on of the whitelisted names.
# See modpost pattern 2
KBUILD_CFLAGS += $(call cc-option, -mno-global-merge,)
KBUILD_CFLAGS += $(call cc-option, -fcatch-undefined-behavior)
KBUILD_CFLAGS += $(call cc-option, -no-integrated-as)
KBUILD_AFLAGS += $(call cc-option, -no-integrated-as)
else

# These warnings generated too much noise in a regular build.
# Use make W=1 to enable them (see scripts/Makefile.extrawarn)
KBUILD_CFLAGS += $(call cc-disable-warning, unused-but-set-variable)
endif

KBUILD_CFLAGS += $(call cc-disable-warning, unused-const-variable)
ifdef CONFIG_FRAME_POINTER
KBUILD_CFLAGS	+= -fno-omit-frame-pointer -fno-optimize-sibling-calls
else
# Some targets (ARM with Thumb2, for example), can't be built with frame
# pointers.  For those, we don't have FUNCTION_TRACER automatically
# select FRAME_POINTER.  However, FUNCTION_TRACER adds -pg, and this is
# incompatible with -fomit-frame-pointer with current GCC, so we don't use
# -fomit-frame-pointer with FUNCTION_TRACER.
ifndef CONFIG_FUNCTION_TRACER
KBUILD_CFLAGS	+= -fomit-frame-pointer
endif
endif

KBUILD_CFLAGS   += $(call cc-option, -fno-var-tracking-assignments)

ifdef CONFIG_DEBUG_INFO
ifdef CONFIG_DEBUG_INFO_SPLIT
KBUILD_CFLAGS   += $(call cc-option, -gsplit-dwarf, -g)
else
KBUILD_CFLAGS	+= -g
endif
KBUILD_AFLAGS	+= -Wa,-gdwarf-2
endif
ifdef CONFIG_DEBUG_INFO_DWARF4
KBUILD_CFLAGS	+= $(call cc-option, -gdwarf-4,)
endif

ifdef CONFIG_DEBUG_INFO_REDUCED
KBUILD_CFLAGS 	+= $(call cc-option, -femit-struct-debug-baseonly) \
		   $(call cc-option,-fno-var-tracking)
endif

ifdef CONFIG_FUNCTION_TRACER
ifndef CC_FLAGS_FTRACE
CC_FLAGS_FTRACE := -pg
endif
export CC_FLAGS_FTRACE
ifdef CONFIG_HAVE_FENTRY
CC_USING_FENTRY	:= $(call cc-option, -mfentry -DCC_USING_FENTRY)
endif
KBUILD_CFLAGS	+= $(CC_FLAGS_FTRACE) $(CC_USING_FENTRY)
KBUILD_AFLAGS	+= $(CC_USING_FENTRY)
ifdef CONFIG_DYNAMIC_FTRACE
	ifdef CONFIG_HAVE_C_RECORDMCOUNT
		BUILD_C_RECORDMCOUNT := y
		export BUILD_C_RECORDMCOUNT
	endif
endif
endif

# We trigger additional mismatches with less inlining
ifdef CONFIG_DEBUG_SECTION_MISMATCH
KBUILD_CFLAGS += $(call cc-option, -fno-inline-functions-called-once)
endif

# arch Makefile may override CC so keep this after arch Makefile is included
NOSTDINC_FLAGS += -nostdinc -isystem $(call shell-cached,$(CC) -print-file-name=include)
CHECKFLAGS     += $(NOSTDINC_FLAGS)

ifdef CONFIG_ERROR_ON_WARNING
KBUILD_CFLAGS += -Werror
endif

# warn about C99 declaration after statement
KBUILD_CFLAGS += $(call cc-option,-Wdeclaration-after-statement,)

# disable pointer signed / unsigned warnings in gcc 4.0
KBUILD_CFLAGS += $(call cc-disable-warning, pointer-sign)

# disable invalid "can't wrap" optimizations for signed / pointers
KBUILD_CFLAGS	+= $(call cc-option,-fno-strict-overflow)

# clang sets -fmerge-all-constants by default as optimization, but this
# is non-conforming behavior for C and in fact breaks the kernel, so we
# need to disable it here generally.
KBUILD_CFLAGS	+= $(call cc-option,-fno-merge-all-constants)

# for gcc -fno-merge-all-constants disables everything, but it is fine
# to have actual conforming behavior enabled.
KBUILD_CFLAGS	+= $(call cc-option,-fmerge-constants)

# Make sure -fstack-check isn't enabled (like gentoo apparently did)
KBUILD_CFLAGS  += $(call cc-option,-fno-stack-check,)

# conserve stack if available
KBUILD_CFLAGS   += $(call cc-option,-fconserve-stack)

# disallow errors like 'EXPORT_GPL(foo);' with missing header
KBUILD_CFLAGS   += $(call cc-option,-Werror=implicit-int)

# require functions to have arguments in prototypes, not empty 'int foo()'
KBUILD_CFLAGS   += $(call cc-option,-Werror=strict-prototypes)

# Prohibit date/time macros, which would make the build non-deterministic
KBUILD_CFLAGS   += $(call cc-option,-Werror=date-time)

# use the deterministic mode of AR if available
KBUILD_ARFLAGS := $(call ar-option,D)

include scripts/Makefile.kasan
include scripts/Makefile.extrawarn

# Add any arch overrides and user supplied CPPFLAGS, AFLAGS and CFLAGS as the
# last assignments
KBUILD_CPPFLAGS += $(ARCH_CPPFLAGS) $(KCPPFLAGS)
KBUILD_AFLAGS   += $(ARCH_AFLAGS)   $(KAFLAGS)
KBUILD_CFLAGS   += $(ARCH_CFLAGS)   $(KCFLAGS)

# Use --build-id when available.
LDFLAGS_BUILD_ID = $(patsubst -Wl$(comma)%,%,\
			      $(call cc-ldoption, -Wl$(comma)--build-id,))
KBUILD_LDFLAGS_MODULE += $(LDFLAGS_BUILD_ID)
LDFLAGS_vmlinux += $(LDFLAGS_BUILD_ID)

ifeq ($(CONFIG_STRIP_ASM_SYMS),y)
LDFLAGS_vmlinux	+= $(call ld-option, -X,)
endif

# Default kernel image to build when no specific target is given.
# KBUILD_IMAGE may be overruled on the command line or
# set in the environment
# Also any assignments in arch/$(ARCH)/Makefile take precedence over
# this default value
export KBUILD_IMAGE ?= vmlinux

#
# INSTALL_PATH specifies where to place the updated kernel and system map
# images. Default is /boot, but you can set it to other values
export	INSTALL_PATH ?= /boot

#
# INSTALL_DTBS_PATH specifies a prefix for relocations required by build roots.
# Like INSTALL_MOD_PATH, it isn't defined in the Makefile, but can be passed as
# an argument if needed. Otherwise it defaults to the kernel install path
#
export INSTALL_DTBS_PATH ?= $(INSTALL_PATH)/dtbs/$(KERNELRELEASE)

#
# INSTALL_MOD_PATH specifies a prefix to MODLIB for module directory
# relocations required by build roots.  This is not defined in the
# makefile but the argument can be passed to make if needed.
#

MODLIB	= $(INSTALL_MOD_PATH)/lib/modules/$(KERNELRELEASE)
export MODLIB

#
# INSTALL_MOD_STRIP, if defined, will cause modules to be
# stripped after they are installed.  If INSTALL_MOD_STRIP is '1', then
# the default option --strip-debug will be used.  Otherwise,
# INSTALL_MOD_STRIP value will be used as the options to the strip command.

ifdef INSTALL_MOD_STRIP
ifeq ($(INSTALL_MOD_STRIP),1)
mod_strip_cmd = $(STRIP) --strip-debug
else
mod_strip_cmd = $(STRIP) $(INSTALL_MOD_STRIP)
endif # INSTALL_MOD_STRIP=1
else
mod_strip_cmd = true
endif # INSTALL_MOD_STRIP
export mod_strip_cmd

# CONFIG_MODULE_COMPRESS, if defined, will cause module to be compressed
# after they are installed in agreement with CONFIG_MODULE_COMPRESS_GZIP
# or CONFIG_MODULE_COMPRESS_XZ.

mod_compress_cmd = true
ifdef CONFIG_MODULE_COMPRESS
  ifdef CONFIG_MODULE_COMPRESS_GZIP
    mod_compress_cmd = gzip -n -f
  endif # CONFIG_MODULE_COMPRESS_GZIP
  ifdef CONFIG_MODULE_COMPRESS_XZ
    mod_compress_cmd = xz -f
  endif # CONFIG_MODULE_COMPRESS_XZ
endif # CONFIG_MODULE_COMPRESS
export mod_compress_cmd

# Select initial ramdisk compression format, default is gzip(1).
# This shall be used by the dracut(8) tool while creating an initramfs image.
#
INITRD_COMPRESS-y                  := gzip
INITRD_COMPRESS-$(CONFIG_RD_BZIP2) := bzip2
INITRD_COMPRESS-$(CONFIG_RD_LZMA)  := lzma
INITRD_COMPRESS-$(CONFIG_RD_XZ)    := xz
INITRD_COMPRESS-$(CONFIG_RD_LZO)   := lzo
INITRD_COMPRESS-$(CONFIG_RD_LZ4)   := lz4
# do not export INITRD_COMPRESS, since we didn't actually
# choose a sane default compression above.
# export INITRD_COMPRESS := $(INITRD_COMPRESS-y)

ifdef CONFIG_MODULE_SIG_ALL
$(eval $(call config_filename,MODULE_SIG_KEY))

mod_sign_cmd = scripts/sign-file $(CONFIG_MODULE_SIG_HASH) $(MODULE_SIG_KEY_SRCPREFIX)$(CONFIG_MODULE_SIG_KEY) certs/signing_key.x509
else
mod_sign_cmd = true
endif
export mod_sign_cmd


ifeq ($(KBUILD_EXTMOD),)
core-y		+= kernel/ certs/ mm/ fs/ ipc/ security/ crypto/ block/

vmlinux-dirs	:= $(patsubst %/,%,$(filter %/, $(init-y) $(init-m) \
		     $(core-y) $(core-m) $(drivers-y) $(drivers-m) \
		     $(net-y) $(net-m) $(libs-y) $(libs-m) $(virt-y)))

vmlinux-alldirs	:= $(sort $(vmlinux-dirs) $(patsubst %/,%,$(filter %/, \
		     $(init-) $(core-) $(drivers-) $(net-) $(libs-) $(virt-))))

init-y		:= $(patsubst %/, %/built-in.o, $(init-y))
core-y		:= $(patsubst %/, %/built-in.o, $(core-y))
drivers-y	:= $(patsubst %/, %/built-in.o, $(drivers-y))
net-y		:= $(patsubst %/, %/built-in.o, $(net-y))
libs-y1		:= $(patsubst %/, %/lib.a, $(libs-y))
libs-y2		:= $(patsubst %/, %/built-in.o, $(libs-y))
libs-y		:= $(libs-y1) $(libs-y2)
virt-y		:= $(patsubst %/, %/built-in.o, $(virt-y))

# Externally visible symbols (used by link-vmlinux.sh)
export KBUILD_VMLINUX_INIT := $(head-y) $(init-y)
export KBUILD_VMLINUX_MAIN := $(core-y) $(libs-y) $(drivers-y) $(net-y) $(virt-y)
export KBUILD_LDS          := arch/$(SRCARCH)/kernel/vmlinux.lds
export LDFLAGS_vmlinux
# used by scripts/pacmage/Makefile
export KBUILD_ALLDIRS := $(sort $(filter-out arch/%,$(vmlinux-alldirs)) arch Documentation include samples scripts tools)

vmlinux-deps := $(KBUILD_LDS) $(KBUILD_VMLINUX_INIT) $(KBUILD_VMLINUX_MAIN)

# Final link of vmlinux
      cmd_link-vmlinux = $(CONFIG_SHELL) $< $(LD) $(LDFLAGS) $(LDFLAGS_vmlinux)
quiet_cmd_link-vmlinux = LINK    $@

# Include targets which we want to
# execute if the rest of the kernel build went well.
vmlinux: scripts/link-vmlinux.sh $(vmlinux-deps) FORCE
ifdef CONFIG_HEADERS_CHECK
	$(Q)$(MAKE) -f $(srctree)/Makefile headers_check
endif
ifdef CONFIG_SAMPLES
	$(Q)$(MAKE) $(build)=samples
endif
ifdef CONFIG_BUILD_DOCSRC
	$(Q)$(MAKE) $(build)=Documentation
endif
ifdef CONFIG_GDB_SCRIPTS
	$(Q)ln -fsn `cd $(srctree) && /bin/pwd`/scripts/gdb/vmlinux-gdb.py
endif
	+$(call if_changed,link-vmlinux)

# The actual objects are generated when descending,
# make sure no implicit rule kicks in
$(sort $(vmlinux-deps)): $(vmlinux-dirs) ;

# Handle descending into subdirectories listed in $(vmlinux-dirs)
# Preset locale variables to speed up the build process. Limit locale
# tweaks to this spot to avoid wrong language settings when running
# make menuconfig etc.
# Error messages still appears in the original language

PHONY += $(vmlinux-dirs)
$(vmlinux-dirs): prepare scripts
	$(Q)$(MAKE) $(build)=$@

define filechk_kernel.release
	echo "$(KERNELVERSION)$$($(CONFIG_SHELL) $(srctree)/scripts/setlocalversion $(srctree))"
endef

# Store (new) KERNELRELEASE string in include/config/kernel.release
include/config/kernel.release: include/config/auto.conf FORCE
	$(call filechk,kernel.release)


# Things we need to do before we recursively start building the kernel
# or the modules are listed in "prepare".
# A multi level approach is used. prepareN is processed before prepareN-1.
# archprepare is used in arch Makefiles and when processed asm symlink,
# version.h and scripts_basic is processed / created.

# Listed in dependency order
PHONY += prepare archprepare prepare0 prepare1 prepare2 prepare3

# prepare3 is used to check if we are building in a separate output directory,
# and if so do:
# 1) Check that make has not been executed in the kernel src $(srctree)
prepare3: include/config/kernel.release
ifneq ($(KBUILD_SRC),)
	@$(kecho) '  Using $(srctree) as source for kernel'
	$(Q)if [ -f $(srctree)/.config -o -d $(srctree)/include/config ]; then \
		echo >&2 "  $(srctree) is not clean, please run 'make mrproper'"; \
		echo >&2 "  in the '$(srctree)' directory.";\
		/bin/false; \
	fi;
endif

# prepare2 creates a makefile if using a separate output directory
prepare2: prepare3 outputmakefile asm-generic

prepare1: prepare2 $(version_h) include/generated/utsrelease.h \
                   include/config/auto.conf
	$(cmd_crmodverdir)

archprepare: archheaders archscripts prepare1 scripts_basic

prepare0: archprepare FORCE
	$(Q)$(MAKE) $(build)=.

# All the preparing..
prepare: prepare0

# Generate some files
# ---------------------------------------------------------------------------

# KERNELRELEASE can change from a few different places, meaning version.h
# needs to be updated, so this check is forced on all builds

uts_len := 64
define filechk_utsrelease.h
	if [ `echo -n "$(KERNELRELEASE)" | wc -c ` -gt $(uts_len) ]; then \
	  echo '"$(KERNELRELEASE)" exceeds $(uts_len) characters' >&2;    \
	  exit 1;                                                         \
	fi;                                                               \
	(echo \#define UTS_RELEASE \"$(KERNELRELEASE)\";)
endef

define filechk_version.h
	(echo \#define LINUX_VERSION_CODE $(shell                         \
	expr $(VERSION) \* 65536 + 0$(PATCHLEVEL) \* 256 + 0$(SUBLEVEL)); \
	echo '#define KERNEL_VERSION(a,b,c) (((a) << 16) + ((b) << 8) + (c))';)
endef

$(version_h): $(srctree)/Makefile FORCE
	$(call filechk,version.h)
	$(Q)rm -f $(old_version_h)

include/generated/utsrelease.h: include/config/kernel.release FORCE
	$(call filechk,utsrelease.h)

PHONY += headerdep
headerdep:
	$(Q)find $(srctree)/include/ -name '*.h' | xargs --max-args 1 \
	$(srctree)/scripts/headerdep.pl -I$(srctree)/include

# ---------------------------------------------------------------------------
# Firmware install
INSTALL_FW_PATH=$(INSTALL_MOD_PATH)/lib/firmware
export INSTALL_FW_PATH

PHONY += firmware_install
firmware_install: FORCE
	@mkdir -p $(objtree)/firmware
	$(Q)$(MAKE) -f $(srctree)/scripts/Makefile.fwinst obj=firmware __fw_install

# ---------------------------------------------------------------------------
# Kernel headers

#Default location for installed headers
export INSTALL_HDR_PATH = $(objtree)/usr

# If we do an all arch process set dst to asm-$(hdr-arch)
hdr-dst = $(if $(KBUILD_HEADERS), dst=include/asm-$(hdr-arch), dst=include/asm)

PHONY += archheaders
archheaders:

PHONY += archscripts
archscripts:

PHONY += __headers
__headers: $(version_h) scripts_basic asm-generic archheaders archscripts FORCE
	$(Q)$(MAKE) $(build)=scripts build_unifdef

PHONY += headers_install_all
headers_install_all:
	$(Q)$(CONFIG_SHELL) $(srctree)/scripts/headers.sh install

PHONY += headers_install
headers_install: __headers
	$(if $(wildcard $(srctree)/arch/$(hdr-arch)/include/uapi/asm/Kbuild),, \
	  $(error Headers not exportable for the $(SRCARCH) architecture))
	$(Q)$(MAKE) $(hdr-inst)=include/uapi
	$(Q)$(MAKE) $(hdr-inst)=arch/$(hdr-arch)/include/uapi/asm $(hdr-dst)

PHONY += headers_check_all
headers_check_all: headers_install_all
	$(Q)$(CONFIG_SHELL) $(srctree)/scripts/headers.sh check

PHONY += headers_check
headers_check: headers_install
	$(Q)$(MAKE) $(hdr-inst)=include/uapi HDRCHECK=1
	$(Q)$(MAKE) $(hdr-inst)=arch/$(hdr-arch)/include/uapi/asm $(hdr-dst) HDRCHECK=1

# ---------------------------------------------------------------------------
# Kernel selftest

PHONY += kselftest
kselftest:
	$(Q)$(MAKE) -C tools/testing/selftests run_tests

kselftest-clean:
	$(Q)$(MAKE) -C tools/testing/selftests clean

# ---------------------------------------------------------------------------
# Modules

ifdef CONFIG_MODULES

# By default, build modules as well

all: modules

# Build modules
#
# A module can be listed more than once in obj-m resulting in
# duplicate lines in modules.order files.  Those are removed
# using awk while concatenating to the final file.

PHONY += modules
modules: $(vmlinux-dirs) $(if $(KBUILD_BUILTIN),vmlinux) modules.builtin
	$(Q)$(AWK) '!x[$$0]++' $(vmlinux-dirs:%=$(objtree)/%/modules.order) > $(objtree)/modules.order
	@$(kecho) '  Building modules, stage 2.';
	$(Q)$(MAKE) -f $(srctree)/scripts/Makefile.modpost
	$(Q)$(MAKE) -f $(srctree)/scripts/Makefile.fwinst obj=firmware __fw_modbuild

modules.builtin: $(vmlinux-dirs:%=%/modules.builtin)
	$(Q)$(AWK) '!x[$$0]++' $^ > $(objtree)/modules.builtin

%/modules.builtin: include/config/auto.conf
	$(Q)$(MAKE) $(modbuiltin)=$*


# Target to prepare building external modules
PHONY += modules_prepare
modules_prepare: prepare scripts

# Target to install modules
PHONY += modules_install
modules_install: _modinst_ _modinst_post

PHONY += _modinst_
_modinst_:
	@rm -rf $(MODLIB)/kernel
	@rm -f $(MODLIB)/source
	@mkdir -p $(MODLIB)/kernel
	@ln -s `cd $(srctree) && /bin/pwd` $(MODLIB)/source
	@if [ ! $(objtree) -ef  $(MODLIB)/build ]; then \
		rm -f $(MODLIB)/build ; \
		ln -s $(CURDIR) $(MODLIB)/build ; \
	fi
	@cp -f $(objtree)/modules.order $(MODLIB)/
	@cp -f $(objtree)/modules.builtin $(MODLIB)/
	$(Q)$(MAKE) -f $(srctree)/scripts/Makefile.modinst

# This depmod is only for convenience to give the initial
# boot a modules.dep even before / is mounted read-write.  However the
# boot script depmod is the master version.
PHONY += _modinst_post
_modinst_post: _modinst_
	$(Q)$(MAKE) -f $(srctree)/scripts/Makefile.fwinst obj=firmware __fw_modinst
	$(call cmd,depmod)

ifeq ($(CONFIG_MODULE_SIG), y)
PHONY += modules_sign
modules_sign:
	$(Q)$(MAKE) -f $(srctree)/scripts/Makefile.modsign
endif

else # CONFIG_MODULES

# Modules not configured
# ---------------------------------------------------------------------------

modules modules_install: FORCE
	@echo >&2
	@echo >&2 "The present kernel configuration has modules disabled."
	@echo >&2 "Type 'make config' and enable loadable module support."
	@echo >&2 "Then build a kernel with module support enabled."
	@echo >&2
	@exit 1

endif # CONFIG_MODULES

###
# Cleaning is done on three levels.
# make clean     Delete most generated files
#                Leave enough to build external modules
# make mrproper  Delete the current configuration, and all generated files
# make distclean Remove editor backup files, patch leftover files and the like

# Directories & files removed with 'make clean'
CLEAN_DIRS  += $(MODVERDIR)

# Directories & files removed with 'make mrproper'
MRPROPER_DIRS  += include/config usr/include include/generated          \
		  arch/*/include/generated .tmp_objdiff
MRPROPER_FILES += .config .config.old .version .old_version \
		  Module.symvers tags TAGS cscope* GPATH GTAGS GRTAGS GSYMS \
		  signing_key.pem signing_key.priv signing_key.x509	\
		  x509.genkey extra_certificates signing_key.x509.keyid	\
		  signing_key.x509.signer vmlinux-gdb.py

# clean - Delete most, but leave enough to build external modules
#
clean: rm-dirs  := $(CLEAN_DIRS)
clean: rm-files := $(CLEAN_FILES)
clean-dirs      := $(addprefix _clean_, . $(vmlinux-alldirs) Documentation samples)

PHONY += $(clean-dirs) clean archclean vmlinuxclean
$(clean-dirs):
	$(Q)$(MAKE) $(clean)=$(patsubst _clean_%,%,$@)

vmlinuxclean:
	$(Q)$(CONFIG_SHELL) $(srctree)/scripts/link-vmlinux.sh clean

clean: archclean vmlinuxclean

# mrproper - Delete all generated files, including .config
#
mrproper: rm-dirs  := $(wildcard $(MRPROPER_DIRS))
mrproper: rm-files := $(wildcard $(MRPROPER_FILES))
mrproper-dirs      := $(addprefix _mrproper_,Documentation/DocBook scripts)

PHONY += $(mrproper-dirs) mrproper archmrproper
$(mrproper-dirs):
	$(Q)$(MAKE) $(clean)=$(patsubst _mrproper_%,%,$@)

mrproper: clean archmrproper $(mrproper-dirs)
	$(call cmd,rmdirs)
	$(call cmd,rmfiles)

# distclean
#
PHONY += distclean

distclean: mrproper
	@find $(srctree) $(RCS_FIND_IGNORE) \
		\( -name '*.orig' -o -name '*.rej' -o -name '*~' \
		-o -name '*.bak' -o -name '#*#' -o -name '.*.orig' \
		-o -name '.*.rej' -o -name '*%'  -o -name 'core' \) \
		-type f -print | xargs rm -f


# Packaging of the kernel to various formats
# ---------------------------------------------------------------------------
# rpm target kept for backward compatibility
package-dir	:= scripts/package

%src-pkg: FORCE
	$(Q)$(MAKE) $(build)=$(package-dir) $@
%pkg: include/config/kernel.release FORCE
	$(Q)$(MAKE) $(build)=$(package-dir) $@
rpm: include/config/kernel.release FORCE
	$(Q)$(MAKE) $(build)=$(package-dir) $@


# Brief documentation of the typical targets used
# ---------------------------------------------------------------------------

boards := $(wildcard $(srctree)/arch/$(SRCARCH)/configs/*_defconfig)
boards := $(sort $(notdir $(boards)))
board-dirs := $(dir $(wildcard $(srctree)/arch/$(SRCARCH)/configs/*/*_defconfig))
board-dirs := $(sort $(notdir $(board-dirs:/=)))

help:
	@echo  'Cleaning targets:'
	@echo  '  clean		  - Remove most generated files but keep the config and'
	@echo  '                    enough build support to build external modules'
	@echo  '  mrproper	  - Remove all generated files + config + various backup files'
	@echo  '  distclean	  - mrproper + remove editor backup and patch files'
	@echo  ''
	@echo  'Configuration targets:'
	@$(MAKE) -f $(srctree)/scripts/kconfig/Makefile help
	@echo  ''
	@echo  'Other generic targets:'
	@echo  '  all		  - Build all targets marked with [*]'
	@echo  '* vmlinux	  - Build the bare kernel'
	@echo  '* modules	  - Build all modules'
	@echo  '  modules_install - Install all modules to INSTALL_MOD_PATH (default: /)'
	@echo  '  firmware_install- Install all firmware to INSTALL_FW_PATH'
	@echo  '                    (default: $$(INSTALL_MOD_PATH)/lib/firmware)'
	@echo  '  dir/            - Build all files in dir and below'
	@echo  '  dir/file.[ois]  - Build specified target only'
	@echo  '  dir/file.ll     - Build the LLVM assembly file'
	@echo  '                    (requires compiler support for LLVM assembly generation)'
	@echo  '  dir/file.lst    - Build specified mixed source/assembly target only'
	@echo  '                    (requires a recent binutils and recent build (System.map))'
	@echo  '  dir/file.ko     - Build module including final link'
	@echo  '  modules_prepare - Set up for building external modules'
	@echo  '  tags/TAGS	  - Generate tags file for editors'
	@echo  '  cscope	  - Generate cscope index'
	@echo  '  gtags           - Generate GNU GLOBAL index'
	@echo  '  kernelrelease	  - Output the release version string (use with make -s)'
	@echo  '  kernelversion	  - Output the version stored in Makefile (use with make -s)'
	@echo  '  image_name	  - Output the image name (use with make -s)'
	@echo  '  headers_install - Install sanitised kernel headers to INSTALL_HDR_PATH'; \
	 echo  '                    (default: $(INSTALL_HDR_PATH))'; \
	 echo  ''
	@echo  'Static analysers'
	@echo  '  checkstack      - Generate a list of stack hogs'
	@echo  '  namespacecheck  - Name space analysis on compiled kernel'
	@echo  '  versioncheck    - Sanity check on version.h usage'
	@echo  '  includecheck    - Check for duplicate included header files'
	@echo  '  export_report   - List the usages of all exported symbols'
	@echo  '  headers_check   - Sanity check on exported headers'
	@echo  '  headerdep       - Detect inclusion cycles in headers'
	@$(MAKE) -f $(srctree)/scripts/Makefile.help checker-help
	@echo  ''
	@echo  'Kernel selftest'
	@echo  '  kselftest       - Build and run kernel selftest (run as root)'
	@echo  '                    Build, install, and boot kernel before'
	@echo  '                    running kselftest on it'
	@echo  '  kselftest-clean - Remove all generated kselftest files'
	@echo  ''
	@echo  'Kernel packaging:'
	@$(MAKE) $(build)=$(package-dir) help
	@echo  ''
	@echo  'Documentation targets:'
	@$(MAKE) -f $(srctree)/Documentation/DocBook/Makefile dochelp
	@echo  ''
	@echo  'Architecture specific targets ($(SRCARCH)):'
	@$(if $(archhelp),$(archhelp),\
		echo '  No architecture specific help defined for $(SRCARCH)')
	@echo  ''
	@$(if $(boards), \
		$(foreach b, $(boards), \
		printf "  %-24s - Build for %s\\n" $(b) $(subst _defconfig,,$(b));) \
		echo '')
	@$(if $(board-dirs), \
		$(foreach b, $(board-dirs), \
		printf "  %-16s - Show %s-specific targets\\n" help-$(b) $(b);) \
		printf "  %-16s - Show all of the above\\n" help-boards; \
		echo '')

	@echo  '  make V=0|1 [targets] 0 => quiet build (default), 1 => verbose build'
	@echo  '  make V=2   [targets] 2 => give reason for rebuild of target'
	@echo  '  make O=dir [targets] Locate all output files in "dir", including .config'
	@echo  '  make C=1   [targets] Check all c source with $$CHECK (sparse by default)'
	@echo  '  make C=2   [targets] Force check of all c source with $$CHECK'
	@echo  '  make RECORDMCOUNT_WARN=1 [targets] Warn about ignored mcount sections'
	@echo  '  make W=n   [targets] Enable extra gcc checks, n=1,2,3 where'
	@echo  '		1: warnings which may be relevant and do not occur too often'
	@echo  '		2: warnings which occur quite often but may still be relevant'
	@echo  '		3: more obscure warnings, can most likely be ignored'
	@echo  '		Multiple levels can be combined with W=12 or W=123'
	@echo  ''
	@echo  'Execute "make" or "make all" to build all targets marked with [*] '
	@echo  'For further info see the ./README file'


help-board-dirs := $(addprefix help-,$(board-dirs))

help-boards: $(help-board-dirs)

boards-per-dir = $(sort $(notdir $(wildcard $(srctree)/arch/$(SRCARCH)/configs/$*/*_defconfig)))

$(help-board-dirs): help-%:
	@echo  'Architecture specific targets ($(SRCARCH) $*):'
	@$(if $(boards-per-dir), \
		$(foreach b, $(boards-per-dir), \
		printf "  %-24s - Build for %s\\n" $*/$(b) $(subst _defconfig,,$(b));) \
		echo '')


# Documentation targets
# ---------------------------------------------------------------------------
%docs: scripts_basic FORCE
	$(Q)$(MAKE) $(build)=scripts build_docproc build_check-lc_ctype
	$(Q)$(MAKE) $(build)=Documentation/DocBook $@

else # KBUILD_EXTMOD

###
# External module support.
# When building external modules the kernel used as basis is considered
# read-only, and no consistency checks are made and the make
# system is not used on the basis kernel. If updates are required
# in the basis kernel ordinary make commands (without M=...) must
# be used.
#
# The following are the only valid targets when building external
# modules.
# make M=dir clean     Delete all automatically generated files
# make M=dir modules   Make all modules in specified dir
# make M=dir	       Same as 'make M=dir modules'
# make M=dir modules_install
#                      Install the modules built in the module directory
#                      Assumes install directory is already created

# We are always building modules
KBUILD_MODULES := 1
PHONY += crmodverdir
crmodverdir:
	$(cmd_crmodverdir)

PHONY += $(objtree)/Module.symvers
$(objtree)/Module.symvers:
	@test -e $(objtree)/Module.symvers || ( \
	echo; \
	echo "  WARNING: Symbol version dump $(objtree)/Module.symvers"; \
	echo "           is missing; modules will have no dependencies and modversions."; \
	echo )

module-dirs := $(addprefix _module_,$(KBUILD_EXTMOD))
PHONY += $(module-dirs) modules
$(module-dirs): crmodverdir $(objtree)/Module.symvers
	$(Q)$(MAKE) $(build)=$(patsubst _module_%,%,$@)

modules: $(module-dirs)
	@$(kecho) '  Building modules, stage 2.';
	$(Q)$(MAKE) -f $(srctree)/scripts/Makefile.modpost

PHONY += modules_install
modules_install: _emodinst_ _emodinst_post

install-dir := $(if $(INSTALL_MOD_DIR),$(INSTALL_MOD_DIR),extra)
PHONY += _emodinst_
_emodinst_:
	$(Q)mkdir -p $(MODLIB)/$(install-dir)
	$(Q)$(MAKE) -f $(srctree)/scripts/Makefile.modinst

PHONY += _emodinst_post
_emodinst_post: _emodinst_
	$(call cmd,depmod)

clean-dirs := $(addprefix _clean_,$(KBUILD_EXTMOD))

PHONY += $(clean-dirs) clean
$(clean-dirs):
	$(Q)$(MAKE) $(clean)=$(patsubst _clean_%,%,$@)

clean:	rm-dirs := $(MODVERDIR)
clean: rm-files := $(KBUILD_EXTMOD)/Module.symvers

help:
	@echo  '  Building external modules.'
	@echo  '  Syntax: make -C path/to/kernel/src M=$$PWD target'
	@echo  ''
	@echo  '  modules         - default target, build the module(s)'
	@echo  '  modules_install - install the module'
	@echo  '  clean           - remove generated files in module directory only'
	@echo  ''

# Dummies...
PHONY += prepare scripts
prepare: ;
scripts: ;
endif # KBUILD_EXTMOD

clean: $(clean-dirs)
	$(call cmd,rmdirs)
	$(call cmd,rmfiles)
	@find $(if $(KBUILD_EXTMOD), $(KBUILD_EXTMOD), .) $(RCS_FIND_IGNORE) \
		\( -name '*.[oas]' -o -name '*.ko' -o -name '.*.cmd' \
		-o -name '*.ko.*' \
		-o -name '*.dwo'  \
		-o -name '*.su'  \
		-o -name '.*.d' -o -name '.*.tmp' -o -name '*.mod.c' \
		-o -name '*.symtypes' -o -name 'modules.order' \
		-o -name modules.builtin -o -name '.tmp_*.o.*' \
<<<<<<< HEAD
		-o -name .cache.mk \
=======
>>>>>>> 2757e11b
		-o -name '*.ll' \
		-o -name '*.gcno' \) -type f -print | xargs rm -f

# Generate tags for editors
# ---------------------------------------------------------------------------
quiet_cmd_tags = GEN     $@
      cmd_tags = $(CONFIG_SHELL) $(srctree)/scripts/tags.sh $@

tags TAGS cscope gtags: FORCE
	$(call cmd,tags)

# Scripts to check various things for consistency
# ---------------------------------------------------------------------------

PHONY += includecheck versioncheck coccicheck namespacecheck export_report

includecheck:
	find $(srctree)/* $(RCS_FIND_IGNORE) \
		-name '*.[hcS]' -type f -print | sort \
		| xargs $(PERL) -w $(srctree)/scripts/checkincludes.pl

versioncheck:
	find $(srctree)/* $(RCS_FIND_IGNORE) \
		-name '*.[hcS]' -type f -print | sort \
		| xargs $(PERL) -w $(srctree)/scripts/checkversion.pl

coccicheck:
	$(Q)$(CONFIG_SHELL) $(srctree)/scripts/$@

namespacecheck:
	$(PERL) $(srctree)/scripts/namespace.pl

export_report:
	$(PERL) $(srctree)/scripts/export_report.pl

endif #ifeq ($(config-targets),1)
endif #ifeq ($(mixed-targets),1)

PHONY += checkstack kernelrelease kernelversion image_name

# UML needs a little special treatment here.  It wants to use the host
# toolchain, so needs $(SUBARCH) passed to checkstack.pl.  Everyone
# else wants $(ARCH), including people doing cross-builds, which means
# that $(SUBARCH) doesn't work here.
ifeq ($(ARCH), um)
CHECKSTACK_ARCH := $(SUBARCH)
else
CHECKSTACK_ARCH := $(ARCH)
endif
checkstack:
	$(OBJDUMP) -d vmlinux $$(find . -name '*.ko') | \
	$(PERL) $(src)/scripts/checkstack.pl $(CHECKSTACK_ARCH)

kernelrelease:
	@echo "$(KERNELVERSION)$$($(CONFIG_SHELL) $(srctree)/scripts/setlocalversion $(srctree))"

kernelversion:
	@echo $(KERNELVERSION)

image_name:
	@echo $(KBUILD_IMAGE)

# Clear a bunch of variables before executing the submake
tools/: FORCE
	$(Q)mkdir -p $(objtree)/tools
	$(Q)$(MAKE) LDFLAGS= MAKEFLAGS="$(tools_silent) $(filter --j% -j,$(MAKEFLAGS))" O=$(shell cd $(objtree) && /bin/pwd) subdir=tools -C $(src)/tools/

tools/%: FORCE
	$(Q)mkdir -p $(objtree)/tools
	$(Q)$(MAKE) LDFLAGS= MAKEFLAGS="$(tools_silent) $(filter --j% -j,$(MAKEFLAGS))" O=$(shell cd $(objtree) && /bin/pwd) subdir=tools -C $(src)/tools/ $*

# Single targets
# ---------------------------------------------------------------------------
# Single targets are compatible with:
# - build with mixed source and output
# - build with separate output dir 'make O=...'
# - external modules
#
#  target-dir => where to store outputfile
#  build-dir  => directory in kernel source tree to use

ifeq ($(KBUILD_EXTMOD),)
        build-dir  = $(patsubst %/,%,$(dir $@))
        target-dir = $(dir $@)
else
        zap-slash=$(filter-out .,$(patsubst %/,%,$(dir $@)))
        build-dir  = $(KBUILD_EXTMOD)$(if $(zap-slash),/$(zap-slash))
        target-dir = $(if $(KBUILD_EXTMOD),$(dir $<),$(dir $@))
endif

%.s: %.c prepare scripts FORCE
	$(Q)$(MAKE) $(build)=$(build-dir) $(target-dir)$(notdir $@)
%.i: %.c prepare scripts FORCE
	$(Q)$(MAKE) $(build)=$(build-dir) $(target-dir)$(notdir $@)
%.o: %.c prepare scripts FORCE
	$(Q)$(MAKE) $(build)=$(build-dir) $(target-dir)$(notdir $@)
%.lst: %.c prepare scripts FORCE
	$(Q)$(MAKE) $(build)=$(build-dir) $(target-dir)$(notdir $@)
%.s: %.S prepare scripts FORCE
	$(Q)$(MAKE) $(build)=$(build-dir) $(target-dir)$(notdir $@)
%.o: %.S prepare scripts FORCE
	$(Q)$(MAKE) $(build)=$(build-dir) $(target-dir)$(notdir $@)
%.symtypes: %.c prepare scripts FORCE
	$(Q)$(MAKE) $(build)=$(build-dir) $(target-dir)$(notdir $@)
%.ll: %.c prepare scripts FORCE
	$(Q)$(MAKE) $(build)=$(build-dir) $(target-dir)$(notdir $@)

# Modules
/: prepare scripts FORCE
	$(cmd_crmodverdir)
	$(Q)$(MAKE) KBUILD_MODULES=$(if $(CONFIG_MODULES),1) \
	$(build)=$(build-dir)
# Make sure the latest headers are built for Documentation
Documentation/: headers_install
%/: prepare scripts FORCE
	$(cmd_crmodverdir)
	$(Q)$(MAKE) KBUILD_MODULES=$(if $(CONFIG_MODULES),1) \
	$(build)=$(build-dir)
%.ko: prepare scripts FORCE
	$(cmd_crmodverdir)
	$(Q)$(MAKE) KBUILD_MODULES=$(if $(CONFIG_MODULES),1)   \
	$(build)=$(build-dir) $(@:.ko=.o)
	$(Q)$(MAKE) -f $(srctree)/scripts/Makefile.modpost

# FIXME Should go into a make.lib or something
# ===========================================================================

quiet_cmd_rmdirs = $(if $(wildcard $(rm-dirs)),CLEAN   $(wildcard $(rm-dirs)))
      cmd_rmdirs = rm -rf $(rm-dirs)

quiet_cmd_rmfiles = $(if $(wildcard $(rm-files)),CLEAN   $(wildcard $(rm-files)))
      cmd_rmfiles = rm -f $(rm-files)

# Run depmod only if we have System.map and depmod is executable
quiet_cmd_depmod = DEPMOD  $(KERNELRELEASE)
      cmd_depmod = $(CONFIG_SHELL) $(srctree)/scripts/depmod.sh $(DEPMOD) \
                   $(KERNELRELEASE) "$(patsubst y,_,$(CONFIG_HAVE_UNDERSCORE_SYMBOL_PREFIX))"

# Create temporary dir for module support files
# clean it up only when building all modules
cmd_crmodverdir = $(Q)mkdir -p $(MODVERDIR) \
                  $(if $(KBUILD_MODULES),; rm -f $(MODVERDIR)/*)

# read all saved command lines

targets := $(wildcard $(sort $(targets)))
cmd_files := $(wildcard .*.cmd $(foreach f,$(targets),$(dir $(f)).$(notdir $(f)).cmd))

ifneq ($(cmd_files),)
  $(cmd_files): ;	# Do not try to update included dependency files
  include $(cmd_files)
endif

endif	# skip-makefile

PHONY += FORCE
FORCE:

# Declare the contents of the .PHONY variable as phony.  We keep that
# information in a variable so we can use it in if_changed and friends.
.PHONY: $(PHONY)<|MERGE_RESOLUTION|>--- conflicted
+++ resolved
@@ -731,10 +731,7 @@
 KBUILD_CFLAGS += $(call cc-disable-warning, format-invalid-specifier)
 KBUILD_CFLAGS += $(call cc-disable-warning, gnu)
 KBUILD_CFLAGS += $(call cc-disable-warning, address-of-packed-member)
-<<<<<<< HEAD
 KBUILD_CFLAGS += $(call cc-disable-warning, duplicate-decl-specifier)
-=======
->>>>>>> 2757e11b
 # Quiet clang warning: comparison of unsigned expression < 0 is always false
 KBUILD_CFLAGS += $(call cc-disable-warning, tautological-compare)
 # CLANG uses a _MergedGlobals as optimization, but this breaks modpost, as the
@@ -1512,10 +1509,7 @@
 		-o -name '.*.d' -o -name '.*.tmp' -o -name '*.mod.c' \
 		-o -name '*.symtypes' -o -name 'modules.order' \
 		-o -name modules.builtin -o -name '.tmp_*.o.*' \
-<<<<<<< HEAD
 		-o -name .cache.mk \
-=======
->>>>>>> 2757e11b
 		-o -name '*.ll' \
 		-o -name '*.gcno' \) -type f -print | xargs rm -f
 
