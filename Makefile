# SPDX-License-Identifier: GPL-2.0
VERSION = 5
<<<<<<< HEAD
PATCHLEVEL = 6
=======
PATCHLEVEL = 7
>>>>>>> 04d5ce62
SUBLEVEL = 0
EXTRAVERSION =
NAME = Kleptomaniac Octopus

# *DOCUMENTATION*
# To see a list of typical targets execute "make help"
# More info can be located in ./README
# Comments in this file are targeted only to the developer, do not
# expect to learn how to build the kernel reading this file.

# That's our default target when none is given on the command line
PHONY := _all
_all:

# We are using a recursive build, so we need to do a little thinking
# to get the ordering right.
#
# Most importantly: sub-Makefiles should only ever modify files in
# their own directory. If in some directory we have a dependency on
# a file in another dir (which doesn't happen often, but it's often
# unavoidable when linking the built-in.a targets which finally
# turn into vmlinux), we will call a sub make in that other dir, and
# after that we are sure that everything which is in that other dir
# is now up to date.
#
# The only cases where we need to modify files which have global
# effects are thus separated out and done before the recursive
# descending is started. They are now explicitly listed as the
# prepare rule.

ifneq ($(sub_make_done),1)

# Do not use make's built-in rules and variables
# (this increases performance and avoids hard-to-debug behaviour)
MAKEFLAGS += -rR

# Avoid funny character set dependencies
unexport LC_ALL
LC_COLLATE=C
LC_NUMERIC=C
export LC_COLLATE LC_NUMERIC

# Avoid interference with shell env settings
unexport GREP_OPTIONS

# Beautify output
# ---------------------------------------------------------------------------
#
# Normally, we echo the whole command before executing it. By making
# that echo $($(quiet)$(cmd)), we now have the possibility to set
# $(quiet) to choose other forms of output instead, e.g.
#
#         quiet_cmd_cc_o_c = Compiling $(RELDIR)/$@
#         cmd_cc_o_c       = $(CC) $(c_flags) -c -o $@ $<
#
# If $(quiet) is empty, the whole command will be printed.
# If it is set to "quiet_", only the short version will be printed.
# If it is set to "silent_", nothing will be printed at all, since
# the variable $(silent_cmd_cc_o_c) doesn't exist.
#
# A simple variant is to prefix commands with $(Q) - that's useful
# for commands that shall be hidden in non-verbose mode.
#
#	$(Q)ln $@ :<
#
# If KBUILD_VERBOSE equals 0 then the above command will be hidden.
# If KBUILD_VERBOSE equals 1 then the above command is displayed.
# If KBUILD_VERBOSE equals 2 then give the reason why each target is rebuilt.
#
# To put more focus on warnings, be less verbose as default
# Use 'make V=1' to see the full commands

ifeq ("$(origin V)", "command line")
  KBUILD_VERBOSE = $(V)
endif
ifndef KBUILD_VERBOSE
  KBUILD_VERBOSE = 0
endif

ifeq ($(KBUILD_VERBOSE),1)
  quiet =
  Q =
else
  quiet=quiet_
  Q = @
endif

# If the user is running make -s (silent mode), suppress echoing of
# commands

ifneq ($(findstring s,$(filter-out --%,$(MAKEFLAGS))),)
  quiet=silent_
endif

export quiet Q KBUILD_VERBOSE

# Kbuild will save output files in the current working directory.
# This does not need to match to the root of the kernel source tree.
#
# For example, you can do this:
#
#  cd /dir/to/store/output/files; make -f /dir/to/kernel/source/Makefile
#
# If you want to save output files in a different location, there are
# two syntaxes to specify it.
#
# 1) O=
# Use "make O=dir/to/store/output/files/"
#
# 2) Set KBUILD_OUTPUT
# Set the environment variable KBUILD_OUTPUT to point to the output directory.
# export KBUILD_OUTPUT=dir/to/store/output/files/; make
#
# The O= assignment takes precedence over the KBUILD_OUTPUT environment
# variable.

# Do we want to change the working directory?
ifeq ("$(origin O)", "command line")
  KBUILD_OUTPUT := $(O)
endif

ifneq ($(KBUILD_OUTPUT),)
# Make's built-in functions such as $(abspath ...), $(realpath ...) cannot
# expand a shell special character '~'. We use a somewhat tedious way here.
abs_objtree := $(shell mkdir -p $(KBUILD_OUTPUT) && cd $(KBUILD_OUTPUT) && pwd)
$(if $(abs_objtree),, \
     $(error failed to create output directory "$(KBUILD_OUTPUT)"))

# $(realpath ...) resolves symlinks
abs_objtree := $(realpath $(abs_objtree))
else
abs_objtree := $(CURDIR)
endif # ifneq ($(KBUILD_OUTPUT),)

ifeq ($(abs_objtree),$(CURDIR))
# Suppress "Entering directory ..." unless we are changing the work directory.
MAKEFLAGS += --no-print-directory
else
need-sub-make := 1
endif

abs_srctree := $(realpath $(dir $(lastword $(MAKEFILE_LIST))))

ifneq ($(words $(subst :, ,$(abs_srctree))), 1)
$(error source directory cannot contain spaces or colons)
endif

ifneq ($(abs_srctree),$(abs_objtree))
# Look for make include files relative to root of kernel src
#
# This does not become effective immediately because MAKEFLAGS is re-parsed
# once after the Makefile is read. We need to invoke sub-make.
MAKEFLAGS += --include-dir=$(abs_srctree)
need-sub-make := 1
endif

ifneq ($(filter 3.%,$(MAKE_VERSION)),)
# 'MAKEFLAGS += -rR' does not immediately become effective for GNU Make 3.x
# We need to invoke sub-make to avoid implicit rules in the top Makefile.
need-sub-make := 1
# Cancel implicit rules for this Makefile.
$(lastword $(MAKEFILE_LIST)): ;
endif

export abs_srctree abs_objtree
export sub_make_done := 1

ifeq ($(need-sub-make),1)

PHONY += $(MAKECMDGOALS) sub-make

$(filter-out _all sub-make $(lastword $(MAKEFILE_LIST)), $(MAKECMDGOALS)) _all: sub-make
	@:

# Invoke a second make in the output directory, passing relevant variables
sub-make:
	$(Q)$(MAKE) -C $(abs_objtree) -f $(abs_srctree)/Makefile $(MAKECMDGOALS)

endif # need-sub-make
endif # sub_make_done

# We process the rest of the Makefile if this is the final invocation of make
ifeq ($(need-sub-make),)

# Do not print "Entering directory ...",
# but we want to display it when entering to the output directory
# so that IDEs/editors are able to understand relative filenames.
MAKEFLAGS += --no-print-directory

# Call a source code checker (by default, "sparse") as part of the
# C compilation.
#
# Use 'make C=1' to enable checking of only re-compiled files.
# Use 'make C=2' to enable checking of *all* source files, regardless
# of whether they are re-compiled or not.
#
# See the file "Documentation/dev-tools/sparse.rst" for more details,
# including where to get the "sparse" utility.

ifeq ("$(origin C)", "command line")
  KBUILD_CHECKSRC = $(C)
endif
ifndef KBUILD_CHECKSRC
  KBUILD_CHECKSRC = 0
endif

# Use make M=dir or set the environment variable KBUILD_EXTMOD to specify the
# directory of external module to build. Setting M= takes precedence.
ifeq ("$(origin M)", "command line")
  KBUILD_EXTMOD := $(M)
endif

export KBUILD_CHECKSRC KBUILD_EXTMOD

extmod-prefix = $(if $(KBUILD_EXTMOD),$(KBUILD_EXTMOD)/)

ifeq ($(abs_srctree),$(abs_objtree))
        # building in the source tree
        srctree := .
	building_out_of_srctree :=
else
        ifeq ($(abs_srctree)/,$(dir $(abs_objtree)))
                # building in a subdirectory of the source tree
                srctree := ..
        else
                srctree := $(abs_srctree)
        endif
	building_out_of_srctree := 1
endif

ifneq ($(KBUILD_ABS_SRCTREE),)
srctree := $(abs_srctree)
endif

objtree		:= .
VPATH		:= $(srctree)

export building_out_of_srctree srctree objtree VPATH

# To make sure we do not include .config for any of the *config targets
# catch them early, and hand them over to scripts/kconfig/Makefile
# It is allowed to specify more targets when calling make, including
# mixing *config targets and build targets.
# For example 'make oldconfig all'.
# Detect when mixed targets is specified, and make a second invocation
# of make so .config is not included in this case either (for *config).

version_h := include/generated/uapi/linux/version.h
old_version_h := include/linux/version.h

clean-targets := %clean mrproper cleandocs
no-dot-config-targets := $(clean-targets) \
			 cscope gtags TAGS tags help% %docs check% coccicheck \
			 $(version_h) headers headers_% archheaders archscripts \
			 %asm-generic kernelversion %src-pkg dt_binding_check \
			 outputmakefile
no-sync-config-targets := $(no-dot-config-targets) install %install \
			   kernelrelease
single-targets := %.a %.i %.ko %.lds %.ll %.lst %.mod %.o %.s %.symtypes %/

config-build	:=
mixed-build	:=
need-config	:= 1
may-sync-config	:= 1
single-build	:=

ifneq ($(filter $(no-dot-config-targets), $(MAKECMDGOALS)),)
	ifeq ($(filter-out $(no-dot-config-targets), $(MAKECMDGOALS)),)
		need-config :=
	endif
endif

ifneq ($(filter $(no-sync-config-targets), $(MAKECMDGOALS)),)
	ifeq ($(filter-out $(no-sync-config-targets), $(MAKECMDGOALS)),)
		may-sync-config :=
	endif
endif

ifneq ($(KBUILD_EXTMOD),)
	may-sync-config :=
endif

ifeq ($(KBUILD_EXTMOD),)
        ifneq ($(filter config %config,$(MAKECMDGOALS)),)
		config-build := 1
                ifneq ($(words $(MAKECMDGOALS)),1)
			mixed-build := 1
                endif
        endif
endif

# We cannot build single targets and the others at the same time
ifneq ($(filter $(single-targets), $(MAKECMDGOALS)),)
	single-build := 1
	ifneq ($(filter-out $(single-targets), $(MAKECMDGOALS)),)
		mixed-build := 1
	endif
endif

# For "make -j clean all", "make -j mrproper defconfig all", etc.
ifneq ($(filter $(clean-targets),$(MAKECMDGOALS)),)
        ifneq ($(filter-out $(clean-targets),$(MAKECMDGOALS)),)
		mixed-build := 1
        endif
endif

# install and modules_install need also be processed one by one
ifneq ($(filter install,$(MAKECMDGOALS)),)
        ifneq ($(filter modules_install,$(MAKECMDGOALS)),)
		mixed-build := 1
        endif
endif

ifdef mixed-build
# ===========================================================================
# We're called with mixed targets (*config and build targets).
# Handle them one by one.

PHONY += $(MAKECMDGOALS) __build_one_by_one

$(filter-out __build_one_by_one, $(MAKECMDGOALS)): __build_one_by_one
	@:

__build_one_by_one:
	$(Q)set -e; \
	for i in $(MAKECMDGOALS); do \
		$(MAKE) -f $(srctree)/Makefile $$i; \
	done

else # !mixed-build

include scripts/Kbuild.include

# Read KERNELRELEASE from include/config/kernel.release (if it exists)
KERNELRELEASE = $(shell cat include/config/kernel.release 2> /dev/null)
KERNELVERSION = $(VERSION)$(if $(PATCHLEVEL),.$(PATCHLEVEL)$(if $(SUBLEVEL),.$(SUBLEVEL)))$(EXTRAVERSION)
export VERSION PATCHLEVEL SUBLEVEL KERNELRELEASE KERNELVERSION

include scripts/subarch.include

# Cross compiling and selecting different set of gcc/bin-utils
# ---------------------------------------------------------------------------
#
# When performing cross compilation for other architectures ARCH shall be set
# to the target architecture. (See arch/* for the possibilities).
# ARCH can be set during invocation of make:
# make ARCH=ia64
# Another way is to have ARCH set in the environment.
# The default ARCH is the host where make is executed.

# CROSS_COMPILE specify the prefix used for all executables used
# during compilation. Only gcc and related bin-utils executables
# are prefixed with $(CROSS_COMPILE).
# CROSS_COMPILE can be set on the command line
# make CROSS_COMPILE=ia64-linux-
# Alternatively CROSS_COMPILE can be set in the environment.
# Default value for CROSS_COMPILE is not to prefix executables
# Note: Some architectures assign CROSS_COMPILE in their arch/*/Makefile
ARCH		?= $(SUBARCH)

# Architecture as present in compile.h
UTS_MACHINE 	:= $(ARCH)
SRCARCH 	:= $(ARCH)

# Additional ARCH settings for x86
ifeq ($(ARCH),i386)
        SRCARCH := x86
endif
ifeq ($(ARCH),x86_64)
        SRCARCH := x86
endif

# Additional ARCH settings for sparc
ifeq ($(ARCH),sparc32)
       SRCARCH := sparc
endif
ifeq ($(ARCH),sparc64)
       SRCARCH := sparc
endif

# Additional ARCH settings for sh
ifeq ($(ARCH),sh64)
       SRCARCH := sh
endif

KCONFIG_CONFIG	?= .config
export KCONFIG_CONFIG

# Default file for 'make defconfig'. This may be overridden by arch-Makefile.
export KBUILD_DEFCONFIG := defconfig

# SHELL used by kbuild
CONFIG_SHELL := sh

HOST_LFS_CFLAGS := $(shell getconf LFS_CFLAGS 2>/dev/null)
HOST_LFS_LDFLAGS := $(shell getconf LFS_LDFLAGS 2>/dev/null)
HOST_LFS_LIBS := $(shell getconf LFS_LIBS 2>/dev/null)

ifneq ($(LLVM),)
HOSTCC	= clang
HOSTCXX	= clang++
else
HOSTCC	= gcc
HOSTCXX	= g++
endif
KBUILD_HOSTCFLAGS   := -Wall -Wmissing-prototypes -Wstrict-prototypes -O2 \
		-fomit-frame-pointer -std=gnu89 $(HOST_LFS_CFLAGS) \
		$(HOSTCFLAGS)
KBUILD_HOSTCXXFLAGS := -Wall -O2 $(HOST_LFS_CFLAGS) $(HOSTCXXFLAGS)
KBUILD_HOSTLDFLAGS  := $(HOST_LFS_LDFLAGS) $(HOSTLDFLAGS)
KBUILD_HOSTLDLIBS   := $(HOST_LFS_LIBS) $(HOSTLDLIBS)

# Make variables (CC, etc...)
CPP		= $(CC) -E
ifneq ($(LLVM),)
CC		= clang
LD		= ld.lld
AR		= llvm-ar
NM		= llvm-nm
OBJCOPY		= llvm-objcopy
OBJDUMP		= llvm-objdump
READELF		= llvm-readelf
OBJSIZE		= llvm-size
STRIP		= llvm-strip
else
CC		= $(CROSS_COMPILE)gcc
LD		= $(CROSS_COMPILE)ld
AR		= $(CROSS_COMPILE)ar
NM		= $(CROSS_COMPILE)nm
OBJCOPY		= $(CROSS_COMPILE)objcopy
OBJDUMP		= $(CROSS_COMPILE)objdump
READELF		= $(CROSS_COMPILE)readelf
OBJSIZE		= $(CROSS_COMPILE)size
STRIP		= $(CROSS_COMPILE)strip
endif
PAHOLE		= pahole
LEX		= flex
YACC		= bison
AWK		= awk
INSTALLKERNEL  := installkernel
DEPMOD		= /sbin/depmod
PERL		= perl
PYTHON		= python
PYTHON3		= python3
CHECK		= sparse
BASH		= bash

CHECKFLAGS     := -D__linux__ -Dlinux -D__STDC__ -Dunix -D__unix__ \
		  -Wbitwise -Wno-return-void -Wno-unknown-attribute $(CF)
NOSTDINC_FLAGS :=
CFLAGS_MODULE   =
AFLAGS_MODULE   =
LDFLAGS_MODULE  =
CFLAGS_KERNEL	=
AFLAGS_KERNEL	=
LDFLAGS_vmlinux =

# Use USERINCLUDE when you must reference the UAPI directories only.
USERINCLUDE    := \
		-I$(srctree)/arch/$(SRCARCH)/include/uapi \
		-I$(objtree)/arch/$(SRCARCH)/include/generated/uapi \
		-I$(srctree)/include/uapi \
		-I$(objtree)/include/generated/uapi \
                -include $(srctree)/include/linux/kconfig.h

# Use LINUXINCLUDE when you must reference the include/ directory.
# Needed to be compatible with the O= option
LINUXINCLUDE    := \
		-I$(srctree)/arch/$(SRCARCH)/include \
		-I$(objtree)/arch/$(SRCARCH)/include/generated \
		$(if $(building_out_of_srctree),-I$(srctree)/include) \
		-I$(objtree)/include \
		$(USERINCLUDE)

KBUILD_AFLAGS   := -D__ASSEMBLY__ -fno-PIE
KBUILD_CFLAGS   := -Wall -Wundef -Werror=strict-prototypes -Wno-trigraphs \
		   -fno-strict-aliasing -fno-common -fshort-wchar -fno-PIE \
		   -Werror=implicit-function-declaration -Werror=implicit-int \
		   -Wno-format-security \
		   -std=gnu89
KBUILD_CPPFLAGS := -D__KERNEL__
KBUILD_AFLAGS_KERNEL :=
KBUILD_CFLAGS_KERNEL :=
KBUILD_AFLAGS_MODULE  := -DMODULE
KBUILD_CFLAGS_MODULE  := -DMODULE
KBUILD_LDFLAGS_MODULE :=
export KBUILD_LDS_MODULE := $(srctree)/scripts/module-common.lds
KBUILD_LDFLAGS :=
GCC_PLUGINS_CFLAGS :=
CLANG_FLAGS :=

export ARCH SRCARCH CONFIG_SHELL BASH HOSTCC KBUILD_HOSTCFLAGS CROSS_COMPILE LD CC
export CPP AR NM STRIP OBJCOPY OBJDUMP OBJSIZE READELF PAHOLE LEX YACC AWK INSTALLKERNEL
export PERL PYTHON PYTHON3 CHECK CHECKFLAGS MAKE UTS_MACHINE HOSTCXX
export KBUILD_HOSTCXXFLAGS KBUILD_HOSTLDFLAGS KBUILD_HOSTLDLIBS LDFLAGS_MODULE

export KBUILD_CPPFLAGS NOSTDINC_FLAGS LINUXINCLUDE OBJCOPYFLAGS KBUILD_LDFLAGS
export KBUILD_CFLAGS CFLAGS_KERNEL CFLAGS_MODULE
export CFLAGS_KASAN CFLAGS_KASAN_NOSANITIZE CFLAGS_UBSAN
export KBUILD_AFLAGS AFLAGS_KERNEL AFLAGS_MODULE
export KBUILD_AFLAGS_MODULE KBUILD_CFLAGS_MODULE KBUILD_LDFLAGS_MODULE
export KBUILD_AFLAGS_KERNEL KBUILD_CFLAGS_KERNEL

# Files to ignore in find ... statements

export RCS_FIND_IGNORE := \( -name SCCS -o -name BitKeeper -o -name .svn -o    \
			  -name CVS -o -name .pc -o -name .hg -o -name .git \) \
			  -prune -o
export RCS_TAR_IGNORE := --exclude SCCS --exclude BitKeeper --exclude .svn \
			 --exclude CVS --exclude .pc --exclude .hg --exclude .git

# ===========================================================================
# Rules shared between *config targets and build targets

# Basic helpers built in scripts/basic/
PHONY += scripts_basic
scripts_basic:
	$(Q)$(MAKE) $(build)=scripts/basic
	$(Q)rm -f .tmp_quiet_recordmcount

PHONY += outputmakefile
# Before starting out-of-tree build, make sure the source tree is clean.
# outputmakefile generates a Makefile in the output directory, if using a
# separate output directory. This allows convenient use of make in the
# output directory.
# At the same time when output Makefile generated, generate .gitignore to
# ignore whole output directory
outputmakefile:
ifdef building_out_of_srctree
	$(Q)if [ -f $(srctree)/.config -o \
		 -d $(srctree)/include/config -o \
		 -d $(srctree)/arch/$(SRCARCH)/include/generated ]; then \
		echo >&2 "***"; \
		echo >&2 "*** The source tree is not clean, please run 'make$(if $(findstring command line, $(origin ARCH)), ARCH=$(ARCH)) mrproper'"; \
		echo >&2 "*** in $(abs_srctree)";\
		echo >&2 "***"; \
		false; \
	fi
	$(Q)ln -fsn $(srctree) source
	$(Q)$(CONFIG_SHELL) $(srctree)/scripts/mkmakefile $(srctree)
	$(Q)test -e .gitignore || \
	{ echo "# this is build directory, ignore it"; echo "*"; } > .gitignore
endif

ifneq ($(shell $(CC) --version 2>&1 | head -n 1 | grep clang),)
ifneq ($(CROSS_COMPILE),)
CLANG_FLAGS	+= --target=$(notdir $(CROSS_COMPILE:%-=%))
GCC_TOOLCHAIN_DIR := $(dir $(shell which $(CROSS_COMPILE)elfedit))
CLANG_FLAGS	+= --prefix=$(GCC_TOOLCHAIN_DIR)
GCC_TOOLCHAIN	:= $(realpath $(GCC_TOOLCHAIN_DIR)/..)
endif
ifneq ($(GCC_TOOLCHAIN),)
CLANG_FLAGS	+= --gcc-toolchain=$(GCC_TOOLCHAIN)
endif
ifneq ($(LLVM_IAS),1)
CLANG_FLAGS	+= -no-integrated-as
endif
CLANG_FLAGS	+= -Werror=unknown-warning-option
KBUILD_CFLAGS	+= $(CLANG_FLAGS)
KBUILD_AFLAGS	+= $(CLANG_FLAGS)
export CLANG_FLAGS
endif

# The expansion should be delayed until arch/$(SRCARCH)/Makefile is included.
# Some architectures define CROSS_COMPILE in arch/$(SRCARCH)/Makefile.
# CC_VERSION_TEXT is referenced from Kconfig (so it needs export),
# and from include/config/auto.conf.cmd to detect the compiler upgrade.
CC_VERSION_TEXT = $(shell $(CC) --version 2>/dev/null | head -n 1)

ifdef config-build
# ===========================================================================
# *config targets only - make sure prerequisites are updated, and descend
# in scripts/kconfig to make the *config target

# Read arch specific Makefile to set KBUILD_DEFCONFIG as needed.
# KBUILD_DEFCONFIG may point out an alternative default configuration
# used for 'make defconfig'
include arch/$(SRCARCH)/Makefile
export KBUILD_DEFCONFIG KBUILD_KCONFIG CC_VERSION_TEXT

config: outputmakefile scripts_basic FORCE
	$(Q)$(MAKE) $(build)=scripts/kconfig $@

%config: outputmakefile scripts_basic FORCE
	$(Q)$(MAKE) $(build)=scripts/kconfig $@

else #!config-build
# ===========================================================================
# Build targets only - this includes vmlinux, arch specific targets, clean
# targets and others. In general all targets except *config targets.

# If building an external module we do not care about the all: rule
# but instead _all depend on modules
PHONY += all
ifeq ($(KBUILD_EXTMOD),)
_all: all
else
_all: modules
endif

# Decide whether to build built-in, modular, or both.
# Normally, just do built-in.

KBUILD_MODULES :=
KBUILD_BUILTIN := 1

# If we have only "make modules", don't compile built-in objects.
# When we're building modules with modversions, we need to consider
# the built-in objects during the descend as well, in order to
# make sure the checksums are up to date before we record them.

ifeq ($(MAKECMDGOALS),modules)
  KBUILD_BUILTIN := $(if $(CONFIG_MODVERSIONS),1)
endif

# If we have "make <whatever> modules", compile modules
# in addition to whatever we do anyway.
# Just "make" or "make all" shall build modules as well

ifneq ($(filter all _all modules nsdeps,$(MAKECMDGOALS)),)
  KBUILD_MODULES := 1
endif

ifeq ($(MAKECMDGOALS),)
  KBUILD_MODULES := 1
endif

export KBUILD_MODULES KBUILD_BUILTIN

ifdef need-config
include include/config/auto.conf
endif

ifeq ($(KBUILD_EXTMOD),)
# Objects we will link into vmlinux / subdirs we need to visit
init-y		:= init/
drivers-y	:= drivers/ sound/
drivers-$(CONFIG_SAMPLES) += samples/
net-y		:= net/
libs-y		:= lib/
core-y		:= usr/
virt-y		:= virt/
endif # KBUILD_EXTMOD

# The all: target is the default when no target is given on the
# command line.
# This allow a user to issue only 'make' to build a kernel including modules
# Defaults to vmlinux, but the arch makefile usually adds further targets
all: vmlinux

CFLAGS_GCOV	:= -fprofile-arcs -ftest-coverage \
	$(call cc-option,-fno-tree-loop-im) \
	$(call cc-disable-warning,maybe-uninitialized,)
export CFLAGS_GCOV

# The arch Makefiles can override CC_FLAGS_FTRACE. We may also append it later.
ifdef CONFIG_FUNCTION_TRACER
  CC_FLAGS_FTRACE := -pg
endif

RETPOLINE_CFLAGS_GCC := -mindirect-branch=thunk-extern -mindirect-branch-register
RETPOLINE_VDSO_CFLAGS_GCC := -mindirect-branch=thunk-inline -mindirect-branch-register
RETPOLINE_CFLAGS_CLANG := -mretpoline-external-thunk
RETPOLINE_VDSO_CFLAGS_CLANG := -mretpoline
RETPOLINE_CFLAGS := $(call cc-option,$(RETPOLINE_CFLAGS_GCC),$(call cc-option,$(RETPOLINE_CFLAGS_CLANG)))
RETPOLINE_VDSO_CFLAGS := $(call cc-option,$(RETPOLINE_VDSO_CFLAGS_GCC),$(call cc-option,$(RETPOLINE_VDSO_CFLAGS_CLANG)))
export RETPOLINE_CFLAGS
export RETPOLINE_VDSO_CFLAGS

include arch/$(SRCARCH)/Makefile

ifdef need-config
ifdef may-sync-config
# Read in dependencies to all Kconfig* files, make sure to run syncconfig if
# changes are detected. This should be included after arch/$(SRCARCH)/Makefile
# because some architectures define CROSS_COMPILE there.
include include/config/auto.conf.cmd

$(KCONFIG_CONFIG):
	@echo >&2 '***'
	@echo >&2 '*** Configuration file "$@" not found!'
	@echo >&2 '***'
	@echo >&2 '*** Please run some configurator (e.g. "make oldconfig" or'
	@echo >&2 '*** "make menuconfig" or "make xconfig").'
	@echo >&2 '***'
	@/bin/false

# The actual configuration files used during the build are stored in
# include/generated/ and include/config/. Update them if .config is newer than
# include/config/auto.conf (which mirrors .config).
#
# This exploits the 'multi-target pattern rule' trick.
# The syncconfig should be executed only once to make all the targets.
<<<<<<< HEAD
=======
# (Note: use the grouped target '&:' when we bump to GNU Make 4.3)
>>>>>>> 04d5ce62
%/auto.conf %/auto.conf.cmd: $(KCONFIG_CONFIG)
	$(Q)$(MAKE) -f $(srctree)/Makefile syncconfig
else # !may-sync-config
# External modules and some install targets need include/generated/autoconf.h
# and include/config/auto.conf but do not care if they are up-to-date.
# Use auto.conf to trigger the test
PHONY += include/config/auto.conf

include/config/auto.conf:
	$(Q)test -e include/generated/autoconf.h -a -e $@ || (		\
	echo >&2;							\
	echo >&2 "  ERROR: Kernel configuration is invalid.";		\
	echo >&2 "         include/generated/autoconf.h or $@ are missing.";\
	echo >&2 "         Run 'make oldconfig && make prepare' on kernel src to fix it.";	\
	echo >&2 ;							\
	/bin/false)

endif # may-sync-config
endif # need-config

KBUILD_CFLAGS	+= $(call cc-option,-fno-delete-null-pointer-checks,)
KBUILD_CFLAGS	+= $(call cc-disable-warning,frame-address,)
KBUILD_CFLAGS	+= $(call cc-disable-warning, format-truncation)
KBUILD_CFLAGS	+= $(call cc-disable-warning, format-overflow)
KBUILD_CFLAGS	+= $(call cc-disable-warning, address-of-packed-member)

ifdef CONFIG_CC_OPTIMIZE_FOR_PERFORMANCE
KBUILD_CFLAGS += -O2
else ifdef CONFIG_CC_OPTIMIZE_FOR_PERFORMANCE_O3
KBUILD_CFLAGS += -O3
else ifdef CONFIG_CC_OPTIMIZE_FOR_SIZE
KBUILD_CFLAGS += -Os
endif

# Tell gcc to never replace conditional load with a non-conditional one
KBUILD_CFLAGS	+= $(call cc-option,--param=allow-store-data-races=0)
KBUILD_CFLAGS	+= $(call cc-option,-fno-allow-store-data-races)

include scripts/Makefile.kcov
include scripts/Makefile.gcc-plugins

ifdef CONFIG_READABLE_ASM
# Disable optimizations that make assembler listings hard to read.
# reorder blocks reorders the control in the function
# ipa clone creates specialized cloned functions
# partial inlining inlines only parts of functions
KBUILD_CFLAGS += $(call cc-option,-fno-reorder-blocks,) \
                 $(call cc-option,-fno-ipa-cp-clone,) \
                 $(call cc-option,-fno-partial-inlining)
endif

ifneq ($(CONFIG_FRAME_WARN),0)
KBUILD_CFLAGS += -Wframe-larger-than=$(CONFIG_FRAME_WARN)
endif

stackp-flags-$(CONFIG_CC_HAS_STACKPROTECTOR_NONE) := -fno-stack-protector
stackp-flags-$(CONFIG_STACKPROTECTOR)             := -fstack-protector
stackp-flags-$(CONFIG_STACKPROTECTOR_STRONG)      := -fstack-protector-strong

KBUILD_CFLAGS += $(stackp-flags-y)

ifdef CONFIG_CC_IS_CLANG
KBUILD_CPPFLAGS += -Qunused-arguments
KBUILD_CFLAGS += -Wno-format-invalid-specifier
KBUILD_CFLAGS += -Wno-gnu
# CLANG uses a _MergedGlobals as optimization, but this breaks modpost, as the
# source of a reference will be _MergedGlobals and not on of the whitelisted names.
# See modpost pattern 2
KBUILD_CFLAGS += -mno-global-merge
else

# These warnings generated too much noise in a regular build.
# Use make W=1 to enable them (see scripts/Makefile.extrawarn)
KBUILD_CFLAGS += -Wno-unused-but-set-variable

# Warn about unmarked fall-throughs in switch statement.
# Disabled for clang while comment to attribute conversion happens and
# https://github.com/ClangBuiltLinux/linux/issues/636 is discussed.
KBUILD_CFLAGS += $(call cc-option,-Wimplicit-fallthrough,)
endif

KBUILD_CFLAGS += $(call cc-disable-warning, unused-const-variable)
ifdef CONFIG_FRAME_POINTER
KBUILD_CFLAGS	+= -fno-omit-frame-pointer -fno-optimize-sibling-calls
else
# Some targets (ARM with Thumb2, for example), can't be built with frame
# pointers.  For those, we don't have FUNCTION_TRACER automatically
# select FRAME_POINTER.  However, FUNCTION_TRACER adds -pg, and this is
# incompatible with -fomit-frame-pointer with current GCC, so we don't use
# -fomit-frame-pointer with FUNCTION_TRACER.
ifndef CONFIG_FUNCTION_TRACER
KBUILD_CFLAGS	+= -fomit-frame-pointer
endif
endif

# Initialize all stack variables with a pattern, if desired.
ifdef CONFIG_INIT_STACK_ALL
KBUILD_CFLAGS	+= -ftrivial-auto-var-init=pattern
endif

DEBUG_CFLAGS	:= $(call cc-option, -fno-var-tracking-assignments)

ifdef CONFIG_DEBUG_INFO
ifdef CONFIG_DEBUG_INFO_SPLIT
DEBUG_CFLAGS	+= -gsplit-dwarf
else
DEBUG_CFLAGS	+= -g
endif
KBUILD_AFLAGS	+= -Wa,-gdwarf-2
endif
ifdef CONFIG_DEBUG_INFO_DWARF4
DEBUG_CFLAGS	+= -gdwarf-4
endif

ifdef CONFIG_DEBUG_INFO_REDUCED
DEBUG_CFLAGS	+= $(call cc-option, -femit-struct-debug-baseonly) \
		   $(call cc-option,-fno-var-tracking)
endif

KBUILD_CFLAGS += $(DEBUG_CFLAGS)
export DEBUG_CFLAGS

ifdef CONFIG_FUNCTION_TRACER
ifdef CONFIG_FTRACE_MCOUNT_RECORD
  # gcc 5 supports generating the mcount tables directly
  ifeq ($(call cc-option-yn,-mrecord-mcount),y)
    CC_FLAGS_FTRACE	+= -mrecord-mcount
    export CC_USING_RECORD_MCOUNT := 1
  endif
  ifdef CONFIG_HAVE_NOP_MCOUNT
    ifeq ($(call cc-option-yn, -mnop-mcount),y)
      CC_FLAGS_FTRACE	+= -mnop-mcount
      CC_FLAGS_USING	+= -DCC_USING_NOP_MCOUNT
    endif
  endif
endif
ifdef CONFIG_HAVE_FENTRY
  ifeq ($(call cc-option-yn, -mfentry),y)
    CC_FLAGS_FTRACE	+= -mfentry
    CC_FLAGS_USING	+= -DCC_USING_FENTRY
  endif
endif
export CC_FLAGS_FTRACE
KBUILD_CFLAGS	+= $(CC_FLAGS_FTRACE) $(CC_FLAGS_USING)
KBUILD_AFLAGS	+= $(CC_FLAGS_USING)
ifdef CONFIG_DYNAMIC_FTRACE
	ifdef CONFIG_HAVE_C_RECORDMCOUNT
		BUILD_C_RECORDMCOUNT := y
		export BUILD_C_RECORDMCOUNT
	endif
endif
endif

# We trigger additional mismatches with less inlining
ifdef CONFIG_DEBUG_SECTION_MISMATCH
KBUILD_CFLAGS += $(call cc-option, -fno-inline-functions-called-once)
endif

ifdef CONFIG_LD_DEAD_CODE_DATA_ELIMINATION
KBUILD_CFLAGS_KERNEL += -ffunction-sections -fdata-sections
LDFLAGS_vmlinux += --gc-sections
endif

ifdef CONFIG_LIVEPATCH
KBUILD_CFLAGS += $(call cc-option, -flive-patching=inline-clone)
endif

# arch Makefile may override CC so keep this after arch Makefile is included
NOSTDINC_FLAGS += -nostdinc -isystem $(shell $(CC) -print-file-name=include)

# warn about C99 declaration after statement
KBUILD_CFLAGS += -Wdeclaration-after-statement

# Variable Length Arrays (VLAs) should not be used anywhere in the kernel
KBUILD_CFLAGS += -Wvla

# disable pointer signed / unsigned warnings in gcc 4.0
KBUILD_CFLAGS += -Wno-pointer-sign

# disable stringop warnings in gcc 8+
KBUILD_CFLAGS += $(call cc-disable-warning, stringop-truncation)

# We'll want to enable this eventually, but it's not going away for 5.7 at least
KBUILD_CFLAGS += $(call cc-disable-warning, zero-length-bounds)
KBUILD_CFLAGS += $(call cc-disable-warning, array-bounds)
KBUILD_CFLAGS += $(call cc-disable-warning, stringop-overflow)

# Another good warning that we'll want to enable eventually
KBUILD_CFLAGS += $(call cc-disable-warning, restrict)

# Enabled with W=2, disabled by default as noisy
KBUILD_CFLAGS += $(call cc-disable-warning, maybe-uninitialized)

# disable invalid "can't wrap" optimizations for signed / pointers
KBUILD_CFLAGS	+= $(call cc-option,-fno-strict-overflow)

# clang sets -fmerge-all-constants by default as optimization, but this
# is non-conforming behavior for C and in fact breaks the kernel, so we
# need to disable it here generally.
KBUILD_CFLAGS	+= $(call cc-option,-fno-merge-all-constants)

# for gcc -fno-merge-all-constants disables everything, but it is fine
# to have actual conforming behavior enabled.
KBUILD_CFLAGS	+= $(call cc-option,-fmerge-constants)

# Make sure -fstack-check isn't enabled (like gentoo apparently did)
KBUILD_CFLAGS  += $(call cc-option,-fno-stack-check,)

# conserve stack if available
KBUILD_CFLAGS   += $(call cc-option,-fconserve-stack)

# Prohibit date/time macros, which would make the build non-deterministic
KBUILD_CFLAGS   += $(call cc-option,-Werror=date-time)

# enforce correct pointer usage
KBUILD_CFLAGS   += $(call cc-option,-Werror=incompatible-pointer-types)

# Require designated initializers for all marked structures
KBUILD_CFLAGS   += $(call cc-option,-Werror=designated-init)

# change __FILE__ to the relative path from the srctree
KBUILD_CFLAGS	+= $(call cc-option,-fmacro-prefix-map=$(srctree)/=)

# ensure -fcf-protection is disabled when using retpoline as it is
# incompatible with -mindirect-branch=thunk-extern
ifdef CONFIG_RETPOLINE
KBUILD_CFLAGS += $(call cc-option,-fcf-protection=none)
endif

include scripts/Makefile.kasan
include scripts/Makefile.extrawarn
include scripts/Makefile.ubsan

# Add user supplied CPPFLAGS, AFLAGS and CFLAGS as the last assignments
KBUILD_CPPFLAGS += $(KCPPFLAGS)
KBUILD_AFLAGS   += $(KAFLAGS)
KBUILD_CFLAGS   += $(KCFLAGS)

KBUILD_LDFLAGS_MODULE += --build-id
LDFLAGS_vmlinux += --build-id

ifeq ($(CONFIG_STRIP_ASM_SYMS),y)
LDFLAGS_vmlinux	+= $(call ld-option, -X,)
endif

ifeq ($(CONFIG_RELR),y)
LDFLAGS_vmlinux	+= --pack-dyn-relocs=relr
endif

# make the checker run with the right architecture
CHECKFLAGS += --arch=$(ARCH)

# insure the checker run with the right endianness
CHECKFLAGS += $(if $(CONFIG_CPU_BIG_ENDIAN),-mbig-endian,-mlittle-endian)

# the checker needs the correct machine size
CHECKFLAGS += $(if $(CONFIG_64BIT),-m64,-m32)

# Default kernel image to build when no specific target is given.
# KBUILD_IMAGE may be overruled on the command line or
# set in the environment
# Also any assignments in arch/$(ARCH)/Makefile take precedence over
# this default value
export KBUILD_IMAGE ?= vmlinux

#
# INSTALL_PATH specifies where to place the updated kernel and system map
# images. Default is /boot, but you can set it to other values
export	INSTALL_PATH ?= /boot

#
# INSTALL_DTBS_PATH specifies a prefix for relocations required by build roots.
# Like INSTALL_MOD_PATH, it isn't defined in the Makefile, but can be passed as
# an argument if needed. Otherwise it defaults to the kernel install path
#
export INSTALL_DTBS_PATH ?= $(INSTALL_PATH)/dtbs/$(KERNELRELEASE)

#
# INSTALL_MOD_PATH specifies a prefix to MODLIB for module directory
# relocations required by build roots.  This is not defined in the
# makefile but the argument can be passed to make if needed.
#

MODLIB	= $(INSTALL_MOD_PATH)/lib/modules/$(KERNELRELEASE)
export MODLIB

#
# INSTALL_MOD_STRIP, if defined, will cause modules to be
# stripped after they are installed.  If INSTALL_MOD_STRIP is '1', then
# the default option --strip-debug will be used.  Otherwise,
# INSTALL_MOD_STRIP value will be used as the options to the strip command.

ifdef INSTALL_MOD_STRIP
ifeq ($(INSTALL_MOD_STRIP),1)
mod_strip_cmd = $(STRIP) --strip-debug
else
mod_strip_cmd = $(STRIP) $(INSTALL_MOD_STRIP)
endif # INSTALL_MOD_STRIP=1
else
mod_strip_cmd = true
endif # INSTALL_MOD_STRIP
export mod_strip_cmd

# CONFIG_MODULE_COMPRESS, if defined, will cause module to be compressed
# after they are installed in agreement with CONFIG_MODULE_COMPRESS_GZIP
# or CONFIG_MODULE_COMPRESS_XZ.

mod_compress_cmd = true
ifdef CONFIG_MODULE_COMPRESS
  ifdef CONFIG_MODULE_COMPRESS_GZIP
    mod_compress_cmd = gzip -n -f
  endif # CONFIG_MODULE_COMPRESS_GZIP
  ifdef CONFIG_MODULE_COMPRESS_XZ
    mod_compress_cmd = xz -f
  endif # CONFIG_MODULE_COMPRESS_XZ
endif # CONFIG_MODULE_COMPRESS
export mod_compress_cmd

ifdef CONFIG_MODULE_SIG_ALL
$(eval $(call config_filename,MODULE_SIG_KEY))

mod_sign_cmd = scripts/sign-file $(CONFIG_MODULE_SIG_HASH) $(MODULE_SIG_KEY_SRCPREFIX)$(CONFIG_MODULE_SIG_KEY) certs/signing_key.x509
else
mod_sign_cmd = true
endif
export mod_sign_cmd

HOST_LIBELF_LIBS = $(shell pkg-config libelf --libs 2>/dev/null || echo -lelf)

ifdef CONFIG_STACK_VALIDATION
  has_libelf := $(call try-run,\
		echo "int main() {}" | $(HOSTCC) -xc -o /dev/null $(HOST_LIBELF_LIBS) -,1,0)
  ifeq ($(has_libelf),1)
    objtool_target := tools/objtool FORCE
  else
    SKIP_STACK_VALIDATION := 1
    export SKIP_STACK_VALIDATION
  endif
endif

PHONY += prepare0

export MODORDER := $(extmod-prefix)modules.order
export MODULES_NSDEPS := $(extmod-prefix)modules.nsdeps

ifeq ($(KBUILD_EXTMOD),)
core-y		+= kernel/ certs/ mm/ fs/ ipc/ security/ crypto/ block/

vmlinux-dirs	:= $(patsubst %/,%,$(filter %/, $(init-y) $(init-m) \
		     $(core-y) $(core-m) $(drivers-y) $(drivers-m) \
		     $(net-y) $(net-m) $(libs-y) $(libs-m) $(virt-y)))

vmlinux-alldirs	:= $(sort $(vmlinux-dirs) Documentation \
		     $(patsubst %/,%,$(filter %/, $(init-) $(core-) \
			$(drivers-) $(net-) $(libs-) $(virt-))))

build-dirs	:= $(vmlinux-dirs)
clean-dirs	:= $(vmlinux-alldirs)

init-y		:= $(patsubst %/, %/built-in.a, $(init-y))
core-y		:= $(patsubst %/, %/built-in.a, $(core-y))
drivers-y	:= $(patsubst %/, %/built-in.a, $(drivers-y))
net-y		:= $(patsubst %/, %/built-in.a, $(net-y))
libs-y2		:= $(patsubst %/, %/built-in.a, $(filter %/, $(libs-y)))
ifdef CONFIG_MODULES
libs-y1		:= $(filter-out %/, $(libs-y))
libs-y2		+= $(patsubst %/, %/lib.a, $(filter %/, $(libs-y)))
else
libs-y1		:= $(patsubst %/, %/lib.a, $(libs-y))
endif
virt-y		:= $(patsubst %/, %/built-in.a, $(virt-y))

# Externally visible symbols (used by link-vmlinux.sh)
export KBUILD_VMLINUX_OBJS := $(head-y) $(init-y) $(core-y) $(libs-y2) \
			      $(drivers-y) $(net-y) $(virt-y)
export KBUILD_VMLINUX_LIBS := $(libs-y1)
export KBUILD_LDS          := arch/$(SRCARCH)/kernel/vmlinux.lds
export LDFLAGS_vmlinux
# used by scripts/Makefile.package
export KBUILD_ALLDIRS := $(sort $(filter-out arch/%,$(vmlinux-alldirs)) LICENSES arch include scripts tools)

vmlinux-deps := $(KBUILD_LDS) $(KBUILD_VMLINUX_OBJS) $(KBUILD_VMLINUX_LIBS)

# Recurse until adjust_autoksyms.sh is satisfied
PHONY += autoksyms_recursive
ifdef CONFIG_TRIM_UNUSED_KSYMS
autoksyms_recursive: descend modules.order
	$(Q)$(CONFIG_SHELL) $(srctree)/scripts/adjust_autoksyms.sh \
	  "$(MAKE) -f $(srctree)/Makefile vmlinux"
endif

# For the kernel to actually contain only the needed exported symbols,
# we have to build modules as well to determine what those symbols are.
# (this can be evaluated only once include/config/auto.conf has been included)
ifdef CONFIG_TRIM_UNUSED_KSYMS
  KBUILD_MODULES := 1
endif

autoksyms_h := $(if $(CONFIG_TRIM_UNUSED_KSYMS), include/generated/autoksyms.h)

quiet_cmd_autoksyms_h = GEN     $@
      cmd_autoksyms_h = mkdir -p $(dir $@); \
			$(CONFIG_SHELL) $(srctree)/scripts/gen_autoksyms.sh $@

$(autoksyms_h):
	$(call cmd,autoksyms_h)

ARCH_POSTLINK := $(wildcard $(srctree)/arch/$(SRCARCH)/Makefile.postlink)

# Final link of vmlinux with optional arch pass after final link
cmd_link-vmlinux =                                                 \
	$(CONFIG_SHELL) $< $(LD) $(KBUILD_LDFLAGS) $(LDFLAGS_vmlinux) ;    \
	$(if $(ARCH_POSTLINK), $(MAKE) -f $(ARCH_POSTLINK) $@, true)

vmlinux: scripts/link-vmlinux.sh autoksyms_recursive $(vmlinux-deps) FORCE
	+$(call if_changed,link-vmlinux)

targets := vmlinux

# The actual objects are generated when descending,
# make sure no implicit rule kicks in
$(sort $(vmlinux-deps)): descend ;

filechk_kernel.release = \
	echo "$(KERNELVERSION)$$($(CONFIG_SHELL) $(srctree)/scripts/setlocalversion $(srctree))"

# Store (new) KERNELRELEASE string in include/config/kernel.release
include/config/kernel.release: FORCE
	$(call filechk,kernel.release)

# Additional helpers built in scripts/
# Carefully list dependencies so we do not try to build scripts twice
# in parallel
PHONY += scripts
scripts: scripts_basic scripts_dtc
	$(Q)$(MAKE) $(build)=$(@)

# Things we need to do before we recursively start building the kernel
# or the modules are listed in "prepare".
# A multi level approach is used. prepareN is processed before prepareN-1.
# archprepare is used in arch Makefiles and when processed asm symlink,
# version.h and scripts_basic is processed / created.

PHONY += prepare archprepare

archprepare: outputmakefile archheaders archscripts scripts include/config/kernel.release \
	asm-generic $(version_h) $(autoksyms_h) include/generated/utsrelease.h

prepare0: archprepare
	$(Q)$(MAKE) $(build)=scripts/mod
	$(Q)$(MAKE) $(build)=.

# All the preparing..
prepare: prepare0 prepare-objtool

# Support for using generic headers in asm-generic
asm-generic := -f $(srctree)/scripts/Makefile.asm-generic obj

PHONY += asm-generic uapi-asm-generic
asm-generic: uapi-asm-generic
	$(Q)$(MAKE) $(asm-generic)=arch/$(SRCARCH)/include/generated/asm \
	generic=include/asm-generic
uapi-asm-generic:
	$(Q)$(MAKE) $(asm-generic)=arch/$(SRCARCH)/include/generated/uapi/asm \
	generic=include/uapi/asm-generic

PHONY += prepare-objtool
prepare-objtool: $(objtool_target)
ifeq ($(SKIP_STACK_VALIDATION),1)
ifdef CONFIG_UNWINDER_ORC
	@echo "error: Cannot generate ORC metadata for CONFIG_UNWINDER_ORC=y, please install libelf-dev, libelf-devel or elfutils-libelf-devel" >&2
	@false
else
	@echo "warning: Cannot use CONFIG_STACK_VALIDATION=y, please install libelf-dev, libelf-devel or elfutils-libelf-devel" >&2
endif
endif

# Generate some files
# ---------------------------------------------------------------------------

# KERNELRELEASE can change from a few different places, meaning version.h
# needs to be updated, so this check is forced on all builds

uts_len := 64
define filechk_utsrelease.h
	if [ `echo -n "$(KERNELRELEASE)" | wc -c ` -gt $(uts_len) ]; then \
	  echo '"$(KERNELRELEASE)" exceeds $(uts_len) characters' >&2;    \
	  exit 1;                                                         \
	fi;                                                               \
	echo \#define UTS_RELEASE \"$(KERNELRELEASE)\"
endef

define filechk_version.h
	echo \#define LINUX_VERSION_CODE $(shell                         \
	expr $(VERSION) \* 65536 + 0$(PATCHLEVEL) \* 256 + 0$(SUBLEVEL)); \
	echo '#define KERNEL_VERSION(a,b,c) (((a) << 16) + ((b) << 8) + (c))'
endef

$(version_h): FORCE
	$(call filechk,version.h)
	$(Q)rm -f $(old_version_h)

include/generated/utsrelease.h: include/config/kernel.release FORCE
	$(call filechk,utsrelease.h)

PHONY += headerdep
headerdep:
	$(Q)find $(srctree)/include/ -name '*.h' | xargs --max-args 1 \
	$(srctree)/scripts/headerdep.pl -I$(srctree)/include

# ---------------------------------------------------------------------------
# Kernel headers

#Default location for installed headers
export INSTALL_HDR_PATH = $(objtree)/usr

quiet_cmd_headers_install = INSTALL $(INSTALL_HDR_PATH)/include
      cmd_headers_install = \
	mkdir -p $(INSTALL_HDR_PATH); \
	rsync -mrl --include='*/' --include='*\.h' --exclude='*' \
	usr/include $(INSTALL_HDR_PATH)

PHONY += headers_install
headers_install: headers
	$(call cmd,headers_install)

PHONY += archheaders archscripts

hdr-inst := -f $(srctree)/scripts/Makefile.headersinst obj

PHONY += headers
headers: $(version_h) scripts_unifdef uapi-asm-generic archheaders archscripts
	$(if $(wildcard $(srctree)/arch/$(SRCARCH)/include/uapi/asm/Kbuild),, \
	  $(error Headers not exportable for the $(SRCARCH) architecture))
	$(Q)$(MAKE) $(hdr-inst)=include/uapi
	$(Q)$(MAKE) $(hdr-inst)=arch/$(SRCARCH)/include/uapi

# Deprecated. It is no-op now.
PHONY += headers_check
headers_check:
	@:

ifdef CONFIG_HEADERS_INSTALL
prepare: headers
endif

PHONY += scripts_unifdef
scripts_unifdef: scripts_basic
	$(Q)$(MAKE) $(build)=scripts scripts/unifdef

# ---------------------------------------------------------------------------
# Kernel selftest

PHONY += kselftest
kselftest:
	$(Q)$(MAKE) -C $(srctree)/tools/testing/selftests run_tests

kselftest-%: FORCE
	$(Q)$(MAKE) -C $(srctree)/tools/testing/selftests $*

PHONY += kselftest-merge
kselftest-merge:
	$(if $(wildcard $(objtree)/.config),, $(error No .config exists, config your kernel first!))
	$(Q)find $(srctree)/tools/testing/selftests -name config | \
		xargs $(srctree)/scripts/kconfig/merge_config.sh -m $(objtree)/.config
	$(Q)$(MAKE) -f $(srctree)/Makefile olddefconfig

# ---------------------------------------------------------------------------
# Devicetree files

ifneq ($(wildcard $(srctree)/arch/$(SRCARCH)/boot/dts/),)
dtstree := arch/$(SRCARCH)/boot/dts
endif

ifneq ($(dtstree),)

%.dtb: include/config/kernel.release scripts_dtc
	$(Q)$(MAKE) $(build)=$(dtstree) $(dtstree)/$@

PHONY += dtbs dtbs_install dtbs_check
<<<<<<< HEAD
dtbs dtbs_check: include/config/kernel.release scripts_dtc
=======
dtbs: include/config/kernel.release scripts_dtc
>>>>>>> 04d5ce62
	$(Q)$(MAKE) $(build)=$(dtstree)

ifneq ($(filter dtbs_check, $(MAKECMDGOALS)),)
export CHECK_DTBS=y
dtbs: dt_binding_check
endif

dtbs_check: dtbs

dtbs_install:
	$(Q)$(MAKE) $(dtbinst)=$(dtstree) dst=$(INSTALL_DTBS_PATH)

ifdef CONFIG_OF_EARLY_FLATTREE
all: dtbs
endif

endif

PHONY += scripts_dtc
scripts_dtc: scripts_basic
	$(Q)$(MAKE) $(build)=scripts/dtc

<<<<<<< HEAD
=======
ifneq ($(filter dt_binding_check, $(MAKECMDGOALS)),)
export CHECK_DT_BINDING=y
endif

>>>>>>> 04d5ce62
PHONY += dt_binding_check
dt_binding_check: scripts_dtc
	$(Q)$(MAKE) $(build)=Documentation/devicetree/bindings

# ---------------------------------------------------------------------------
# Modules

ifdef CONFIG_MODULES

# By default, build modules as well

all: modules

# Build modules
#
# A module can be listed more than once in obj-m resulting in
# duplicate lines in modules.order files.  Those are removed
# using awk while concatenating to the final file.

PHONY += modules
modules: $(if $(KBUILD_BUILTIN),vmlinux) modules.order
	$(Q)$(MAKE) -f $(srctree)/scripts/Makefile.modpost
	$(Q)$(CONFIG_SHELL) $(srctree)/scripts/modules-check.sh

modules.order: descend
	$(Q)$(AWK) '!x[$$0]++' $(addsuffix /$@, $(build-dirs)) > $@

# Target to prepare building external modules
PHONY += modules_prepare
modules_prepare: prepare

# Target to install modules
PHONY += modules_install
modules_install: _modinst_ _modinst_post

PHONY += _modinst_
_modinst_:
	@rm -rf $(MODLIB)/kernel
	@rm -f $(MODLIB)/source
	@mkdir -p $(MODLIB)/kernel
	@ln -s $(abspath $(srctree)) $(MODLIB)/source
	@if [ ! $(objtree) -ef  $(MODLIB)/build ]; then \
		rm -f $(MODLIB)/build ; \
		ln -s $(CURDIR) $(MODLIB)/build ; \
	fi
	@sed 's:^:kernel/:' modules.order > $(MODLIB)/modules.order
	@cp -f modules.builtin $(MODLIB)/
	@cp -f $(objtree)/modules.builtin.modinfo $(MODLIB)/
	$(Q)$(MAKE) -f $(srctree)/scripts/Makefile.modinst

# This depmod is only for convenience to give the initial
# boot a modules.dep even before / is mounted read-write.  However the
# boot script depmod is the master version.
PHONY += _modinst_post
_modinst_post: _modinst_
	$(call cmd,depmod)

ifeq ($(CONFIG_MODULE_SIG), y)
PHONY += modules_sign
modules_sign:
	$(Q)$(MAKE) -f $(srctree)/scripts/Makefile.modsign
endif

else # CONFIG_MODULES

# Modules not configured
# ---------------------------------------------------------------------------

PHONY += modules modules_install
modules modules_install:
	@echo >&2
	@echo >&2 "The present kernel configuration has modules disabled."
	@echo >&2 "Type 'make config' and enable loadable module support."
	@echo >&2 "Then build a kernel with module support enabled."
	@echo >&2
	@exit 1

endif # CONFIG_MODULES

###
# Cleaning is done on three levels.
# make clean     Delete most generated files
#                Leave enough to build external modules
# make mrproper  Delete the current configuration, and all generated files
# make distclean Remove editor backup files, patch leftover files and the like

# Directories & files removed with 'make clean'
CLEAN_DIRS  += include/ksym
CLEAN_FILES += modules.builtin modules.builtin.modinfo modules.nsdeps

# Directories & files removed with 'make mrproper'
MRPROPER_DIRS  += include/config include/generated          \
		  arch/$(SRCARCH)/include/generated .tmp_objdiff \
		  debian/ snap/ tar-install/
MRPROPER_FILES += .config .config.old .version \
		  Module.symvers \
		  signing_key.pem signing_key.priv signing_key.x509	\
		  x509.genkey extra_certificates signing_key.x509.keyid	\
		  signing_key.x509.signer vmlinux-gdb.py \
		  *.spec

# Directories & files removed with 'make distclean'
DISTCLEAN_DIRS  +=
DISTCLEAN_FILES += tags TAGS cscope* GPATH GTAGS GRTAGS GSYMS

# clean - Delete most, but leave enough to build external modules
#
clean: rm-dirs  := $(CLEAN_DIRS)
clean: rm-files := $(CLEAN_FILES)

PHONY += archclean vmlinuxclean

vmlinuxclean:
	$(Q)$(CONFIG_SHELL) $(srctree)/scripts/link-vmlinux.sh clean
	$(Q)$(if $(ARCH_POSTLINK), $(MAKE) -f $(ARCH_POSTLINK) clean)

clean: archclean vmlinuxclean

# mrproper - Delete all generated files, including .config
#
mrproper: rm-dirs  := $(wildcard $(MRPROPER_DIRS))
mrproper: rm-files := $(wildcard $(MRPROPER_FILES))
mrproper-dirs      := $(addprefix _mrproper_,scripts)

PHONY += $(mrproper-dirs) mrproper
$(mrproper-dirs):
	$(Q)$(MAKE) $(clean)=$(patsubst _mrproper_%,%,$@)

mrproper: clean $(mrproper-dirs)
	$(call cmd,rmdirs)
	$(call cmd,rmfiles)

# distclean
#
distclean: rm-dirs  := $(wildcard $(DISTCLEAN_DIRS))
distclean: rm-files := $(wildcard $(DISTCLEAN_FILES))

PHONY += distclean

distclean: mrproper
	$(call cmd,rmdirs)
	$(call cmd,rmfiles)
	@find $(srctree) $(RCS_FIND_IGNORE) \
		\( -name '*.orig' -o -name '*.rej' -o -name '*~' \
		-o -name '*.bak' -o -name '#*#' -o -name '*%' \
		-o -name 'core' \) \
		-type f -print | xargs rm -f


# Packaging of the kernel to various formats
# ---------------------------------------------------------------------------

%src-pkg: FORCE
	$(Q)$(MAKE) -f $(srctree)/scripts/Makefile.package $@
%pkg: include/config/kernel.release FORCE
	$(Q)$(MAKE) -f $(srctree)/scripts/Makefile.package $@

# Brief documentation of the typical targets used
# ---------------------------------------------------------------------------

boards := $(wildcard $(srctree)/arch/$(SRCARCH)/configs/*_defconfig)
boards := $(sort $(notdir $(boards)))
board-dirs := $(dir $(wildcard $(srctree)/arch/$(SRCARCH)/configs/*/*_defconfig))
board-dirs := $(sort $(notdir $(board-dirs:/=)))

PHONY += help
help:
	@echo  'Cleaning targets:'
	@echo  '  clean		  - Remove most generated files but keep the config and'
	@echo  '                    enough build support to build external modules'
	@echo  '  mrproper	  - Remove all generated files + config + various backup files'
	@echo  '  distclean	  - mrproper + remove editor backup and patch files'
	@echo  ''
	@echo  'Configuration targets:'
	@$(MAKE) -f $(srctree)/scripts/kconfig/Makefile help
	@echo  ''
	@echo  'Other generic targets:'
	@echo  '  all		  - Build all targets marked with [*]'
	@echo  '* vmlinux	  - Build the bare kernel'
	@echo  '* modules	  - Build all modules'
	@echo  '  modules_install - Install all modules to INSTALL_MOD_PATH (default: /)'
	@echo  '  dir/            - Build all files in dir and below'
	@echo  '  dir/file.[ois]  - Build specified target only'
	@echo  '  dir/file.ll     - Build the LLVM assembly file'
	@echo  '                    (requires compiler support for LLVM assembly generation)'
	@echo  '  dir/file.lst    - Build specified mixed source/assembly target only'
	@echo  '                    (requires a recent binutils and recent build (System.map))'
	@echo  '  dir/file.ko     - Build module including final link'
	@echo  '  modules_prepare - Set up for building external modules'
	@echo  '  tags/TAGS	  - Generate tags file for editors'
	@echo  '  cscope	  - Generate cscope index'
	@echo  '  gtags           - Generate GNU GLOBAL index'
	@echo  '  kernelrelease	  - Output the release version string (use with make -s)'
	@echo  '  kernelversion	  - Output the version stored in Makefile (use with make -s)'
	@echo  '  image_name	  - Output the image name (use with make -s)'
	@echo  '  headers_install - Install sanitised kernel headers to INSTALL_HDR_PATH'; \
	 echo  '                    (default: $(INSTALL_HDR_PATH))'; \
	 echo  ''
	@echo  'Static analysers:'
	@echo  '  checkstack      - Generate a list of stack hogs'
	@echo  '  namespacecheck  - Name space analysis on compiled kernel'
	@echo  '  versioncheck    - Sanity check on version.h usage'
	@echo  '  includecheck    - Check for duplicate included header files'
	@echo  '  export_report   - List the usages of all exported symbols'
	@echo  '  headerdep       - Detect inclusion cycles in headers'
	@echo  '  coccicheck      - Check with Coccinelle'
	@echo  ''
	@echo  'Tools:'
	@echo  '  nsdeps          - Generate missing symbol namespace dependencies'
	@echo  ''
	@echo  'Kernel selftest:'
	@echo  '  kselftest         - Build and run kernel selftest'
	@echo  '                      Build, install, and boot kernel before'
	@echo  '                      running kselftest on it'
	@echo  '                      Run as root for full coverage'
	@echo  '  kselftest-all     - Build kernel selftest'
	@echo  '  kselftest-install - Build and install kernel selftest'
	@echo  '  kselftest-clean   - Remove all generated kselftest files'
	@echo  '  kselftest-merge   - Merge all the config dependencies of'
	@echo  '		      kselftest to existing .config.'
	@echo  ''
	@$(if $(dtstree), \
		echo 'Devicetree:'; \
		echo '* dtbs             - Build device tree blobs for enabled boards'; \
		echo '  dtbs_install     - Install dtbs to $(INSTALL_DTBS_PATH)'; \
		echo '  dt_binding_check - Validate device tree binding documents'; \
		echo '  dtbs_check       - Validate device tree source files';\
		echo '')

	@echo 'Userspace tools targets:'
	@echo '  use "make tools/help"'
	@echo '  or  "cd tools; make help"'
	@echo  ''
	@echo  'Kernel packaging:'
	@$(MAKE) -f $(srctree)/scripts/Makefile.package help
	@echo  ''
	@echo  'Documentation targets:'
	@$(MAKE) -f $(srctree)/Documentation/Makefile dochelp
	@echo  ''
	@echo  'Architecture specific targets ($(SRCARCH)):'
	@$(if $(archhelp),$(archhelp),\
		echo '  No architecture specific help defined for $(SRCARCH)')
	@echo  ''
	@$(if $(boards), \
		$(foreach b, $(boards), \
		printf "  %-27s - Build for %s\\n" $(b) $(subst _defconfig,,$(b));) \
		echo '')
	@$(if $(board-dirs), \
		$(foreach b, $(board-dirs), \
		printf "  %-16s - Show %s-specific targets\\n" help-$(b) $(b);) \
		printf "  %-16s - Show all of the above\\n" help-boards; \
		echo '')

	@echo  '  make V=0|1 [targets] 0 => quiet build (default), 1 => verbose build'
	@echo  '  make V=2   [targets] 2 => give reason for rebuild of target'
	@echo  '  make O=dir [targets] Locate all output files in "dir", including .config'
	@echo  '  make C=1   [targets] Check re-compiled c source with $$CHECK'
	@echo  '                       (sparse by default)'
	@echo  '  make C=2   [targets] Force check of all c source with $$CHECK'
	@echo  '  make RECORDMCOUNT_WARN=1 [targets] Warn about ignored mcount sections'
	@echo  '  make W=n   [targets] Enable extra build checks, n=1,2,3 where'
	@echo  '		1: warnings which may be relevant and do not occur too often'
	@echo  '		2: warnings which occur quite often but may still be relevant'
	@echo  '		3: more obscure warnings, can most likely be ignored'
	@echo  '		Multiple levels can be combined with W=12 or W=123'
	@echo  ''
	@echo  'Execute "make" or "make all" to build all targets marked with [*] '
	@echo  'For further info see the ./README file'


help-board-dirs := $(addprefix help-,$(board-dirs))

help-boards: $(help-board-dirs)

boards-per-dir = $(sort $(notdir $(wildcard $(srctree)/arch/$(SRCARCH)/configs/$*/*_defconfig)))

$(help-board-dirs): help-%:
	@echo  'Architecture specific targets ($(SRCARCH) $*):'
	@$(if $(boards-per-dir), \
		$(foreach b, $(boards-per-dir), \
		printf "  %-24s - Build for %s\\n" $*/$(b) $(subst _defconfig,,$(b));) \
		echo '')


# Documentation targets
# ---------------------------------------------------------------------------
DOC_TARGETS := xmldocs latexdocs pdfdocs htmldocs epubdocs cleandocs \
	       linkcheckdocs dochelp refcheckdocs
PHONY += $(DOC_TARGETS)
$(DOC_TARGETS):
	$(Q)$(MAKE) $(build)=Documentation $@

# Misc
# ---------------------------------------------------------------------------

PHONY += scripts_gdb
scripts_gdb: prepare0
	$(Q)$(MAKE) $(build)=scripts/gdb
	$(Q)ln -fsn $(abspath $(srctree)/scripts/gdb/vmlinux-gdb.py)

ifdef CONFIG_GDB_SCRIPTS
all: scripts_gdb
endif

else # KBUILD_EXTMOD

###
# External module support.
# When building external modules the kernel used as basis is considered
# read-only, and no consistency checks are made and the make
# system is not used on the basis kernel. If updates are required
# in the basis kernel ordinary make commands (without M=...) must
# be used.
#
# The following are the only valid targets when building external
# modules.
# make M=dir clean     Delete all automatically generated files
# make M=dir modules   Make all modules in specified dir
# make M=dir	       Same as 'make M=dir modules'
# make M=dir modules_install
#                      Install the modules built in the module directory
#                      Assumes install directory is already created

# We are always building modules
KBUILD_MODULES := 1

PHONY += $(objtree)/Module.symvers
$(objtree)/Module.symvers:
	@test -e $(objtree)/Module.symvers || ( \
	echo; \
	echo "  WARNING: Symbol version dump $(objtree)/Module.symvers"; \
	echo "           is missing; modules will have no dependencies and modversions."; \
	echo )

build-dirs := $(KBUILD_EXTMOD)
PHONY += modules
modules: descend $(objtree)/Module.symvers
	$(Q)$(MAKE) -f $(srctree)/scripts/Makefile.modpost

PHONY += modules_install
modules_install: _emodinst_ _emodinst_post

install-dir := $(if $(INSTALL_MOD_DIR),$(INSTALL_MOD_DIR),extra)
PHONY += _emodinst_
_emodinst_:
	$(Q)mkdir -p $(MODLIB)/$(install-dir)
	$(Q)$(MAKE) -f $(srctree)/scripts/Makefile.modinst

PHONY += _emodinst_post
_emodinst_post: _emodinst_
	$(call cmd,depmod)

clean-dirs := $(KBUILD_EXTMOD)
clean: rm-files := $(KBUILD_EXTMOD)/Module.symvers $(KBUILD_EXTMOD)/modules.nsdeps

PHONY += /
/:
	@echo >&2 '"$(MAKE) /" is no longer supported. Please use "$(MAKE) ./" instead.'

PHONY += help
help:
	@echo  '  Building external modules.'
	@echo  '  Syntax: make -C path/to/kernel/src M=$$PWD target'
	@echo  ''
	@echo  '  modules         - default target, build the module(s)'
	@echo  '  modules_install - install the module'
	@echo  '  clean           - remove generated files in module directory only'
	@echo  ''

PHONY += prepare
endif # KBUILD_EXTMOD

# Single targets
# ---------------------------------------------------------------------------
# To build individual files in subdirectories, you can do like this:
#
#   make foo/bar/baz.s
#
# The supported suffixes for single-target are listed in 'single-targets'
#
# To build only under specific subdirectories, you can do like this:
#
#   make foo/bar/baz/

ifdef single-build

# .ko is special because modpost is needed
single-ko := $(sort $(filter %.ko, $(MAKECMDGOALS)))
single-no-ko := $(sort $(patsubst %.ko,%.mod, $(MAKECMDGOALS)))

$(single-ko): single_modpost
	@:
$(single-no-ko): descend
	@:

ifeq ($(KBUILD_EXTMOD),)
# For the single build of in-tree modules, use a temporary file to avoid
# the situation of modules_install installing an invalid modules.order.
MODORDER := .modules.tmp
endif

PHONY += single_modpost
single_modpost: $(single-no-ko)
	$(Q){ $(foreach m, $(single-ko), echo $(extmod-prefix)$m;) } > $(MODORDER)
	$(Q)$(MAKE) -f $(srctree)/scripts/Makefile.modpost

KBUILD_MODULES := 1

export KBUILD_SINGLE_TARGETS := $(addprefix $(extmod-prefix), $(single-no-ko))

# trim unrelated directories
build-dirs := $(foreach d, $(build-dirs), \
			$(if $(filter $(d)/%, $(KBUILD_SINGLE_TARGETS)), $(d)))

endif

# Handle descending into subdirectories listed in $(build-dirs)
# Preset locale variables to speed up the build process. Limit locale
# tweaks to this spot to avoid wrong language settings when running
# make menuconfig etc.
# Error messages still appears in the original language
PHONY += descend $(build-dirs)
descend: $(build-dirs)
$(build-dirs): prepare
	$(Q)$(MAKE) $(build)=$@ \
	single-build=$(if $(filter-out $@/, $(filter $@/%, $(single-no-ko))),1) \
	need-builtin=1 need-modorder=1

clean-dirs := $(addprefix _clean_, $(clean-dirs))
PHONY += $(clean-dirs) clean
$(clean-dirs):
	$(Q)$(MAKE) $(clean)=$(patsubst _clean_%,%,$@)

clean: $(clean-dirs)
	$(call cmd,rmdirs)
	$(call cmd,rmfiles)
	@find $(if $(KBUILD_EXTMOD), $(KBUILD_EXTMOD), .) $(RCS_FIND_IGNORE) \
		\( -name '*.[aios]' -o -name '*.ko' -o -name '.*.cmd' \
		-o -name '*.ko.*' \
		-o -name '*.dtb' -o -name '*.dtb.S' -o -name '*.dt.yaml' \
		-o -name '*.dwo' -o -name '*.lst' \
		-o -name '*.su' -o -name '*.mod' \
		-o -name '.*.d' -o -name '.*.tmp' -o -name '*.mod.c' \
		-o -name '*.lex.c' -o -name '*.tab.[ch]' \
		-o -name '*.asn1.[ch]' \
		-o -name '*.symtypes' -o -name 'modules.order' \
		-o -name '.tmp_*.o.*' \
		-o -name '*.c.[012]*.*' \
		-o -name '*.ll' \
		-o -name '*.gcno' \) -type f -print | xargs rm -f

# Generate tags for editors
# ---------------------------------------------------------------------------
quiet_cmd_tags = GEN     $@
      cmd_tags = $(BASH) $(srctree)/scripts/tags.sh $@

tags TAGS cscope gtags: FORCE
	$(call cmd,tags)

# Script to generate missing namespace dependencies
# ---------------------------------------------------------------------------

PHONY += nsdeps
nsdeps: export KBUILD_NSDEPS=1
nsdeps: modules
	$(Q)$(CONFIG_SHELL) $(srctree)/scripts/nsdeps

# Scripts to check various things for consistency
# ---------------------------------------------------------------------------

PHONY += includecheck versioncheck coccicheck namespacecheck export_report

includecheck:
	find $(srctree)/* $(RCS_FIND_IGNORE) \
		-name '*.[hcS]' -type f -print | sort \
		| xargs $(PERL) -w $(srctree)/scripts/checkincludes.pl

versioncheck:
	find $(srctree)/* $(RCS_FIND_IGNORE) \
		-name '*.[hcS]' -type f -print | sort \
		| xargs $(PERL) -w $(srctree)/scripts/checkversion.pl

coccicheck:
	$(Q)$(BASH) $(srctree)/scripts/$@

namespacecheck:
	$(PERL) $(srctree)/scripts/namespace.pl

export_report:
	$(PERL) $(srctree)/scripts/export_report.pl

PHONY += checkstack kernelrelease kernelversion image_name

# UML needs a little special treatment here.  It wants to use the host
# toolchain, so needs $(SUBARCH) passed to checkstack.pl.  Everyone
# else wants $(ARCH), including people doing cross-builds, which means
# that $(SUBARCH) doesn't work here.
ifeq ($(ARCH), um)
CHECKSTACK_ARCH := $(SUBARCH)
else
CHECKSTACK_ARCH := $(ARCH)
endif
checkstack:
	$(OBJDUMP) -d vmlinux $$(find . -name '*.ko') | \
	$(PERL) $(srctree)/scripts/checkstack.pl $(CHECKSTACK_ARCH)

kernelrelease:
	@echo "$(KERNELVERSION)$$($(CONFIG_SHELL) $(srctree)/scripts/setlocalversion $(srctree))"

kernelversion:
	@echo $(KERNELVERSION)

image_name:
	@echo $(KBUILD_IMAGE)

# Clear a bunch of variables before executing the submake

ifeq ($(quiet),silent_)
tools_silent=s
endif

tools/: FORCE
	$(Q)mkdir -p $(objtree)/tools
	$(Q)$(MAKE) LDFLAGS= MAKEFLAGS="$(tools_silent) $(filter --j% -j,$(MAKEFLAGS))" O=$(abspath $(objtree)) subdir=tools -C $(srctree)/tools/

tools/%: FORCE
	$(Q)mkdir -p $(objtree)/tools
	$(Q)$(MAKE) LDFLAGS= MAKEFLAGS="$(tools_silent) $(filter --j% -j,$(MAKEFLAGS))" O=$(abspath $(objtree)) subdir=tools -C $(srctree)/tools/ $*

# FIXME Should go into a make.lib or something
# ===========================================================================

quiet_cmd_rmdirs = $(if $(wildcard $(rm-dirs)),CLEAN   $(wildcard $(rm-dirs)))
      cmd_rmdirs = rm -rf $(rm-dirs)

quiet_cmd_rmfiles = $(if $(wildcard $(rm-files)),CLEAN   $(wildcard $(rm-files)))
      cmd_rmfiles = rm -f $(rm-files)

# Run depmod only if we have System.map and depmod is executable
quiet_cmd_depmod = DEPMOD  $(KERNELRELEASE)
      cmd_depmod = $(CONFIG_SHELL) $(srctree)/scripts/depmod.sh $(DEPMOD) \
                   $(KERNELRELEASE)

# read saved command lines for existing targets
existing-targets := $(wildcard $(sort $(targets)))

-include $(foreach f,$(existing-targets),$(dir $(f)).$(notdir $(f)).cmd)

endif # config-build
endif # mixed-build
endif # need-sub-make

PHONY += FORCE
FORCE:

# Declare the contents of the PHONY variable as phony.  We keep that
# information in a variable so we can use it in if_changed and friends.
.PHONY: $(PHONY)<|MERGE_RESOLUTION|>--- conflicted
+++ resolved
@@ -1,10 +1,6 @@
 # SPDX-License-Identifier: GPL-2.0
 VERSION = 5
-<<<<<<< HEAD
-PATCHLEVEL = 6
-=======
 PATCHLEVEL = 7
->>>>>>> 04d5ce62
 SUBLEVEL = 0
 EXTRAVERSION =
 NAME = Kleptomaniac Octopus
@@ -698,10 +694,7 @@
 #
 # This exploits the 'multi-target pattern rule' trick.
 # The syncconfig should be executed only once to make all the targets.
-<<<<<<< HEAD
-=======
 # (Note: use the grouped target '&:' when we bump to GNU Make 4.3)
->>>>>>> 04d5ce62
 %/auto.conf %/auto.conf.cmd: $(KCONFIG_CONFIG)
 	$(Q)$(MAKE) -f $(srctree)/Makefile syncconfig
 else # !may-sync-config
@@ -1282,11 +1275,7 @@
 	$(Q)$(MAKE) $(build)=$(dtstree) $(dtstree)/$@
 
 PHONY += dtbs dtbs_install dtbs_check
-<<<<<<< HEAD
-dtbs dtbs_check: include/config/kernel.release scripts_dtc
-=======
 dtbs: include/config/kernel.release scripts_dtc
->>>>>>> 04d5ce62
 	$(Q)$(MAKE) $(build)=$(dtstree)
 
 ifneq ($(filter dtbs_check, $(MAKECMDGOALS)),)
@@ -1309,13 +1298,10 @@
 scripts_dtc: scripts_basic
 	$(Q)$(MAKE) $(build)=scripts/dtc
 
-<<<<<<< HEAD
-=======
 ifneq ($(filter dt_binding_check, $(MAKECMDGOALS)),)
 export CHECK_DT_BINDING=y
 endif
 
->>>>>>> 04d5ce62
 PHONY += dt_binding_check
 dt_binding_check: scripts_dtc
 	$(Q)$(MAKE) $(build)=Documentation/devicetree/bindings
