--- conflicted
+++ resolved
@@ -96,8 +96,6 @@
 				irq->pending_latch = false;
 		}
 
-<<<<<<< HEAD
-=======
 		/*
 		 * Level-triggered mapped IRQs are special because we only
 		 * observe rising edges as input to the VGIC.
@@ -118,7 +116,6 @@
 				vgic_irq_set_phys_active(irq, false);
 		}
 
->>>>>>> 661e50bc
 		spin_unlock_irqrestore(&irq->irq_lock, flags);
 		vgic_put_irq(vcpu->kvm, irq);
 	}
