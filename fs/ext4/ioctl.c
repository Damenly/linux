/*
 * linux/fs/ext4/ioctl.c
 *
 * Copyright (C) 1993, 1994, 1995
 * Remy Card (card@masi.ibp.fr)
 * Laboratoire MASI - Institut Blaise Pascal
 * Universite Pierre et Marie Curie (Paris VI)
 */

#include <linux/fs.h>
#include <linux/capability.h>
#include <linux/time.h>
#include <linux/compat.h>
#include <linux/mount.h>
#include <linux/file.h>
#include <linux/random.h>
#include <asm/uaccess.h>
#include "ext4_jbd2.h"
#include "ext4.h"

#define MAX_32_NUM ((((unsigned long long) 1) << 32) - 1)

/**
 * Swap memory between @a and @b for @len bytes.
 *
 * @a:          pointer to first memory area
 * @b:          pointer to second memory area
 * @len:        number of bytes to swap
 *
 */
static void memswap(void *a, void *b, size_t len)
{
	unsigned char *ap, *bp;

	ap = (unsigned char *)a;
	bp = (unsigned char *)b;
	while (len-- > 0) {
		swap(*ap, *bp);
		ap++;
		bp++;
	}
}

/**
 * Swap i_data and associated attributes between @inode1 and @inode2.
 * This function is used for the primary swap between inode1 and inode2
 * and also to revert this primary swap in case of errors.
 *
 * Therefore you have to make sure, that calling this method twice
 * will revert all changes.
 *
 * @inode1:     pointer to first inode
 * @inode2:     pointer to second inode
 */
static void swap_inode_data(struct inode *inode1, struct inode *inode2)
{
	loff_t isize;
	struct ext4_inode_info *ei1;
	struct ext4_inode_info *ei2;

	ei1 = EXT4_I(inode1);
	ei2 = EXT4_I(inode2);

	memswap(&inode1->i_flags, &inode2->i_flags, sizeof(inode1->i_flags));
	memswap(&inode1->i_version, &inode2->i_version,
		  sizeof(inode1->i_version));
	memswap(&inode1->i_blocks, &inode2->i_blocks,
		  sizeof(inode1->i_blocks));
	memswap(&inode1->i_bytes, &inode2->i_bytes, sizeof(inode1->i_bytes));
	memswap(&inode1->i_atime, &inode2->i_atime, sizeof(inode1->i_atime));
	memswap(&inode1->i_mtime, &inode2->i_mtime, sizeof(inode1->i_mtime));

	memswap(ei1->i_data, ei2->i_data, sizeof(ei1->i_data));
	memswap(&ei1->i_flags, &ei2->i_flags, sizeof(ei1->i_flags));
	memswap(&ei1->i_disksize, &ei2->i_disksize, sizeof(ei1->i_disksize));
	ext4_es_remove_extent(inode1, 0, EXT_MAX_BLOCKS);
	ext4_es_remove_extent(inode2, 0, EXT_MAX_BLOCKS);

	isize = i_size_read(inode1);
	i_size_write(inode1, i_size_read(inode2));
	i_size_write(inode2, isize);
}

/**
 * Swap the information from the given @inode and the inode
 * EXT4_BOOT_LOADER_INO. It will basically swap i_data and all other
 * important fields of the inodes.
 *
 * @sb:         the super block of the filesystem
 * @inode:      the inode to swap with EXT4_BOOT_LOADER_INO
 *
 */
static long swap_inode_boot_loader(struct super_block *sb,
				struct inode *inode)
{
	handle_t *handle;
	int err;
	struct inode *inode_bl;
	struct ext4_inode_info *ei_bl;
	struct ext4_sb_info *sbi = EXT4_SB(sb);

	if (inode->i_nlink != 1 || !S_ISREG(inode->i_mode))
		return -EINVAL;

	if (!inode_owner_or_capable(inode) || !capable(CAP_SYS_ADMIN))
		return -EPERM;

	inode_bl = ext4_iget(sb, EXT4_BOOT_LOADER_INO, EXT4_IGET_SPECIAL);
	if (IS_ERR(inode_bl))
		return PTR_ERR(inode_bl);
	ei_bl = EXT4_I(inode_bl);

	filemap_flush(inode->i_mapping);
	filemap_flush(inode_bl->i_mapping);

	/* Protect orig inodes against a truncate and make sure,
	 * that only 1 swap_inode_boot_loader is running. */
	lock_two_nondirectories(inode, inode_bl);

	truncate_inode_pages(&inode->i_data, 0);
	truncate_inode_pages(&inode_bl->i_data, 0);

	/* Wait for all existing dio workers */
	ext4_inode_block_unlocked_dio(inode);
	ext4_inode_block_unlocked_dio(inode_bl);
	inode_dio_wait(inode);
	inode_dio_wait(inode_bl);

	handle = ext4_journal_start(inode_bl, EXT4_HT_MOVE_EXTENTS, 2);
	if (IS_ERR(handle)) {
		err = -EINVAL;
		goto journal_err_out;
	}

	/* Protect extent tree against block allocations via delalloc */
	ext4_double_down_write_data_sem(inode, inode_bl);

	if (inode_bl->i_nlink == 0) {
		/* this inode has never been used as a BOOT_LOADER */
		set_nlink(inode_bl, 1);
		i_uid_write(inode_bl, 0);
		i_gid_write(inode_bl, 0);
		inode_bl->i_flags = 0;
		ei_bl->i_flags = 0;
		inode_bl->i_version = 1;
		i_size_write(inode_bl, 0);
		inode_bl->i_mode = S_IFREG;
		if (ext4_has_feature_extents(sb)) {
			ext4_set_inode_flag(inode_bl, EXT4_INODE_EXTENTS);
			ext4_ext_tree_init(handle, inode_bl);
		} else
			memset(ei_bl->i_data, 0, sizeof(ei_bl->i_data));
	}

	swap_inode_data(inode, inode_bl);

	inode->i_ctime = inode_bl->i_ctime = ext4_current_time(inode);

	spin_lock(&sbi->s_next_gen_lock);
	inode->i_generation = sbi->s_next_generation++;
	inode_bl->i_generation = sbi->s_next_generation++;
	spin_unlock(&sbi->s_next_gen_lock);

	ext4_discard_preallocations(inode);

	err = ext4_mark_inode_dirty(handle, inode);
	if (err < 0) {
		ext4_warning(inode->i_sb,
			"couldn't mark inode #%lu dirty (err %d)",
			inode->i_ino, err);
		/* Revert all changes: */
		swap_inode_data(inode, inode_bl);
	} else {
		err = ext4_mark_inode_dirty(handle, inode_bl);
		if (err < 0) {
			ext4_warning(inode_bl->i_sb,
				"couldn't mark inode #%lu dirty (err %d)",
				inode_bl->i_ino, err);
			/* Revert all changes: */
			swap_inode_data(inode, inode_bl);
			ext4_mark_inode_dirty(handle, inode);
		}
	}
	ext4_journal_stop(handle);
	ext4_double_up_write_data_sem(inode, inode_bl);

journal_err_out:
	ext4_inode_resume_unlocked_dio(inode);
	ext4_inode_resume_unlocked_dio(inode_bl);
	unlock_two_nondirectories(inode, inode_bl);
	iput(inode_bl);
	return err;
}

static int uuid_is_zero(__u8 u[16])
{
	int	i;

	for (i = 0; i < 16; i++)
		if (u[i])
			return 0;
	return 1;
}

long ext4_ioctl(struct file *filp, unsigned int cmd, unsigned long arg)
{
	struct inode *inode = file_inode(filp);
	struct super_block *sb = inode->i_sb;
	struct ext4_inode_info *ei = EXT4_I(inode);
	unsigned int flags;

	ext4_debug("cmd = %u, arg = %lu\n", cmd, arg);

	switch (cmd) {
	case EXT4_IOC_GETFLAGS:
		ext4_get_inode_flags(ei);
		flags = ei->i_flags & EXT4_FL_USER_VISIBLE;
		return put_user(flags, (int __user *) arg);
	case EXT4_IOC_SETFLAGS: {
		handle_t *handle = NULL;
		int err, migrate = 0;
		struct ext4_iloc iloc;
		unsigned int oldflags, mask, i;
		unsigned int jflag;

		if (!inode_owner_or_capable(inode))
			return -EACCES;

		if (get_user(flags, (int __user *) arg))
			return -EFAULT;

		err = mnt_want_write_file(filp);
		if (err)
			return err;

		flags = ext4_mask_flags(inode->i_mode, flags);

		err = -EPERM;
		mutex_lock(&inode->i_mutex);
		/* Is it quota file? Do not allow user to mess with it */
		if (IS_NOQUOTA(inode))
			goto flags_out;

		oldflags = ei->i_flags;

		/* The JOURNAL_DATA flag is modifiable only by root */
		jflag = flags & EXT4_JOURNAL_DATA_FL;

		/*
		 * The IMMUTABLE and APPEND_ONLY flags can only be changed by
		 * the relevant capability.
		 *
		 * This test looks nicer. Thanks to Pauline Middelink
		 */
		if ((flags ^ oldflags) & (EXT4_APPEND_FL | EXT4_IMMUTABLE_FL)) {
			if (!capable(CAP_LINUX_IMMUTABLE))
				goto flags_out;
		}

		/*
		 * The JOURNAL_DATA flag can only be changed by
		 * the relevant capability.
		 */
		if ((jflag ^ oldflags) & (EXT4_JOURNAL_DATA_FL)) {
			if (!capable(CAP_SYS_RESOURCE))
				goto flags_out;
		}
		if ((flags ^ oldflags) & EXT4_EXTENTS_FL)
			migrate = 1;

		if (flags & EXT4_EOFBLOCKS_FL) {
			/* we don't support adding EOFBLOCKS flag */
			if (!(oldflags & EXT4_EOFBLOCKS_FL)) {
				err = -EOPNOTSUPP;
				goto flags_out;
			}
		} else if (oldflags & EXT4_EOFBLOCKS_FL)
			ext4_truncate(inode);

		handle = ext4_journal_start(inode, EXT4_HT_INODE, 1);
		if (IS_ERR(handle)) {
			err = PTR_ERR(handle);
			goto flags_out;
		}
		if (IS_SYNC(inode))
			ext4_handle_sync(handle);
		err = ext4_reserve_inode_write(handle, inode, &iloc);
		if (err)
			goto flags_err;

		for (i = 0, mask = 1; i < 32; i++, mask <<= 1) {
			if (!(mask & EXT4_FL_USER_MODIFIABLE))
				continue;
			if (mask & flags)
				ext4_set_inode_flag(inode, i);
			else
				ext4_clear_inode_flag(inode, i);
		}

		ext4_set_inode_flags(inode);
		inode->i_ctime = ext4_current_time(inode);

		err = ext4_mark_iloc_dirty(handle, inode, &iloc);
flags_err:
		ext4_journal_stop(handle);
		if (err)
			goto flags_out;

		if ((jflag ^ oldflags) & (EXT4_JOURNAL_DATA_FL))
			err = ext4_change_inode_journal_flag(inode, jflag);
		if (err)
			goto flags_out;
		if (migrate) {
			if (flags & EXT4_EXTENTS_FL)
				err = ext4_ext_migrate(inode);
			else
				err = ext4_ind_migrate(inode);
		}

flags_out:
		mutex_unlock(&inode->i_mutex);
		mnt_drop_write_file(filp);
		return err;
	}
	case EXT4_IOC_GETVERSION:
	case EXT4_IOC_GETVERSION_OLD:
		return put_user(inode->i_generation, (int __user *) arg);
	case EXT4_IOC_SETVERSION:
	case EXT4_IOC_SETVERSION_OLD: {
		handle_t *handle;
		struct ext4_iloc iloc;
		__u32 generation;
		int err;

		if (!inode_owner_or_capable(inode))
			return -EPERM;

		if (ext4_has_metadata_csum(inode->i_sb)) {
			ext4_warning(sb, "Setting inode version is not "
				     "supported with metadata_csum enabled.");
			return -ENOTTY;
		}

		err = mnt_want_write_file(filp);
		if (err)
			return err;
		if (get_user(generation, (int __user *) arg)) {
			err = -EFAULT;
			goto setversion_out;
		}

		mutex_lock(&inode->i_mutex);
		handle = ext4_journal_start(inode, EXT4_HT_INODE, 1);
		if (IS_ERR(handle)) {
			err = PTR_ERR(handle);
			goto unlock_out;
		}
		err = ext4_reserve_inode_write(handle, inode, &iloc);
		if (err == 0) {
			inode->i_ctime = ext4_current_time(inode);
			inode->i_generation = generation;
			err = ext4_mark_iloc_dirty(handle, inode, &iloc);
		}
		ext4_journal_stop(handle);

unlock_out:
		mutex_unlock(&inode->i_mutex);
setversion_out:
		mnt_drop_write_file(filp);
		return err;
	}
	case EXT4_IOC_GROUP_EXTEND: {
		ext4_fsblk_t n_blocks_count;
		int err, err2=0;

		err = ext4_resize_begin(sb);
		if (err)
			return err;

		if (get_user(n_blocks_count, (__u32 __user *)arg)) {
			err = -EFAULT;
			goto group_extend_out;
		}

		if (ext4_has_feature_bigalloc(sb)) {
			ext4_msg(sb, KERN_ERR,
				 "Online resizing not supported with bigalloc");
			err = -EOPNOTSUPP;
			goto group_extend_out;
		}

		err = mnt_want_write_file(filp);
		if (err)
			goto group_extend_out;

		err = ext4_group_extend(sb, EXT4_SB(sb)->s_es, n_blocks_count);
		if (EXT4_SB(sb)->s_journal) {
			jbd2_journal_lock_updates(EXT4_SB(sb)->s_journal);
			err2 = jbd2_journal_flush(EXT4_SB(sb)->s_journal);
			jbd2_journal_unlock_updates(EXT4_SB(sb)->s_journal);
		}
		if (err == 0)
			err = err2;
		mnt_drop_write_file(filp);
group_extend_out:
		ext4_resize_end(sb);
		return err;
	}

	case EXT4_IOC_MOVE_EXT: {
		struct move_extent me;
		struct fd donor;
		int err;

		if (!(filp->f_mode & FMODE_READ) ||
		    !(filp->f_mode & FMODE_WRITE))
			return -EBADF;

		if (copy_from_user(&me,
			(struct move_extent __user *)arg, sizeof(me)))
			return -EFAULT;
		me.moved_len = 0;

		donor = fdget(me.donor_fd);
		if (!donor.file)
			return -EBADF;

		if (!(donor.file->f_mode & FMODE_WRITE)) {
			err = -EBADF;
			goto mext_out;
		}

		if (ext4_has_feature_bigalloc(sb)) {
			ext4_msg(sb, KERN_ERR,
				 "Online defrag not supported with bigalloc");
			err = -EOPNOTSUPP;
			goto mext_out;
		}

		err = mnt_want_write_file(filp);
		if (err)
			goto mext_out;

		err = ext4_move_extents(filp, donor.file, me.orig_start,
					me.donor_start, me.len, &me.moved_len);
		mnt_drop_write_file(filp);

		if (copy_to_user((struct move_extent __user *)arg,
				 &me, sizeof(me)))
			err = -EFAULT;
mext_out:
		fdput(donor);
		return err;
	}

	case EXT4_IOC_GROUP_ADD: {
		struct ext4_new_group_data input;
		int err, err2=0;

		err = ext4_resize_begin(sb);
		if (err)
			return err;

		if (copy_from_user(&input, (struct ext4_new_group_input __user *)arg,
				sizeof(input))) {
			err = -EFAULT;
			goto group_add_out;
		}

		if (ext4_has_feature_bigalloc(sb)) {
			ext4_msg(sb, KERN_ERR,
				 "Online resizing not supported with bigalloc");
			err = -EOPNOTSUPP;
			goto group_add_out;
		}

		err = mnt_want_write_file(filp);
		if (err)
			goto group_add_out;

		err = ext4_group_add(sb, &input);
		if (EXT4_SB(sb)->s_journal) {
			jbd2_journal_lock_updates(EXT4_SB(sb)->s_journal);
			err2 = jbd2_journal_flush(EXT4_SB(sb)->s_journal);
			jbd2_journal_unlock_updates(EXT4_SB(sb)->s_journal);
		}
		if (err == 0)
			err = err2;
		mnt_drop_write_file(filp);
		if (!err && ext4_has_group_desc_csum(sb) &&
		    test_opt(sb, INIT_INODE_TABLE))
			err = ext4_register_li_request(sb, input.group);
group_add_out:
		ext4_resize_end(sb);
		return err;
	}

	case EXT4_IOC_MIGRATE:
	{
		int err;
		if (!inode_owner_or_capable(inode))
			return -EACCES;

		err = mnt_want_write_file(filp);
		if (err)
			return err;
		/*
		 * inode_mutex prevent write and truncate on the file.
		 * Read still goes through. We take i_data_sem in
		 * ext4_ext_swap_inode_data before we switch the
		 * inode format to prevent read.
		 */
		mutex_lock(&(inode->i_mutex));
		err = ext4_ext_migrate(inode);
		mutex_unlock(&(inode->i_mutex));
		mnt_drop_write_file(filp);
		return err;
	}

	case EXT4_IOC_ALLOC_DA_BLKS:
	{
		int err;
		if (!inode_owner_or_capable(inode))
			return -EACCES;

		err = mnt_want_write_file(filp);
		if (err)
			return err;
		err = ext4_alloc_da_blocks(inode);
		mnt_drop_write_file(filp);
		return err;
	}

	case EXT4_IOC_SWAP_BOOT:
	{
		int err;
		if (!(filp->f_mode & FMODE_WRITE))
			return -EBADF;
		err = mnt_want_write_file(filp);
		if (err)
			return err;
		err = swap_inode_boot_loader(sb, inode);
		mnt_drop_write_file(filp);
		return err;
	}

	case EXT4_IOC_RESIZE_FS: {
		ext4_fsblk_t n_blocks_count;
		int err = 0, err2 = 0;
		ext4_group_t o_group = EXT4_SB(sb)->s_groups_count;

		if (copy_from_user(&n_blocks_count, (__u64 __user *)arg,
				   sizeof(__u64))) {
			return -EFAULT;
		}

		err = ext4_resize_begin(sb);
		if (err)
			return err;

		err = mnt_want_write_file(filp);
		if (err)
			goto resizefs_out;

		err = ext4_resize_fs(sb, n_blocks_count);
		if (EXT4_SB(sb)->s_journal) {
			jbd2_journal_lock_updates(EXT4_SB(sb)->s_journal);
			err2 = jbd2_journal_flush(EXT4_SB(sb)->s_journal);
			jbd2_journal_unlock_updates(EXT4_SB(sb)->s_journal);
		}
		if (err == 0)
			err = err2;
		mnt_drop_write_file(filp);
		if (!err && (o_group < EXT4_SB(sb)->s_groups_count) &&
		    ext4_has_group_desc_csum(sb) &&
		    test_opt(sb, INIT_INODE_TABLE))
			err = ext4_register_li_request(sb, o_group);

resizefs_out:
		ext4_resize_end(sb);
		return err;
	}

	case FIDTRIM:
	case FITRIM:
	{
		struct request_queue *q = bdev_get_queue(sb->s_bdev);
		struct fstrim_range range;
		int ret = 0;
		int flags  = cmd == FIDTRIM ? BLKDEV_DISCARD_SECURE : 0;

		if (!capable(CAP_SYS_ADMIN))
			return -EPERM;

		if (!blk_queue_discard(q))
			return -EOPNOTSUPP;

		if ((flags & BLKDEV_DISCARD_SECURE) && !blk_queue_secdiscard(q))
			return -EOPNOTSUPP;

		/*
		 * We haven't replayed the journal, so we cannot use our
		 * block-bitmap-guided storage zapping commands.
		 */
		if (test_opt(sb, NOLOAD) && ext4_has_feature_journal(sb))
			return -EROFS;

		if (copy_from_user(&range, (struct fstrim_range __user *)arg,
		    sizeof(range)))
			return -EFAULT;

<<<<<<< HEAD
		range.minlen = max((unsigned int)range.minlen,
				   q->limits.discard_granularity);
		ret = ext4_trim_fs(sb, &range, flags);
=======
		ret = ext4_trim_fs(sb, &range);
>>>>>>> fd5b3632
		if (ret < 0)
			return ret;

		if (copy_to_user((struct fstrim_range __user *)arg, &range,
		    sizeof(range)))
			return -EFAULT;

		return 0;
	}
	case EXT4_IOC_PRECACHE_EXTENTS:
		return ext4_ext_precache(inode);
	case EXT4_IOC_SET_ENCRYPTION_POLICY: {
#ifdef CONFIG_EXT4_FS_ENCRYPTION
		struct ext4_encryption_policy policy;
		int err = 0;

		if (!ext4_has_feature_encrypt(sb))
			return -EOPNOTSUPP;

		if (copy_from_user(&policy,
				   (struct ext4_encryption_policy __user *)arg,
				   sizeof(policy))) {
			err = -EFAULT;
			goto encryption_policy_out;
		}

		err = mnt_want_write_file(filp);
		if (err)
			goto encryption_policy_out;

		mutex_lock(&inode->i_mutex);

		err = ext4_process_policy(&policy, inode);

		mutex_unlock(&inode->i_mutex);

		mnt_drop_write_file(filp);
encryption_policy_out:
		return err;
#else
		return -EOPNOTSUPP;
#endif
	}
	case EXT4_IOC_GET_ENCRYPTION_PWSALT: {
		int err, err2;
		struct ext4_sb_info *sbi = EXT4_SB(sb);
		handle_t *handle;

		if (!ext4_sb_has_crypto(sb))
			return -EOPNOTSUPP;
		if (uuid_is_zero(sbi->s_es->s_encrypt_pw_salt)) {
			err = mnt_want_write_file(filp);
			if (err)
				return err;
			handle = ext4_journal_start_sb(sb, EXT4_HT_MISC, 1);
			if (IS_ERR(handle)) {
				err = PTR_ERR(handle);
				goto pwsalt_err_exit;
			}
			err = ext4_journal_get_write_access(handle, sbi->s_sbh);
			if (err)
				goto pwsalt_err_journal;
			lock_buffer(sbi->s_sbh);
			generate_random_uuid(sbi->s_es->s_encrypt_pw_salt);
			ext4_superblock_csum_set(sb);
			unlock_buffer(sbi->s_sbh);
			err = ext4_handle_dirty_metadata(handle, NULL,
							 sbi->s_sbh);
		pwsalt_err_journal:
			err2 = ext4_journal_stop(handle);
			if (err2 && !err)
				err = err2;
		pwsalt_err_exit:
			mnt_drop_write_file(filp);
			if (err)
				return err;
		}
		if (copy_to_user((void __user *) arg,
				 sbi->s_es->s_encrypt_pw_salt, 16))
			return -EFAULT;
		return 0;
	}
	case EXT4_IOC_GET_ENCRYPTION_POLICY: {
#ifdef CONFIG_EXT4_FS_ENCRYPTION
		struct ext4_encryption_policy policy;
		int err = 0;

		if (!ext4_encrypted_inode(inode))
			return -ENOENT;
		err = ext4_get_policy(inode, &policy);
		if (err)
			return err;
		if (copy_to_user((void __user *)arg, &policy, sizeof(policy)))
			return -EFAULT;
		return 0;
#else
		return -EOPNOTSUPP;
#endif
	}
	default:
		return -ENOTTY;
	}
}

#ifdef CONFIG_COMPAT
long ext4_compat_ioctl(struct file *file, unsigned int cmd, unsigned long arg)
{
	/* These are just misnamed, they actually get/put from/to user an int */
	switch (cmd) {
	case EXT4_IOC32_GETFLAGS:
		cmd = EXT4_IOC_GETFLAGS;
		break;
	case EXT4_IOC32_SETFLAGS:
		cmd = EXT4_IOC_SETFLAGS;
		break;
	case EXT4_IOC32_GETVERSION:
		cmd = EXT4_IOC_GETVERSION;
		break;
	case EXT4_IOC32_SETVERSION:
		cmd = EXT4_IOC_SETVERSION;
		break;
	case EXT4_IOC32_GROUP_EXTEND:
		cmd = EXT4_IOC_GROUP_EXTEND;
		break;
	case EXT4_IOC32_GETVERSION_OLD:
		cmd = EXT4_IOC_GETVERSION_OLD;
		break;
	case EXT4_IOC32_SETVERSION_OLD:
		cmd = EXT4_IOC_SETVERSION_OLD;
		break;
	case EXT4_IOC32_GETRSVSZ:
		cmd = EXT4_IOC_GETRSVSZ;
		break;
	case EXT4_IOC32_SETRSVSZ:
		cmd = EXT4_IOC_SETRSVSZ;
		break;
	case EXT4_IOC32_GROUP_ADD: {
		struct compat_ext4_new_group_input __user *uinput;
		struct ext4_new_group_input input;
		mm_segment_t old_fs;
		int err;

		uinput = compat_ptr(arg);
		err = get_user(input.group, &uinput->group);
		err |= get_user(input.block_bitmap, &uinput->block_bitmap);
		err |= get_user(input.inode_bitmap, &uinput->inode_bitmap);
		err |= get_user(input.inode_table, &uinput->inode_table);
		err |= get_user(input.blocks_count, &uinput->blocks_count);
		err |= get_user(input.reserved_blocks,
				&uinput->reserved_blocks);
		if (err)
			return -EFAULT;
		old_fs = get_fs();
		set_fs(KERNEL_DS);
		err = ext4_ioctl(file, EXT4_IOC_GROUP_ADD,
				 (unsigned long) &input);
		set_fs(old_fs);
		return err;
	}
	case EXT4_IOC_MOVE_EXT:
	case EXT4_IOC_RESIZE_FS:
	case EXT4_IOC_PRECACHE_EXTENTS:
	case EXT4_IOC_SET_ENCRYPTION_POLICY:
	case EXT4_IOC_GET_ENCRYPTION_PWSALT:
	case EXT4_IOC_GET_ENCRYPTION_POLICY:
		break;
	default:
		return -ENOIOCTLCMD;
	}
	return ext4_ioctl(file, cmd, (unsigned long) compat_ptr(arg));
}
#endif<|MERGE_RESOLUTION|>--- conflicted
+++ resolved
@@ -609,13 +609,7 @@
 		    sizeof(range)))
 			return -EFAULT;
 
-<<<<<<< HEAD
-		range.minlen = max((unsigned int)range.minlen,
-				   q->limits.discard_granularity);
 		ret = ext4_trim_fs(sb, &range, flags);
-=======
-		ret = ext4_trim_fs(sb, &range);
->>>>>>> fd5b3632
 		if (ret < 0)
 			return ret;
 
