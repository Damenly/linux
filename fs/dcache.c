/*
 * fs/dcache.c
 *
 * Complete reimplementation
 * (C) 1997 Thomas Schoebel-Theuer,
 * with heavy changes by Linus Torvalds
 */

/*
 * Notes on the allocation strategy:
 *
 * The dcache is a master of the icache - whenever a dcache entry
 * exists, the inode will always exist. "iput()" is done either when
 * the dcache entry is deleted or garbage collected.
 */

#include <linux/syscalls.h>
#include <linux/string.h>
#include <linux/mm.h>
#include <linux/fs.h>
#include <linux/fsnotify.h>
#include <linux/slab.h>
#include <linux/init.h>
#include <linux/hash.h>
#include <linux/cache.h>
#include <linux/export.h>
#include <linux/mount.h>
#include <linux/file.h>
#include <asm/uaccess.h>
#include <linux/security.h>
#include <linux/seqlock.h>
#include <linux/swap.h>
#include <linux/bootmem.h>
#include <linux/fs_struct.h>
#include <linux/hardirq.h>
#include <linux/bit_spinlock.h>
#include <linux/rculist_bl.h>
#include <linux/prefetch.h>
#include <linux/ratelimit.h>
#include "internal.h"
#include "mount.h"

/*
 * Usage:
 * dcache->d_inode->i_lock protects:
 *   - i_dentry, d_u.d_alias, d_inode of aliases
 * dcache_hash_bucket lock protects:
 *   - the dcache hash table
 * s_anon bl list spinlock protects:
 *   - the s_anon list (see __d_drop)
 * dcache_lru_lock protects:
 *   - the dcache lru lists and counters
 * d_lock protects:
 *   - d_flags
 *   - d_name
 *   - d_lru
 *   - d_count
 *   - d_unhashed()
 *   - d_parent and d_subdirs
 *   - childrens' d_child and d_parent
 *   - d_u.d_alias, d_inode
 *
 * Ordering:
 * dentry->d_inode->i_lock
 *   dentry->d_lock
 *     dcache_lru_lock
 *     dcache_hash_bucket lock
 *     s_anon lock
 *
 * If there is an ancestor relationship:
 * dentry->d_parent->...->d_parent->d_lock
 *   ...
 *     dentry->d_parent->d_lock
 *       dentry->d_lock
 *
 * If no ancestor relationship:
 * if (dentry1 < dentry2)
 *   dentry1->d_lock
 *     dentry2->d_lock
 */
int sysctl_vfs_cache_pressure __read_mostly = 100;
EXPORT_SYMBOL_GPL(sysctl_vfs_cache_pressure);

static __cacheline_aligned_in_smp DEFINE_SPINLOCK(dcache_lru_lock);
__cacheline_aligned_in_smp DEFINE_SEQLOCK(rename_lock);

EXPORT_SYMBOL(rename_lock);

static struct kmem_cache *dentry_cache __read_mostly;

/*
 * This is the single most critical data structure when it comes
 * to the dcache: the hashtable for lookups. Somebody should try
 * to make this good - I've just made it work.
 *
 * This hash-function tries to avoid losing too many bits of hash
 * information, yet avoid using a prime hash-size or similar.
 */

static unsigned int d_hash_mask __read_mostly;
static unsigned int d_hash_shift __read_mostly;

static struct hlist_bl_head *dentry_hashtable __read_mostly;

static inline struct hlist_bl_head *d_hash(const struct dentry *parent,
					unsigned int hash)
{
	hash += (unsigned long) parent / L1_CACHE_BYTES;
	return dentry_hashtable + hash_32(hash, d_hash_shift);
}

/* Statistics gathering. */
struct dentry_stat_t dentry_stat = {
	.age_limit = 45,
};

static DEFINE_PER_CPU(unsigned int, nr_dentry);

#if defined(CONFIG_SYSCTL) && defined(CONFIG_PROC_FS)
static int get_nr_dentry(void)
{
	int i;
	int sum = 0;
	for_each_possible_cpu(i)
		sum += per_cpu(nr_dentry, i);
	return sum < 0 ? 0 : sum;
}

int proc_nr_dentry(ctl_table *table, int write, void __user *buffer,
		   size_t *lenp, loff_t *ppos)
{
	dentry_stat.nr_dentry = get_nr_dentry();
	return proc_dointvec(table, write, buffer, lenp, ppos);
}
#endif

/*
 * Compare 2 name strings, return 0 if they match, otherwise non-zero.
 * The strings are both count bytes long, and count is non-zero.
 */
#ifdef CONFIG_DCACHE_WORD_ACCESS

#include <asm/word-at-a-time.h>
/*
 * NOTE! 'cs' and 'scount' come from a dentry, so it has a
 * aligned allocation for this particular component. We don't
 * strictly need the load_unaligned_zeropad() safety, but it
 * doesn't hurt either.
 *
 * In contrast, 'ct' and 'tcount' can be from a pathname, and do
 * need the careful unaligned handling.
 */
static inline int dentry_string_cmp(const unsigned char *cs, const unsigned char *ct, unsigned tcount)
{
	unsigned long a,b,mask;

	for (;;) {
		a = *(unsigned long *)cs;
		b = load_unaligned_zeropad(ct);
		if (tcount < sizeof(unsigned long))
			break;
		if (unlikely(a != b))
			return 1;
		cs += sizeof(unsigned long);
		ct += sizeof(unsigned long);
		tcount -= sizeof(unsigned long);
		if (!tcount)
			return 0;
	}
	mask = ~(~0ul << tcount*8);
	return unlikely(!!((a ^ b) & mask));
}

#else

static inline int dentry_string_cmp(const unsigned char *cs, const unsigned char *ct, unsigned tcount)
{
	do {
		if (*cs != *ct)
			return 1;
		cs++;
		ct++;
		tcount--;
	} while (tcount);
	return 0;
}

#endif

static inline int dentry_cmp(const struct dentry *dentry, const unsigned char *ct, unsigned tcount)
{
	const unsigned char *cs;
	/*
	 * Be careful about RCU walk racing with rename:
	 * use ACCESS_ONCE to fetch the name pointer.
	 *
	 * NOTE! Even if a rename will mean that the length
	 * was not loaded atomically, we don't care. The
	 * RCU walk will check the sequence count eventually,
	 * and catch it. And we won't overrun the buffer,
	 * because we're reading the name pointer atomically,
	 * and a dentry name is guaranteed to be properly
	 * terminated with a NUL byte.
	 *
	 * End result: even if 'len' is wrong, we'll exit
	 * early because the data cannot match (there can
	 * be no NUL in the ct/tcount data)
	 */
	cs = ACCESS_ONCE(dentry->d_name.name);
	smp_read_barrier_depends();
	return dentry_string_cmp(cs, ct, tcount);
}

static void __d_free(struct rcu_head *head)
{
	struct dentry *dentry = container_of(head, struct dentry, d_u.d_rcu);

	if (dname_external(dentry))
		kfree(dentry->d_name.name);
	kmem_cache_free(dentry_cache, dentry); 
}

/*
 * no locks, please.
 */
static void d_free(struct dentry *dentry)
{
	WARN_ON(!hlist_unhashed(&dentry->d_u.d_alias));
	BUG_ON(dentry->d_count);
	this_cpu_dec(nr_dentry);
	if (dentry->d_op && dentry->d_op->d_release)
		dentry->d_op->d_release(dentry);

	/* if dentry was never visible to RCU, immediate free is OK */
	if (!(dentry->d_flags & DCACHE_RCUACCESS))
		__d_free(&dentry->d_u.d_rcu);
	else
		call_rcu(&dentry->d_u.d_rcu, __d_free);
}

/**
 * dentry_rcuwalk_barrier - invalidate in-progress rcu-walk lookups
 * @dentry: the target dentry
 * After this call, in-progress rcu-walk path lookup will fail. This
 * should be called after unhashing, and after changing d_inode (if
 * the dentry has not already been unhashed).
 */
static inline void dentry_rcuwalk_barrier(struct dentry *dentry)
{
	assert_spin_locked(&dentry->d_lock);
	/* Go through a barrier */
	write_seqcount_barrier(&dentry->d_seq);
}

/*
 * Release the dentry's inode, using the filesystem
 * d_iput() operation if defined. Dentry has no refcount
 * and is unhashed.
 */
static void dentry_iput(struct dentry * dentry)
	__releases(dentry->d_lock)
	__releases(dentry->d_inode->i_lock)
{
	struct inode *inode = dentry->d_inode;
	if (inode) {
		dentry->d_inode = NULL;
		hlist_del_init(&dentry->d_u.d_alias);
		spin_unlock(&dentry->d_lock);
		spin_unlock(&inode->i_lock);
		if (!inode->i_nlink)
			fsnotify_inoderemove(inode);
		if (dentry->d_op && dentry->d_op->d_iput)
			dentry->d_op->d_iput(dentry, inode);
		else
			iput(inode);
	} else {
		spin_unlock(&dentry->d_lock);
	}
}

/*
 * Release the dentry's inode, using the filesystem
 * d_iput() operation if defined. dentry remains in-use.
 */
static void dentry_unlink_inode(struct dentry * dentry)
	__releases(dentry->d_lock)
	__releases(dentry->d_inode->i_lock)
{
	struct inode *inode = dentry->d_inode;
	dentry->d_inode = NULL;
	hlist_del_init(&dentry->d_u.d_alias);
	dentry_rcuwalk_barrier(dentry);
	spin_unlock(&dentry->d_lock);
	spin_unlock(&inode->i_lock);
	if (!inode->i_nlink)
		fsnotify_inoderemove(inode);
	if (dentry->d_op && dentry->d_op->d_iput)
		dentry->d_op->d_iput(dentry, inode);
	else
		iput(inode);
}

/*
 * dentry_lru_(add|del|prune|move_tail) must be called with d_lock held.
 */
static void dentry_lru_add(struct dentry *dentry)
{
	if (list_empty(&dentry->d_lru)) {
		spin_lock(&dcache_lru_lock);
		list_add(&dentry->d_lru, &dentry->d_sb->s_dentry_lru);
		dentry->d_sb->s_nr_dentry_unused++;
		dentry_stat.nr_unused++;
		spin_unlock(&dcache_lru_lock);
	}
}

static void __dentry_lru_del(struct dentry *dentry)
{
	list_del_init(&dentry->d_lru);
	dentry->d_flags &= ~DCACHE_SHRINK_LIST;
	dentry->d_sb->s_nr_dentry_unused--;
	dentry_stat.nr_unused--;
}

/*
 * Remove a dentry with references from the LRU.
 */
static void dentry_lru_del(struct dentry *dentry)
{
	if (!list_empty(&dentry->d_lru)) {
		spin_lock(&dcache_lru_lock);
		__dentry_lru_del(dentry);
		spin_unlock(&dcache_lru_lock);
	}
}

static void dentry_lru_move_list(struct dentry *dentry, struct list_head *list)
{
	spin_lock(&dcache_lru_lock);
	if (list_empty(&dentry->d_lru)) {
		list_add_tail(&dentry->d_lru, list);
		dentry->d_sb->s_nr_dentry_unused++;
		dentry_stat.nr_unused++;
	} else {
		list_move_tail(&dentry->d_lru, list);
	}
	spin_unlock(&dcache_lru_lock);
}

/**
 * d_kill - kill dentry and return parent
 * @dentry: dentry to kill
 * @parent: parent dentry
 *
 * The dentry must already be unhashed and removed from the LRU.
 *
 * If this is the root of the dentry tree, return NULL.
 *
 * dentry->d_lock and parent->d_lock must be held by caller, and are dropped by
 * d_kill.
 */
static struct dentry *d_kill(struct dentry *dentry, struct dentry *parent)
	__releases(dentry->d_lock)
	__releases(parent->d_lock)
	__releases(dentry->d_inode->i_lock)
{
	__list_del_entry(&dentry->d_child);
	/*
	 * Inform ascending readers that we are no longer attached to the
	 * dentry tree
	 */
	dentry->d_flags |= DCACHE_DENTRY_KILLED;
	if (parent)
		spin_unlock(&parent->d_lock);
	dentry_iput(dentry);
	/*
	 * dentry_iput drops the locks, at which point nobody (except
	 * transient RCU lookups) can reach this dentry.
	 */
	d_free(dentry);
	return parent;
}

/*
 * Unhash a dentry without inserting an RCU walk barrier or checking that
 * dentry->d_lock is locked.  The caller must take care of that, if
 * appropriate.
 */
static void __d_shrink(struct dentry *dentry)
{
	if (!d_unhashed(dentry)) {
		struct hlist_bl_head *b;
		if (unlikely(dentry->d_flags & DCACHE_DISCONNECTED))
			b = &dentry->d_sb->s_anon;
		else
			b = d_hash(dentry->d_parent, dentry->d_name.hash);

		hlist_bl_lock(b);
		__hlist_bl_del(&dentry->d_hash);
		dentry->d_hash.pprev = NULL;
		hlist_bl_unlock(b);
	}
}

/**
 * d_drop - drop a dentry
 * @dentry: dentry to drop
 *
 * d_drop() unhashes the entry from the parent dentry hashes, so that it won't
 * be found through a VFS lookup any more. Note that this is different from
 * deleting the dentry - d_delete will try to mark the dentry negative if
 * possible, giving a successful _negative_ lookup, while d_drop will
 * just make the cache lookup fail.
 *
 * d_drop() is used mainly for stuff that wants to invalidate a dentry for some
 * reason (NFS timeouts or autofs deletes).
 *
 * __d_drop requires dentry->d_lock.
 */
void __d_drop(struct dentry *dentry)
{
	if (!d_unhashed(dentry)) {
		__d_shrink(dentry);
		dentry_rcuwalk_barrier(dentry);
	}
}
EXPORT_SYMBOL(__d_drop);

void d_drop(struct dentry *dentry)
{
	spin_lock(&dentry->d_lock);
	__d_drop(dentry);
	spin_unlock(&dentry->d_lock);
}
EXPORT_SYMBOL(d_drop);

/*
 * Finish off a dentry we've decided to kill.
 * dentry->d_lock must be held, returns with it unlocked.
 * If ref is non-zero, then decrement the refcount too.
 * Returns dentry requiring refcount drop, or NULL if we're done.
 */
static inline struct dentry *dentry_kill(struct dentry *dentry, int ref)
	__releases(dentry->d_lock)
{
	struct inode *inode;
	struct dentry *parent;

	inode = dentry->d_inode;
	if (inode && !spin_trylock(&inode->i_lock)) {
relock:
		spin_unlock(&dentry->d_lock);
		cpu_relax();
		return dentry; /* try again with same dentry */
	}
	if (IS_ROOT(dentry))
		parent = NULL;
	else
		parent = dentry->d_parent;
	if (parent && !spin_trylock(&parent->d_lock)) {
		if (inode)
			spin_unlock(&inode->i_lock);
		goto relock;
	}

	if (ref)
		dentry->d_count--;
	/*
	 * inform the fs via d_prune that this dentry is about to be
	 * unhashed and destroyed.
	 */
	if (dentry->d_flags & DCACHE_OP_PRUNE)
		dentry->d_op->d_prune(dentry);

	dentry_lru_del(dentry);
	/* if it was on the hash then remove it */
	__d_drop(dentry);
	return d_kill(dentry, parent);
}

/* 
 * This is dput
 *
 * This is complicated by the fact that we do not want to put
 * dentries that are no longer on any hash chain on the unused
 * list: we'd much rather just get rid of them immediately.
 *
 * However, that implies that we have to traverse the dentry
 * tree upwards to the parents which might _also_ now be
 * scheduled for deletion (it may have been only waiting for
 * its last child to go away).
 *
 * This tail recursion is done by hand as we don't want to depend
 * on the compiler to always get this right (gcc generally doesn't).
 * Real recursion would eat up our stack space.
 */

/*
 * dput - release a dentry
 * @dentry: dentry to release 
 *
 * Release a dentry. This will drop the usage count and if appropriate
 * call the dentry unlink method as well as removing it from the queues and
 * releasing its resources. If the parent dentries were scheduled for release
 * they too may now get deleted.
 */
void dput(struct dentry *dentry)
{
	if (!dentry)
		return;

repeat:
	if (dentry->d_count == 1)
		might_sleep();
	spin_lock(&dentry->d_lock);
	BUG_ON(!dentry->d_count);
	if (dentry->d_count > 1) {
		dentry->d_count--;
		spin_unlock(&dentry->d_lock);
		return;
	}

	if (unlikely(dentry->d_flags & DCACHE_DISCONNECTED))
		goto kill_it;

	if (dentry->d_flags & DCACHE_OP_DELETE) {
		if (dentry->d_op->d_delete(dentry))
			goto kill_it;
	}

	/* Unreachable? Get rid of it */
 	if (d_unhashed(dentry))
		goto kill_it;

	dentry->d_flags |= DCACHE_REFERENCED;
	dentry_lru_add(dentry);

	dentry->d_count--;
	spin_unlock(&dentry->d_lock);
	return;

kill_it:
	dentry = dentry_kill(dentry, 1);
	if (dentry)
		goto repeat;
}
EXPORT_SYMBOL(dput);

/**
 * d_invalidate - invalidate a dentry
 * @dentry: dentry to invalidate
 *
 * Try to invalidate the dentry if it turns out to be
 * possible. If there are other dentries that can be
 * reached through this one we can't delete it and we
 * return -EBUSY. On success we return 0.
 *
 * no dcache lock.
 */
 
int d_invalidate(struct dentry * dentry)
{
	/*
	 * If it's already been dropped, return OK.
	 */
	spin_lock(&dentry->d_lock);
	if (d_unhashed(dentry)) {
		spin_unlock(&dentry->d_lock);
		return 0;
	}
	/*
	 * Check whether to do a partial shrink_dcache
	 * to get rid of unused child entries.
	 */
	if (!list_empty(&dentry->d_subdirs)) {
		spin_unlock(&dentry->d_lock);
		shrink_dcache_parent(dentry);
		spin_lock(&dentry->d_lock);
	}

	/*
	 * Somebody else still using it?
	 *
	 * If it's a directory, we can't drop it
	 * for fear of somebody re-populating it
	 * with children (even though dropping it
	 * would make it unreachable from the root,
	 * we might still populate it if it was a
	 * working directory or similar).
	 * We also need to leave mountpoints alone,
	 * directory or not.
	 */
	if (dentry->d_count > 1 && dentry->d_inode) {
		if (S_ISDIR(dentry->d_inode->i_mode) || d_mountpoint(dentry)) {
			spin_unlock(&dentry->d_lock);
			return -EBUSY;
		}
	}

	__d_drop(dentry);
	spin_unlock(&dentry->d_lock);
	return 0;
}
EXPORT_SYMBOL(d_invalidate);

/* This must be called with d_lock held */
static inline void __dget_dlock(struct dentry *dentry)
{
	dentry->d_count++;
}

static inline void __dget(struct dentry *dentry)
{
	spin_lock(&dentry->d_lock);
	__dget_dlock(dentry);
	spin_unlock(&dentry->d_lock);
}

struct dentry *dget_parent(struct dentry *dentry)
{
	struct dentry *ret;

repeat:
	/*
	 * Don't need rcu_dereference because we re-check it was correct under
	 * the lock.
	 */
	rcu_read_lock();
	ret = dentry->d_parent;
	spin_lock(&ret->d_lock);
	if (unlikely(ret != dentry->d_parent)) {
		spin_unlock(&ret->d_lock);
		rcu_read_unlock();
		goto repeat;
	}
	rcu_read_unlock();
	BUG_ON(!ret->d_count);
	ret->d_count++;
	spin_unlock(&ret->d_lock);
	return ret;
}
EXPORT_SYMBOL(dget_parent);

/**
 * d_find_alias - grab a hashed alias of inode
 * @inode: inode in question
 * @want_discon:  flag, used by d_splice_alias, to request
 *          that only a DISCONNECTED alias be returned.
 *
 * If inode has a hashed alias, or is a directory and has any alias,
 * acquire the reference to alias and return it. Otherwise return NULL.
 * Notice that if inode is a directory there can be only one alias and
 * it can be unhashed only if it has no children, or if it is the root
 * of a filesystem.
 *
 * If the inode has an IS_ROOT, DCACHE_DISCONNECTED alias, then prefer
 * any other hashed alias over that one unless @want_discon is set,
 * in which case only return an IS_ROOT, DCACHE_DISCONNECTED alias.
 */
static struct dentry *__d_find_alias(struct inode *inode, int want_discon)
{
	struct dentry *alias, *discon_alias;

again:
	discon_alias = NULL;
	hlist_for_each_entry(alias, &inode->i_dentry, d_u.d_alias) {
		spin_lock(&alias->d_lock);
 		if (S_ISDIR(inode->i_mode) || !d_unhashed(alias)) {
			if (IS_ROOT(alias) &&
			    (alias->d_flags & DCACHE_DISCONNECTED)) {
				discon_alias = alias;
			} else if (!want_discon) {
				__dget_dlock(alias);
				spin_unlock(&alias->d_lock);
				return alias;
			}
		}
		spin_unlock(&alias->d_lock);
	}
	if (discon_alias) {
		alias = discon_alias;
		spin_lock(&alias->d_lock);
		if (S_ISDIR(inode->i_mode) || !d_unhashed(alias)) {
			if (IS_ROOT(alias) &&
			    (alias->d_flags & DCACHE_DISCONNECTED)) {
				__dget_dlock(alias);
				spin_unlock(&alias->d_lock);
				return alias;
			}
		}
		spin_unlock(&alias->d_lock);
		goto again;
	}
	return NULL;
}

struct dentry *d_find_alias(struct inode *inode)
{
	struct dentry *de = NULL;

	if (!hlist_empty(&inode->i_dentry)) {
		spin_lock(&inode->i_lock);
		de = __d_find_alias(inode, 0);
		spin_unlock(&inode->i_lock);
	}
	return de;
}
EXPORT_SYMBOL(d_find_alias);

/*
 *	Try to kill dentries associated with this inode.
 * WARNING: you must own a reference to inode.
 */
void d_prune_aliases(struct inode *inode)
{
	struct dentry *dentry;
restart:
	spin_lock(&inode->i_lock);
	hlist_for_each_entry(dentry, &inode->i_dentry, d_u.d_alias) {
		spin_lock(&dentry->d_lock);
		if (!dentry->d_count) {
			__dget_dlock(dentry);
			__d_drop(dentry);
			spin_unlock(&dentry->d_lock);
			spin_unlock(&inode->i_lock);
			dput(dentry);
			goto restart;
		}
		spin_unlock(&dentry->d_lock);
	}
	spin_unlock(&inode->i_lock);
}
EXPORT_SYMBOL(d_prune_aliases);

/*
 * Try to throw away a dentry - free the inode, dput the parent.
 * Requires dentry->d_lock is held, and dentry->d_count == 0.
 * Releases dentry->d_lock.
 *
 * This may fail if locks cannot be acquired no problem, just try again.
 */
static void try_prune_one_dentry(struct dentry *dentry)
	__releases(dentry->d_lock)
{
	struct dentry *parent;

	parent = dentry_kill(dentry, 0);
	/*
	 * If dentry_kill returns NULL, we have nothing more to do.
	 * if it returns the same dentry, trylocks failed. In either
	 * case, just loop again.
	 *
	 * Otherwise, we need to prune ancestors too. This is necessary
	 * to prevent quadratic behavior of shrink_dcache_parent(), but
	 * is also expected to be beneficial in reducing dentry cache
	 * fragmentation.
	 */
	if (!parent)
		return;
	if (parent == dentry)
		return;

	/* Prune ancestors. */
	dentry = parent;
	while (dentry) {
		spin_lock(&dentry->d_lock);
		if (dentry->d_count > 1) {
			dentry->d_count--;
			spin_unlock(&dentry->d_lock);
			return;
		}
		dentry = dentry_kill(dentry, 1);
	}
}

static void shrink_dentry_list(struct list_head *list)
{
	struct dentry *dentry;

	rcu_read_lock();
	for (;;) {
		dentry = list_entry_rcu(list->prev, struct dentry, d_lru);
		if (&dentry->d_lru == list)
			break; /* empty */
		spin_lock(&dentry->d_lock);
		if (dentry != list_entry(list->prev, struct dentry, d_lru)) {
			spin_unlock(&dentry->d_lock);
			continue;
		}

		/*
		 * We found an inuse dentry which was not removed from
		 * the LRU because of laziness during lookup.  Do not free
		 * it - just keep it off the LRU list.
		 */
		if (dentry->d_count) {
			dentry_lru_del(dentry);
			spin_unlock(&dentry->d_lock);
			continue;
		}

		rcu_read_unlock();

		try_prune_one_dentry(dentry);

		rcu_read_lock();
	}
	rcu_read_unlock();
}

/**
 * prune_dcache_sb - shrink the dcache
 * @sb: superblock
 * @count: number of entries to try to free
 *
 * Attempt to shrink the superblock dcache LRU by @count entries. This is
 * done when we need more memory an called from the superblock shrinker
 * function.
 *
 * This function may fail to free any resources if all the dentries are in
 * use.
 */
void prune_dcache_sb(struct super_block *sb, int count)
{
	struct dentry *dentry;
	LIST_HEAD(referenced);
	LIST_HEAD(tmp);

relock:
	spin_lock(&dcache_lru_lock);
	while (!list_empty(&sb->s_dentry_lru)) {
		dentry = list_entry(sb->s_dentry_lru.prev,
				struct dentry, d_lru);
		BUG_ON(dentry->d_sb != sb);

		if (!spin_trylock(&dentry->d_lock)) {
			spin_unlock(&dcache_lru_lock);
			cpu_relax();
			goto relock;
		}

		if (dentry->d_flags & DCACHE_REFERENCED) {
			dentry->d_flags &= ~DCACHE_REFERENCED;
			list_move(&dentry->d_lru, &referenced);
			spin_unlock(&dentry->d_lock);
		} else {
			list_move_tail(&dentry->d_lru, &tmp);
			dentry->d_flags |= DCACHE_SHRINK_LIST;
			spin_unlock(&dentry->d_lock);
			if (!--count)
				break;
		}
		cond_resched_lock(&dcache_lru_lock);
	}
	if (!list_empty(&referenced))
		list_splice(&referenced, &sb->s_dentry_lru);
	spin_unlock(&dcache_lru_lock);

	shrink_dentry_list(&tmp);
}

/**
 * shrink_dcache_sb - shrink dcache for a superblock
 * @sb: superblock
 *
 * Shrink the dcache for the specified super block. This is used to free
 * the dcache before unmounting a file system.
 */
void shrink_dcache_sb(struct super_block *sb)
{
	LIST_HEAD(tmp);

	spin_lock(&dcache_lru_lock);
	while (!list_empty(&sb->s_dentry_lru)) {
		list_splice_init(&sb->s_dentry_lru, &tmp);
		spin_unlock(&dcache_lru_lock);
		shrink_dentry_list(&tmp);
		spin_lock(&dcache_lru_lock);
	}
	spin_unlock(&dcache_lru_lock);
}
EXPORT_SYMBOL(shrink_dcache_sb);

/*
 * destroy a single subtree of dentries for unmount
 * - see the comments on shrink_dcache_for_umount() for a description of the
 *   locking
 */
static void shrink_dcache_for_umount_subtree(struct dentry *dentry)
{
	struct dentry *parent;

	BUG_ON(!IS_ROOT(dentry));

	for (;;) {
		/* descend to the first leaf in the current subtree */
		while (!list_empty(&dentry->d_subdirs))
			dentry = list_entry(dentry->d_subdirs.next,
					    struct dentry, d_child);

		/* consume the dentries from this leaf up through its parents
		 * until we find one with children or run out altogether */
		do {
			struct inode *inode;

			/*
			 * inform the fs that this dentry is about to be
			 * unhashed and destroyed.
			 */
			if (dentry->d_flags & DCACHE_OP_PRUNE)
				dentry->d_op->d_prune(dentry);

			dentry_lru_del(dentry);
			__d_shrink(dentry);

			if (dentry->d_count != 0) {
				printk(KERN_ERR
				       "BUG: Dentry %p{i=%lx,n=%s}"
				       " still in use (%d)"
				       " [unmount of %s %s]\n",
				       dentry,
				       dentry->d_inode ?
				       dentry->d_inode->i_ino : 0UL,
				       dentry->d_name.name,
				       dentry->d_count,
				       dentry->d_sb->s_type->name,
				       dentry->d_sb->s_id);
				BUG();
			}

			if (IS_ROOT(dentry)) {
				parent = NULL;
				list_del(&dentry->d_child);
			} else {
				parent = dentry->d_parent;
				parent->d_count--;
				list_del(&dentry->d_child);
			}

			inode = dentry->d_inode;
			if (inode) {
				dentry->d_inode = NULL;
				hlist_del_init(&dentry->d_u.d_alias);
				if (dentry->d_op && dentry->d_op->d_iput)
					dentry->d_op->d_iput(dentry, inode);
				else
					iput(inode);
			}

			d_free(dentry);

			/* finished when we fall off the top of the tree,
			 * otherwise we ascend to the parent and move to the
			 * next sibling if there is one */
			if (!parent)
				return;
			dentry = parent;
		} while (list_empty(&dentry->d_subdirs));

		dentry = list_entry(dentry->d_subdirs.next,
				    struct dentry, d_child);
	}
}

/*
 * destroy the dentries attached to a superblock on unmounting
 * - we don't need to use dentry->d_lock because:
 *   - the superblock is detached from all mountings and open files, so the
 *     dentry trees will not be rearranged by the VFS
 *   - s_umount is write-locked, so the memory pressure shrinker will ignore
 *     any dentries belonging to this superblock that it comes across
 *   - the filesystem itself is no longer permitted to rearrange the dentries
 *     in this superblock
 */
void shrink_dcache_for_umount(struct super_block *sb)
{
	struct dentry *dentry;

	if (down_read_trylock(&sb->s_umount))
		BUG();

	dentry = sb->s_root;
	sb->s_root = NULL;
	dentry->d_count--;
	shrink_dcache_for_umount_subtree(dentry);

	while (!hlist_bl_empty(&sb->s_anon)) {
		dentry = hlist_bl_entry(hlist_bl_first(&sb->s_anon), struct dentry, d_hash);
		shrink_dcache_for_umount_subtree(dentry);
	}
}

/*
 * Search for at least 1 mount point in the dentry's subdirs.
 * We descend to the next level whenever the d_subdirs
 * list is non-empty and continue searching.
 */
 
/**
 * have_submounts - check for mounts over a dentry
 * @parent: dentry to check.
 *
 * Return true if the parent or its subdirectories contain
 * a mount point
 */
int have_submounts(struct dentry *parent)
{
	struct dentry *this_parent;
	struct list_head *next;
	unsigned seq;
	int locked = 0;

	seq = read_seqbegin(&rename_lock);
again:
	this_parent = parent;

	if (d_mountpoint(parent))
		goto positive;
	spin_lock(&this_parent->d_lock);
repeat:
	next = this_parent->d_subdirs.next;
resume:
	while (next != &this_parent->d_subdirs) {
		struct list_head *tmp = next;
		struct dentry *dentry = list_entry(tmp, struct dentry, d_child);
		next = tmp->next;

		spin_lock_nested(&dentry->d_lock, DENTRY_D_LOCK_NESTED);
		/* Have we found a mount point ? */
		if (d_mountpoint(dentry)) {
			spin_unlock(&dentry->d_lock);
			spin_unlock(&this_parent->d_lock);
			goto positive;
		}
		if (!list_empty(&dentry->d_subdirs)) {
			spin_unlock(&this_parent->d_lock);
			spin_release(&dentry->d_lock.dep_map, 1, _RET_IP_);
			this_parent = dentry;
			spin_acquire(&this_parent->d_lock.dep_map, 0, 1, _RET_IP_);
			goto repeat;
		}
		spin_unlock(&dentry->d_lock);
	}
	/*
	 * All done at this level ... ascend and resume the search.
	 */
	rcu_read_lock();
ascend:
	if (this_parent != parent) {
		struct dentry *child = this_parent;
		this_parent = child->d_parent;

		spin_unlock(&child->d_lock);
		spin_lock(&this_parent->d_lock);

		/* might go back up the wrong parent if we have had a rename. */
		if (!locked && read_seqretry(&rename_lock, seq))
			goto rename_retry;
<<<<<<< HEAD
		next = child->d_child.next;
		while (unlikely(child->d_flags & DCACHE_DENTRY_KILLED)) {
			if (next == &this_parent->d_subdirs)
				goto ascend;
			child = list_entry(next, struct dentry, d_child);
			next = next->next;
		}
=======
		/* go into the first sibling still alive */
		do {
			next = child->d_child.next;
			if (next == &this_parent->d_subdirs)
				goto ascend;
			child = list_entry(next, struct dentry, d_child);
		} while (unlikely(child->d_flags & DCACHE_DENTRY_KILLED));
>>>>>>> f0b7ed42
		rcu_read_unlock();
		goto resume;
	}
	if (!locked && read_seqretry(&rename_lock, seq))
		goto rename_retry;
	spin_unlock(&this_parent->d_lock);
	rcu_read_unlock();
	if (locked)
		write_sequnlock(&rename_lock);
	return 0; /* No mount points found in tree */
positive:
	if (!locked && read_seqretry(&rename_lock, seq))
		goto rename_retry_unlocked;
	if (locked)
		write_sequnlock(&rename_lock);
	return 1;

rename_retry:
	spin_unlock(&this_parent->d_lock);
	rcu_read_unlock();
	if (locked)
		goto again;
rename_retry_unlocked:
	locked = 1;
	write_seqlock(&rename_lock);
	goto again;
}
EXPORT_SYMBOL(have_submounts);

/*
 * Search the dentry child list of the specified parent,
 * and move any unused dentries to the end of the unused
 * list for prune_dcache(). We descend to the next level
 * whenever the d_subdirs list is non-empty and continue
 * searching.
 *
 * It returns zero iff there are no unused children,
 * otherwise  it returns the number of children moved to
 * the end of the unused list. This may not be the total
 * number of unused children, because select_parent can
 * drop the lock and return early due to latency
 * constraints.
 */
static int select_parent(struct dentry *parent, struct list_head *dispose)
{
	struct dentry *this_parent;
	struct list_head *next;
	unsigned seq;
	int found = 0;
	int locked = 0;

	seq = read_seqbegin(&rename_lock);
again:
	this_parent = parent;
	spin_lock(&this_parent->d_lock);
repeat:
	next = this_parent->d_subdirs.next;
resume:
	while (next != &this_parent->d_subdirs) {
		struct list_head *tmp = next;
		struct dentry *dentry = list_entry(tmp, struct dentry, d_child);
		next = tmp->next;

		spin_lock_nested(&dentry->d_lock, DENTRY_D_LOCK_NESTED);

		/*
		 * move only zero ref count dentries to the dispose list.
		 *
		 * Those which are presently on the shrink list, being processed
		 * by shrink_dentry_list(), shouldn't be moved.  Otherwise the
		 * loop in shrink_dcache_parent() might not make any progress
		 * and loop forever.
		 */
		if (dentry->d_count) {
			dentry_lru_del(dentry);
		} else if (!(dentry->d_flags & DCACHE_SHRINK_LIST)) {
			dentry_lru_move_list(dentry, dispose);
			dentry->d_flags |= DCACHE_SHRINK_LIST;
			found++;
		}
		/*
		 * We can return to the caller if we have found some (this
		 * ensures forward progress). We'll be coming back to find
		 * the rest.
		 */
		if (found && need_resched()) {
			spin_unlock(&dentry->d_lock);
			rcu_read_lock();
			goto out;
		}

		/*
		 * Descend a level if the d_subdirs list is non-empty.
		 */
		if (!list_empty(&dentry->d_subdirs)) {
			spin_unlock(&this_parent->d_lock);
			spin_release(&dentry->d_lock.dep_map, 1, _RET_IP_);
			this_parent = dentry;
			spin_acquire(&this_parent->d_lock.dep_map, 0, 1, _RET_IP_);
			goto repeat;
		}

		spin_unlock(&dentry->d_lock);
	}
	/*
	 * All done at this level ... ascend and resume the search.
	 */
	rcu_read_lock();
ascend:
	if (this_parent != parent) {
		struct dentry *child = this_parent;
		this_parent = child->d_parent;

		spin_unlock(&child->d_lock);
		spin_lock(&this_parent->d_lock);

		/* might go back up the wrong parent if we have had a rename. */
		if (!locked && read_seqretry(&rename_lock, seq))
			goto rename_retry;
<<<<<<< HEAD
		next = child->d_child.next;
		while (unlikely(child->d_flags & DCACHE_DENTRY_KILLED)) {
			if (next == &this_parent->d_subdirs)
				goto ascend;
			child = list_entry(next, struct dentry, d_child);
			next = next->next;
		}
=======
		/* go into the first sibling still alive */
		do {
			next = child->d_child.next;
			if (next == &this_parent->d_subdirs)
				goto ascend;
			child = list_entry(next, struct dentry, d_child);
		} while (unlikely(child->d_flags & DCACHE_DENTRY_KILLED));
>>>>>>> f0b7ed42
		rcu_read_unlock();
		goto resume;
	}
out:
	if (!locked && read_seqretry(&rename_lock, seq))
		goto rename_retry;
	spin_unlock(&this_parent->d_lock);
	rcu_read_unlock();
	if (locked)
		write_sequnlock(&rename_lock);
	return found;

rename_retry:
	spin_unlock(&this_parent->d_lock);
	rcu_read_unlock();
	if (found)
		return found;
	if (locked)
		goto again;
	locked = 1;
	write_seqlock(&rename_lock);
	goto again;
}

/**
 * shrink_dcache_parent - prune dcache
 * @parent: parent of entries to prune
 *
 * Prune the dcache to remove unused children of the parent dentry.
 */
void shrink_dcache_parent(struct dentry * parent)
{
	LIST_HEAD(dispose);
	int found;

	while ((found = select_parent(parent, &dispose)) != 0) {
		shrink_dentry_list(&dispose);
		cond_resched();
	}
}
EXPORT_SYMBOL(shrink_dcache_parent);

/**
 * __d_alloc	-	allocate a dcache entry
 * @sb: filesystem it will belong to
 * @name: qstr of the name
 *
 * Allocates a dentry. It returns %NULL if there is insufficient memory
 * available. On a success the dentry is returned. The name passed in is
 * copied and the copy passed in may be reused after this call.
 */
 
struct dentry *__d_alloc(struct super_block *sb, const struct qstr *name)
{
	struct dentry *dentry;
	char *dname;

	dentry = kmem_cache_alloc(dentry_cache, GFP_KERNEL);
	if (!dentry)
		return NULL;

	/*
	 * We guarantee that the inline name is always NUL-terminated.
	 * This way the memcpy() done by the name switching in rename
	 * will still always have a NUL at the end, even if we might
	 * be overwriting an internal NUL character
	 */
	dentry->d_iname[DNAME_INLINE_LEN-1] = 0;
	if (name->len > DNAME_INLINE_LEN-1) {
		dname = kmalloc(name->len + 1, GFP_KERNEL);
		if (!dname) {
			kmem_cache_free(dentry_cache, dentry); 
			return NULL;
		}
	} else  {
		dname = dentry->d_iname;
	}	

	dentry->d_name.len = name->len;
	dentry->d_name.hash = name->hash;
	memcpy(dname, name->name, name->len);
	dname[name->len] = 0;

	/* Make sure we always see the terminating NUL character */
	smp_wmb();
	dentry->d_name.name = dname;

	dentry->d_count = 1;
	dentry->d_flags = 0;
	spin_lock_init(&dentry->d_lock);
	seqcount_init(&dentry->d_seq);
	dentry->d_inode = NULL;
	dentry->d_parent = dentry;
	dentry->d_sb = sb;
	dentry->d_op = NULL;
	dentry->d_fsdata = NULL;
	INIT_HLIST_BL_NODE(&dentry->d_hash);
	INIT_LIST_HEAD(&dentry->d_lru);
	INIT_LIST_HEAD(&dentry->d_subdirs);
	INIT_HLIST_NODE(&dentry->d_u.d_alias);
	INIT_LIST_HEAD(&dentry->d_child);
	d_set_d_op(dentry, dentry->d_sb->s_d_op);

	this_cpu_inc(nr_dentry);

	return dentry;
}

/**
 * d_alloc	-	allocate a dcache entry
 * @parent: parent of entry to allocate
 * @name: qstr of the name
 *
 * Allocates a dentry. It returns %NULL if there is insufficient memory
 * available. On a success the dentry is returned. The name passed in is
 * copied and the copy passed in may be reused after this call.
 */
struct dentry *d_alloc(struct dentry * parent, const struct qstr *name)
{
	struct dentry *dentry = __d_alloc(parent->d_sb, name);
	if (!dentry)
		return NULL;

	spin_lock(&parent->d_lock);
	/*
	 * don't need child lock because it is not subject
	 * to concurrency here
	 */
	__dget_dlock(parent);
	dentry->d_parent = parent;
	list_add(&dentry->d_child, &parent->d_subdirs);
	spin_unlock(&parent->d_lock);

	return dentry;
}
EXPORT_SYMBOL(d_alloc);

struct dentry *d_alloc_pseudo(struct super_block *sb, const struct qstr *name)
{
	struct dentry *dentry = __d_alloc(sb, name);
	if (dentry)
		dentry->d_flags |= DCACHE_DISCONNECTED;
	return dentry;
}
EXPORT_SYMBOL(d_alloc_pseudo);

struct dentry *d_alloc_name(struct dentry *parent, const char *name)
{
	struct qstr q;

	q.name = name;
	q.len = strlen(name);
	q.hash = full_name_hash(q.name, q.len);
	return d_alloc(parent, &q);
}
EXPORT_SYMBOL(d_alloc_name);

void d_set_d_op(struct dentry *dentry, const struct dentry_operations *op)
{
	WARN_ON_ONCE(dentry->d_op);
	WARN_ON_ONCE(dentry->d_flags & (DCACHE_OP_HASH	|
				DCACHE_OP_COMPARE	|
				DCACHE_OP_REVALIDATE	|
				DCACHE_OP_WEAK_REVALIDATE	|
				DCACHE_OP_DELETE ));
	dentry->d_op = op;
	if (!op)
		return;
	if (op->d_hash)
		dentry->d_flags |= DCACHE_OP_HASH;
	if (op->d_compare)
		dentry->d_flags |= DCACHE_OP_COMPARE;
	if (op->d_revalidate)
		dentry->d_flags |= DCACHE_OP_REVALIDATE;
	if (op->d_weak_revalidate)
		dentry->d_flags |= DCACHE_OP_WEAK_REVALIDATE;
	if (op->d_delete)
		dentry->d_flags |= DCACHE_OP_DELETE;
	if (op->d_prune)
		dentry->d_flags |= DCACHE_OP_PRUNE;

}
EXPORT_SYMBOL(d_set_d_op);

static void __d_instantiate(struct dentry *dentry, struct inode *inode)
{
	spin_lock(&dentry->d_lock);
	if (inode) {
		if (unlikely(IS_AUTOMOUNT(inode)))
			dentry->d_flags |= DCACHE_NEED_AUTOMOUNT;
		hlist_add_head(&dentry->d_u.d_alias, &inode->i_dentry);
	}
	dentry->d_inode = inode;
	dentry_rcuwalk_barrier(dentry);
	spin_unlock(&dentry->d_lock);
	fsnotify_d_instantiate(dentry, inode);
}

/**
 * d_instantiate - fill in inode information for a dentry
 * @entry: dentry to complete
 * @inode: inode to attach to this dentry
 *
 * Fill in inode information in the entry.
 *
 * This turns negative dentries into productive full members
 * of society.
 *
 * NOTE! This assumes that the inode count has been incremented
 * (or otherwise set) by the caller to indicate that it is now
 * in use by the dcache.
 */
 
void d_instantiate(struct dentry *entry, struct inode * inode)
{
	BUG_ON(!hlist_unhashed(&entry->d_u.d_alias));
	if (inode)
		spin_lock(&inode->i_lock);
	__d_instantiate(entry, inode);
	if (inode)
		spin_unlock(&inode->i_lock);
	security_d_instantiate(entry, inode);
}
EXPORT_SYMBOL(d_instantiate);

/**
 * d_instantiate_unique - instantiate a non-aliased dentry
 * @entry: dentry to instantiate
 * @inode: inode to attach to this dentry
 *
 * Fill in inode information in the entry. On success, it returns NULL.
 * If an unhashed alias of "entry" already exists, then we return the
 * aliased dentry instead and drop one reference to inode.
 *
 * Note that in order to avoid conflicts with rename() etc, the caller
 * had better be holding the parent directory semaphore.
 *
 * This also assumes that the inode count has been incremented
 * (or otherwise set) by the caller to indicate that it is now
 * in use by the dcache.
 */
static struct dentry *__d_instantiate_unique(struct dentry *entry,
					     struct inode *inode)
{
	struct dentry *alias;
	int len = entry->d_name.len;
	const char *name = entry->d_name.name;
	unsigned int hash = entry->d_name.hash;

	if (!inode) {
		__d_instantiate(entry, NULL);
		return NULL;
	}

	hlist_for_each_entry(alias, &inode->i_dentry, d_u.d_alias) {
		/*
		 * Don't need alias->d_lock here, because aliases with
		 * d_parent == entry->d_parent are not subject to name or
		 * parent changes, because the parent inode i_mutex is held.
		 */
		if (alias->d_name.hash != hash)
			continue;
		if (alias->d_parent != entry->d_parent)
			continue;
		if (alias->d_name.len != len)
			continue;
		if (dentry_cmp(alias, name, len))
			continue;
		__dget(alias);
		return alias;
	}

	__d_instantiate(entry, inode);
	return NULL;
}

struct dentry *d_instantiate_unique(struct dentry *entry, struct inode *inode)
{
	struct dentry *result;

	BUG_ON(!hlist_unhashed(&entry->d_u.d_alias));

	if (inode)
		spin_lock(&inode->i_lock);
	result = __d_instantiate_unique(entry, inode);
	if (inode)
		spin_unlock(&inode->i_lock);

	if (!result) {
		security_d_instantiate(entry, inode);
		return NULL;
	}

	BUG_ON(!d_unhashed(result));
	iput(inode);
	return result;
}

EXPORT_SYMBOL(d_instantiate_unique);

struct dentry *d_make_root(struct inode *root_inode)
{
	struct dentry *res = NULL;

	if (root_inode) {
		static const struct qstr name = QSTR_INIT("/", 1);

		res = __d_alloc(root_inode->i_sb, &name);
		if (res)
			d_instantiate(res, root_inode);
		else
			iput(root_inode);
	}
	return res;
}
EXPORT_SYMBOL(d_make_root);

static struct dentry * __d_find_any_alias(struct inode *inode)
{
	struct dentry *alias;

	if (hlist_empty(&inode->i_dentry))
		return NULL;
	alias = hlist_entry(inode->i_dentry.first, struct dentry, d_u.d_alias);
	__dget(alias);
	return alias;
}

/**
 * d_find_any_alias - find any alias for a given inode
 * @inode: inode to find an alias for
 *
 * If any aliases exist for the given inode, take and return a
 * reference for one of them.  If no aliases exist, return %NULL.
 */
struct dentry *d_find_any_alias(struct inode *inode)
{
	struct dentry *de;

	spin_lock(&inode->i_lock);
	de = __d_find_any_alias(inode);
	spin_unlock(&inode->i_lock);
	return de;
}
EXPORT_SYMBOL(d_find_any_alias);

/**
 * d_obtain_alias - find or allocate a dentry for a given inode
 * @inode: inode to allocate the dentry for
 *
 * Obtain a dentry for an inode resulting from NFS filehandle conversion or
 * similar open by handle operations.  The returned dentry may be anonymous,
 * or may have a full name (if the inode was already in the cache).
 *
 * When called on a directory inode, we must ensure that the inode only ever
 * has one dentry.  If a dentry is found, that is returned instead of
 * allocating a new one.
 *
 * On successful return, the reference to the inode has been transferred
 * to the dentry.  In case of an error the reference on the inode is released.
 * To make it easier to use in export operations a %NULL or IS_ERR inode may
 * be passed in and will be the error will be propagate to the return value,
 * with a %NULL @inode replaced by ERR_PTR(-ESTALE).
 */
struct dentry *d_obtain_alias(struct inode *inode)
{
	static const struct qstr anonstring = QSTR_INIT("/", 1);
	struct dentry *tmp;
	struct dentry *res;

	if (!inode)
		return ERR_PTR(-ESTALE);
	if (IS_ERR(inode))
		return ERR_CAST(inode);

	res = d_find_any_alias(inode);
	if (res)
		goto out_iput;

	tmp = __d_alloc(inode->i_sb, &anonstring);
	if (!tmp) {
		res = ERR_PTR(-ENOMEM);
		goto out_iput;
	}

	spin_lock(&inode->i_lock);
	res = __d_find_any_alias(inode);
	if (res) {
		spin_unlock(&inode->i_lock);
		dput(tmp);
		goto out_iput;
	}

	/* attach a disconnected dentry */
	spin_lock(&tmp->d_lock);
	tmp->d_inode = inode;
	tmp->d_flags |= DCACHE_DISCONNECTED;
	hlist_add_head(&tmp->d_u.d_alias, &inode->i_dentry);
	hlist_bl_lock(&tmp->d_sb->s_anon);
	hlist_bl_add_head(&tmp->d_hash, &tmp->d_sb->s_anon);
	hlist_bl_unlock(&tmp->d_sb->s_anon);
	spin_unlock(&tmp->d_lock);
	spin_unlock(&inode->i_lock);
	security_d_instantiate(tmp, inode);

	return tmp;

 out_iput:
	if (res && !IS_ERR(res))
		security_d_instantiate(res, inode);
	iput(inode);
	return res;
}
EXPORT_SYMBOL(d_obtain_alias);

/**
 * d_splice_alias - splice a disconnected dentry into the tree if one exists
 * @inode:  the inode which may have a disconnected dentry
 * @dentry: a negative dentry which we want to point to the inode.
 *
 * If inode is a directory and has a 'disconnected' dentry (i.e. IS_ROOT and
 * DCACHE_DISCONNECTED), then d_move that in place of the given dentry
 * and return it, else simply d_add the inode to the dentry and return NULL.
 *
 * This is needed in the lookup routine of any filesystem that is exportable
 * (via knfsd) so that we can build dcache paths to directories effectively.
 *
 * If a dentry was found and moved, then it is returned.  Otherwise NULL
 * is returned.  This matches the expected return value of ->lookup.
 *
 */
struct dentry *d_splice_alias(struct inode *inode, struct dentry *dentry)
{
	struct dentry *new = NULL;

	if (IS_ERR(inode))
		return ERR_CAST(inode);

	if (inode && S_ISDIR(inode->i_mode)) {
		spin_lock(&inode->i_lock);
		new = __d_find_alias(inode, 1);
		if (new) {
			BUG_ON(!(new->d_flags & DCACHE_DISCONNECTED));
			spin_unlock(&inode->i_lock);
			security_d_instantiate(new, inode);
			d_move(new, dentry);
			iput(inode);
		} else {
			/* already taking inode->i_lock, so d_add() by hand */
			__d_instantiate(dentry, inode);
			spin_unlock(&inode->i_lock);
			security_d_instantiate(dentry, inode);
			d_rehash(dentry);
		}
	} else
		d_add(dentry, inode);
	return new;
}
EXPORT_SYMBOL(d_splice_alias);

/**
 * d_add_ci - lookup or allocate new dentry with case-exact name
 * @inode:  the inode case-insensitive lookup has found
 * @dentry: the negative dentry that was passed to the parent's lookup func
 * @name:   the case-exact name to be associated with the returned dentry
 *
 * This is to avoid filling the dcache with case-insensitive names to the
 * same inode, only the actual correct case is stored in the dcache for
 * case-insensitive filesystems.
 *
 * For a case-insensitive lookup match and if the the case-exact dentry
 * already exists in in the dcache, use it and return it.
 *
 * If no entry exists with the exact case name, allocate new dentry with
 * the exact case, and return the spliced entry.
 */
struct dentry *d_add_ci(struct dentry *dentry, struct inode *inode,
			struct qstr *name)
{
	struct dentry *found;
	struct dentry *new;

	/*
	 * First check if a dentry matching the name already exists,
	 * if not go ahead and create it now.
	 */
	found = d_hash_and_lookup(dentry->d_parent, name);
	if (unlikely(IS_ERR(found)))
		goto err_out;
	if (!found) {
		new = d_alloc(dentry->d_parent, name);
		if (!new) {
			found = ERR_PTR(-ENOMEM);
			goto err_out;
		}

		found = d_splice_alias(inode, new);
		if (found) {
			dput(new);
			return found;
		}
		return new;
	}

	/*
	 * If a matching dentry exists, and it's not negative use it.
	 *
	 * Decrement the reference count to balance the iget() done
	 * earlier on.
	 */
	if (found->d_inode) {
		if (unlikely(found->d_inode != inode)) {
			/* This can't happen because bad inodes are unhashed. */
			BUG_ON(!is_bad_inode(inode));
			BUG_ON(!is_bad_inode(found->d_inode));
		}
		iput(inode);
		return found;
	}

	/*
	 * Negative dentry: instantiate it unless the inode is a directory and
	 * already has a dentry.
	 */
	new = d_splice_alias(inode, found);
	if (new) {
		dput(found);
		found = new;
	}
	return found;

err_out:
	iput(inode);
	return found;
}
EXPORT_SYMBOL(d_add_ci);

/*
 * Do the slow-case of the dentry name compare.
 *
 * Unlike the dentry_cmp() function, we need to atomically
 * load the name, length and inode information, so that the
 * filesystem can rely on them, and can use the 'name' and
 * 'len' information without worrying about walking off the
 * end of memory etc.
 *
 * Thus the read_seqcount_retry() and the "duplicate" info
 * in arguments (the low-level filesystem should not look
 * at the dentry inode or name contents directly, since
 * rename can change them while we're in RCU mode).
 */
enum slow_d_compare {
	D_COMP_OK,
	D_COMP_NOMATCH,
	D_COMP_SEQRETRY,
};

static noinline enum slow_d_compare slow_dentry_cmp(
		const struct dentry *parent,
		struct inode *inode,
		struct dentry *dentry,
		unsigned int seq,
		const struct qstr *name)
{
	int tlen = dentry->d_name.len;
	const char *tname = dentry->d_name.name;
	struct inode *i = dentry->d_inode;

	if (read_seqcount_retry(&dentry->d_seq, seq)) {
		cpu_relax();
		return D_COMP_SEQRETRY;
	}
	if (parent->d_op->d_compare(parent, inode,
				dentry, i,
				tlen, tname, name))
		return D_COMP_NOMATCH;
	return D_COMP_OK;
}

/**
 * __d_lookup_rcu - search for a dentry (racy, store-free)
 * @parent: parent dentry
 * @name: qstr of name we wish to find
 * @seqp: returns d_seq value at the point where the dentry was found
 * @inode: returns dentry->d_inode when the inode was found valid.
 * Returns: dentry, or NULL
 *
 * __d_lookup_rcu is the dcache lookup function for rcu-walk name
 * resolution (store-free path walking) design described in
 * Documentation/filesystems/path-lookup.txt.
 *
 * This is not to be used outside core vfs.
 *
 * __d_lookup_rcu must only be used in rcu-walk mode, ie. with vfsmount lock
 * held, and rcu_read_lock held. The returned dentry must not be stored into
 * without taking d_lock and checking d_seq sequence count against @seq
 * returned here.
 *
 * A refcount may be taken on the found dentry with the __d_rcu_to_refcount
 * function.
 *
 * Alternatively, __d_lookup_rcu may be called again to look up the child of
 * the returned dentry, so long as its parent's seqlock is checked after the
 * child is looked up. Thus, an interlocking stepping of sequence lock checks
 * is formed, giving integrity down the path walk.
 *
 * NOTE! The caller *has* to check the resulting dentry against the sequence
 * number we've returned before using any of the resulting dentry state!
 */
struct dentry *__d_lookup_rcu(const struct dentry *parent,
				const struct qstr *name,
				unsigned *seqp, struct inode *inode)
{
	u64 hashlen = name->hash_len;
	const unsigned char *str = name->name;
	struct hlist_bl_head *b = d_hash(parent, hashlen_hash(hashlen));
	struct hlist_bl_node *node;
	struct dentry *dentry;

	/*
	 * Note: There is significant duplication with __d_lookup_rcu which is
	 * required to prevent single threaded performance regressions
	 * especially on architectures where smp_rmb (in seqcounts) are costly.
	 * Keep the two functions in sync.
	 */

	/*
	 * The hash list is protected using RCU.
	 *
	 * Carefully use d_seq when comparing a candidate dentry, to avoid
	 * races with d_move().
	 *
	 * It is possible that concurrent renames can mess up our list
	 * walk here and result in missing our dentry, resulting in the
	 * false-negative result. d_lookup() protects against concurrent
	 * renames using rename_lock seqlock.
	 *
	 * See Documentation/filesystems/path-lookup.txt for more details.
	 */
	hlist_bl_for_each_entry_rcu(dentry, node, b, d_hash) {
		unsigned seq;

seqretry:
		/*
		 * The dentry sequence count protects us from concurrent
		 * renames, and thus protects inode, parent and name fields.
		 *
		 * The caller must perform a seqcount check in order
		 * to do anything useful with the returned dentry,
		 * including using the 'd_inode' pointer.
		 *
		 * NOTE! We do a "raw" seqcount_begin here. That means that
		 * we don't wait for the sequence count to stabilize if it
		 * is in the middle of a sequence change. If we do the slow
		 * dentry compare, we will do seqretries until it is stable,
		 * and if we end up with a successful lookup, we actually
		 * want to exit RCU lookup anyway.
		 */
		seq = raw_seqcount_begin(&dentry->d_seq);
		if (dentry->d_parent != parent)
			continue;
		if (d_unhashed(dentry))
			continue;
		*seqp = seq;

		if (unlikely(parent->d_flags & DCACHE_OP_COMPARE)) {
			if (dentry->d_name.hash != hashlen_hash(hashlen))
				continue;
			switch (slow_dentry_cmp(parent, inode, dentry, seq, name)) {
			case D_COMP_OK:
				return dentry;
			case D_COMP_NOMATCH:
				continue;
			default:
				goto seqretry;
			}
		}

		if (dentry->d_name.hash_len != hashlen)
			continue;
		if (!dentry_cmp(dentry, str, hashlen_len(hashlen)))
			return dentry;
	}
	return NULL;
}

/**
 * d_lookup - search for a dentry
 * @parent: parent dentry
 * @name: qstr of name we wish to find
 * Returns: dentry, or NULL
 *
 * d_lookup searches the children of the parent dentry for the name in
 * question. If the dentry is found its reference count is incremented and the
 * dentry is returned. The caller must use dput to free the entry when it has
 * finished using it. %NULL is returned if the dentry does not exist.
 */
struct dentry *d_lookup(const struct dentry *parent, const struct qstr *name)
{
	struct dentry *dentry;
	unsigned seq;

        do {
                seq = read_seqbegin(&rename_lock);
                dentry = __d_lookup(parent, name);
                if (dentry)
			break;
	} while (read_seqretry(&rename_lock, seq));
	return dentry;
}
EXPORT_SYMBOL(d_lookup);

/**
 * __d_lookup - search for a dentry (racy)
 * @parent: parent dentry
 * @name: qstr of name we wish to find
 * Returns: dentry, or NULL
 *
 * __d_lookup is like d_lookup, however it may (rarely) return a
 * false-negative result due to unrelated rename activity.
 *
 * __d_lookup is slightly faster by avoiding rename_lock read seqlock,
 * however it must be used carefully, eg. with a following d_lookup in
 * the case of failure.
 *
 * __d_lookup callers must be commented.
 */
struct dentry *__d_lookup(const struct dentry *parent, const struct qstr *name)
{
	unsigned int len = name->len;
	unsigned int hash = name->hash;
	const unsigned char *str = name->name;
	struct hlist_bl_head *b = d_hash(parent, hash);
	struct hlist_bl_node *node;
	struct dentry *found = NULL;
	struct dentry *dentry;

	/*
	 * Note: There is significant duplication with __d_lookup_rcu which is
	 * required to prevent single threaded performance regressions
	 * especially on architectures where smp_rmb (in seqcounts) are costly.
	 * Keep the two functions in sync.
	 */

	/*
	 * The hash list is protected using RCU.
	 *
	 * Take d_lock when comparing a candidate dentry, to avoid races
	 * with d_move().
	 *
	 * It is possible that concurrent renames can mess up our list
	 * walk here and result in missing our dentry, resulting in the
	 * false-negative result. d_lookup() protects against concurrent
	 * renames using rename_lock seqlock.
	 *
	 * See Documentation/filesystems/path-lookup.txt for more details.
	 */
	rcu_read_lock();
	
	hlist_bl_for_each_entry_rcu(dentry, node, b, d_hash) {

		if (dentry->d_name.hash != hash)
			continue;

		spin_lock(&dentry->d_lock);
		if (dentry->d_parent != parent)
			goto next;
		if (d_unhashed(dentry))
			goto next;

		/*
		 * It is safe to compare names since d_move() cannot
		 * change the qstr (protected by d_lock).
		 */
		if (parent->d_flags & DCACHE_OP_COMPARE) {
			int tlen = dentry->d_name.len;
			const char *tname = dentry->d_name.name;
			if (parent->d_op->d_compare(parent, parent->d_inode,
						dentry, dentry->d_inode,
						tlen, tname, name))
				goto next;
		} else {
			if (dentry->d_name.len != len)
				goto next;
			if (dentry_cmp(dentry, str, len))
				goto next;
		}

		dentry->d_count++;
		found = dentry;
		spin_unlock(&dentry->d_lock);
		break;
next:
		spin_unlock(&dentry->d_lock);
 	}
 	rcu_read_unlock();

 	return found;
}

/**
 * d_hash_and_lookup - hash the qstr then search for a dentry
 * @dir: Directory to search in
 * @name: qstr of name we wish to find
 *
 * On lookup failure NULL is returned; on bad name - ERR_PTR(-error)
 */
struct dentry *d_hash_and_lookup(struct dentry *dir, struct qstr *name)
{
	/*
	 * Check for a fs-specific hash function. Note that we must
	 * calculate the standard hash first, as the d_op->d_hash()
	 * routine may choose to leave the hash value unchanged.
	 */
	name->hash = full_name_hash(name->name, name->len);
	if (dir->d_flags & DCACHE_OP_HASH) {
		int err = dir->d_op->d_hash(dir, dir->d_inode, name);
		if (unlikely(err < 0))
			return ERR_PTR(err);
	}
	return d_lookup(dir, name);
}
EXPORT_SYMBOL(d_hash_and_lookup);

/**
 * d_validate - verify dentry provided from insecure source (deprecated)
 * @dentry: The dentry alleged to be valid child of @dparent
 * @dparent: The parent dentry (known to be valid)
 *
 * An insecure source has sent us a dentry, here we verify it and dget() it.
 * This is used by ncpfs in its readdir implementation.
 * Zero is returned in the dentry is invalid.
 *
 * This function is slow for big directories, and deprecated, do not use it.
 */
int d_validate(struct dentry *dentry, struct dentry *dparent)
{
	struct dentry *child;

	spin_lock(&dparent->d_lock);
	list_for_each_entry(child, &dparent->d_subdirs, d_child) {
		if (dentry == child) {
			spin_lock_nested(&dentry->d_lock, DENTRY_D_LOCK_NESTED);
			__dget_dlock(dentry);
			spin_unlock(&dentry->d_lock);
			spin_unlock(&dparent->d_lock);
			return 1;
		}
	}
	spin_unlock(&dparent->d_lock);

	return 0;
}
EXPORT_SYMBOL(d_validate);

/*
 * When a file is deleted, we have two options:
 * - turn this dentry into a negative dentry
 * - unhash this dentry and free it.
 *
 * Usually, we want to just turn this into
 * a negative dentry, but if anybody else is
 * currently using the dentry or the inode
 * we can't do that and we fall back on removing
 * it from the hash queues and waiting for
 * it to be deleted later when it has no users
 */
 
/**
 * d_delete - delete a dentry
 * @dentry: The dentry to delete
 *
 * Turn the dentry into a negative dentry if possible, otherwise
 * remove it from the hash queues so it can be deleted later
 */
 
void d_delete(struct dentry * dentry)
{
	struct inode *inode;
	int isdir = 0;
	/*
	 * Are we the only user?
	 */
again:
	spin_lock(&dentry->d_lock);
	inode = dentry->d_inode;
	isdir = S_ISDIR(inode->i_mode);
	if (dentry->d_count == 1) {
		if (!spin_trylock(&inode->i_lock)) {
			spin_unlock(&dentry->d_lock);
			cpu_relax();
			goto again;
		}
		dentry->d_flags &= ~DCACHE_CANT_MOUNT;
		dentry_unlink_inode(dentry);
		fsnotify_nameremove(dentry, isdir);
		return;
	}

	if (!d_unhashed(dentry))
		__d_drop(dentry);

	spin_unlock(&dentry->d_lock);

	fsnotify_nameremove(dentry, isdir);
}
EXPORT_SYMBOL(d_delete);

static void __d_rehash(struct dentry * entry, struct hlist_bl_head *b)
{
	BUG_ON(!d_unhashed(entry));
	hlist_bl_lock(b);
	entry->d_flags |= DCACHE_RCUACCESS;
	hlist_bl_add_head_rcu(&entry->d_hash, b);
	hlist_bl_unlock(b);
}

static void _d_rehash(struct dentry * entry)
{
	__d_rehash(entry, d_hash(entry->d_parent, entry->d_name.hash));
}

/**
 * d_rehash	- add an entry back to the hash
 * @entry: dentry to add to the hash
 *
 * Adds a dentry to the hash according to its name.
 */
 
void d_rehash(struct dentry * entry)
{
	spin_lock(&entry->d_lock);
	_d_rehash(entry);
	spin_unlock(&entry->d_lock);
}
EXPORT_SYMBOL(d_rehash);

/**
 * dentry_update_name_case - update case insensitive dentry with a new name
 * @dentry: dentry to be updated
 * @name: new name
 *
 * Update a case insensitive dentry with new case of name.
 *
 * dentry must have been returned by d_lookup with name @name. Old and new
 * name lengths must match (ie. no d_compare which allows mismatched name
 * lengths).
 *
 * Parent inode i_mutex must be held over d_lookup and into this call (to
 * keep renames and concurrent inserts, and readdir(2) away).
 */
void dentry_update_name_case(struct dentry *dentry, struct qstr *name)
{
	BUG_ON(!mutex_is_locked(&dentry->d_parent->d_inode->i_mutex));
	BUG_ON(dentry->d_name.len != name->len); /* d_lookup gives this */

	spin_lock(&dentry->d_lock);
	write_seqcount_begin(&dentry->d_seq);
	memcpy((unsigned char *)dentry->d_name.name, name->name, name->len);
	write_seqcount_end(&dentry->d_seq);
	spin_unlock(&dentry->d_lock);
}
EXPORT_SYMBOL(dentry_update_name_case);

static void switch_names(struct dentry *dentry, struct dentry *target)
{
	if (dname_external(target)) {
		if (dname_external(dentry)) {
			/*
			 * Both external: swap the pointers
			 */
			swap(target->d_name.name, dentry->d_name.name);
		} else {
			/*
			 * dentry:internal, target:external.  Steal target's
			 * storage and make target internal.
			 */
			memcpy(target->d_iname, dentry->d_name.name,
					dentry->d_name.len + 1);
			dentry->d_name.name = target->d_name.name;
			target->d_name.name = target->d_iname;
		}
	} else {
		if (dname_external(dentry)) {
			/*
			 * dentry:external, target:internal.  Give dentry's
			 * storage to target and make dentry internal
			 */
			memcpy(dentry->d_iname, target->d_name.name,
					target->d_name.len + 1);
			target->d_name.name = dentry->d_name.name;
			dentry->d_name.name = dentry->d_iname;
		} else {
			/*
			 * Both are internal.  Just copy target to dentry
			 */
			memcpy(dentry->d_iname, target->d_name.name,
					target->d_name.len + 1);
			dentry->d_name.len = target->d_name.len;
			return;
		}
	}
	swap(dentry->d_name.len, target->d_name.len);
}

static void dentry_lock_for_move(struct dentry *dentry, struct dentry *target)
{
	/*
	 * XXXX: do we really need to take target->d_lock?
	 */
	if (IS_ROOT(dentry) || dentry->d_parent == target->d_parent)
		spin_lock(&target->d_parent->d_lock);
	else {
		if (d_ancestor(dentry->d_parent, target->d_parent)) {
			spin_lock(&dentry->d_parent->d_lock);
			spin_lock_nested(&target->d_parent->d_lock,
						DENTRY_D_LOCK_NESTED);
		} else {
			spin_lock(&target->d_parent->d_lock);
			spin_lock_nested(&dentry->d_parent->d_lock,
						DENTRY_D_LOCK_NESTED);
		}
	}
	if (target < dentry) {
		spin_lock_nested(&target->d_lock, 2);
		spin_lock_nested(&dentry->d_lock, 3);
	} else {
		spin_lock_nested(&dentry->d_lock, 2);
		spin_lock_nested(&target->d_lock, 3);
	}
}

static void dentry_unlock_parents_for_move(struct dentry *dentry,
					struct dentry *target)
{
	if (target->d_parent != dentry->d_parent)
		spin_unlock(&dentry->d_parent->d_lock);
	if (target->d_parent != target)
		spin_unlock(&target->d_parent->d_lock);
}

/*
 * When switching names, the actual string doesn't strictly have to
 * be preserved in the target - because we're dropping the target
 * anyway. As such, we can just do a simple memcpy() to copy over
 * the new name before we switch.
 *
 * Note that we have to be a lot more careful about getting the hash
 * switched - we have to switch the hash value properly even if it
 * then no longer matches the actual (corrupted) string of the target.
 * The hash value has to match the hash queue that the dentry is on..
 */
/*
 * __d_move - move a dentry
 * @dentry: entry to move
 * @target: new dentry
 *
 * Update the dcache to reflect the move of a file name. Negative
 * dcache entries should not be moved in this way. Caller must hold
 * rename_lock, the i_mutex of the source and target directories,
 * and the sb->s_vfs_rename_mutex if they differ. See lock_rename().
 */
static void __d_move(struct dentry * dentry, struct dentry * target)
{
	if (!dentry->d_inode)
		printk(KERN_WARNING "VFS: moving negative dcache entry\n");

	BUG_ON(d_ancestor(dentry, target));
	BUG_ON(d_ancestor(target, dentry));

	dentry_lock_for_move(dentry, target);

	write_seqcount_begin(&dentry->d_seq);
	write_seqcount_begin(&target->d_seq);

	/* __d_drop does write_seqcount_barrier, but they're OK to nest. */

	/*
	 * Move the dentry to the target hash queue. Don't bother checking
	 * for the same hash queue because of how unlikely it is.
	 */
	__d_drop(dentry);
	__d_rehash(dentry, d_hash(target->d_parent, target->d_name.hash));

	/* Unhash the target: dput() will then get rid of it */
	__d_drop(target);

	list_del(&dentry->d_child);
	list_del(&target->d_child);

	/* Switch the names.. */
	switch_names(dentry, target);
	swap(dentry->d_name.hash, target->d_name.hash);

	/* ... and switch the parents */
	if (IS_ROOT(dentry)) {
		dentry->d_parent = target->d_parent;
		target->d_parent = target;
		INIT_LIST_HEAD(&target->d_child);
	} else {
		swap(dentry->d_parent, target->d_parent);

		/* And add them back to the (new) parent lists */
		list_add(&target->d_child, &target->d_parent->d_subdirs);
	}

	list_add(&dentry->d_child, &dentry->d_parent->d_subdirs);

	write_seqcount_end(&target->d_seq);
	write_seqcount_end(&dentry->d_seq);

	dentry_unlock_parents_for_move(dentry, target);
	spin_unlock(&target->d_lock);
	fsnotify_d_move(dentry);
	spin_unlock(&dentry->d_lock);
}

/*
 * d_move - move a dentry
 * @dentry: entry to move
 * @target: new dentry
 *
 * Update the dcache to reflect the move of a file name. Negative
 * dcache entries should not be moved in this way. See the locking
 * requirements for __d_move.
 */
void d_move(struct dentry *dentry, struct dentry *target)
{
	write_seqlock(&rename_lock);
	__d_move(dentry, target);
	write_sequnlock(&rename_lock);
}
EXPORT_SYMBOL(d_move);

/**
 * d_ancestor - search for an ancestor
 * @p1: ancestor dentry
 * @p2: child dentry
 *
 * Returns the ancestor dentry of p2 which is a child of p1, if p1 is
 * an ancestor of p2, else NULL.
 */
struct dentry *d_ancestor(struct dentry *p1, struct dentry *p2)
{
	struct dentry *p;

	for (p = p2; !IS_ROOT(p); p = p->d_parent) {
		if (p->d_parent == p1)
			return p;
	}
	return NULL;
}

/*
 * This helper attempts to cope with remotely renamed directories
 *
 * It assumes that the caller is already holding
 * dentry->d_parent->d_inode->i_mutex, inode->i_lock and rename_lock
 *
 * Note: If ever the locking in lock_rename() changes, then please
 * remember to update this too...
 */
static struct dentry *__d_unalias(struct inode *inode,
		struct dentry *dentry, struct dentry *alias)
{
	struct mutex *m1 = NULL, *m2 = NULL;
	struct dentry *ret = ERR_PTR(-EBUSY);

	/* If alias and dentry share a parent, then no extra locks required */
	if (alias->d_parent == dentry->d_parent)
		goto out_unalias;

	/* See lock_rename() */
	if (!mutex_trylock(&dentry->d_sb->s_vfs_rename_mutex))
		goto out_err;
	m1 = &dentry->d_sb->s_vfs_rename_mutex;
	if (!mutex_trylock(&alias->d_parent->d_inode->i_mutex))
		goto out_err;
	m2 = &alias->d_parent->d_inode->i_mutex;
out_unalias:
	if (likely(!d_mountpoint(alias))) {
		__d_move(alias, dentry);
		ret = alias;
	}
out_err:
	spin_unlock(&inode->i_lock);
	if (m2)
		mutex_unlock(m2);
	if (m1)
		mutex_unlock(m1);
	return ret;
}

/*
 * Prepare an anonymous dentry for life in the superblock's dentry tree as a
 * named dentry in place of the dentry to be replaced.
 * returns with anon->d_lock held!
 */
static void __d_materialise_dentry(struct dentry *dentry, struct dentry *anon)
{
	struct dentry *dparent;

	dentry_lock_for_move(anon, dentry);

	write_seqcount_begin(&dentry->d_seq);
	write_seqcount_begin(&anon->d_seq);

	dparent = dentry->d_parent;

	switch_names(dentry, anon);
	swap(dentry->d_name.hash, anon->d_name.hash);

	dentry->d_parent = dentry;
	list_del_init(&dentry->d_child);
	anon->d_parent = dparent;
	list_move(&anon->d_child, &dparent->d_subdirs);

	write_seqcount_end(&dentry->d_seq);
	write_seqcount_end(&anon->d_seq);

	dentry_unlock_parents_for_move(anon, dentry);
	spin_unlock(&dentry->d_lock);

	/* anon->d_lock still locked, returns locked */
	anon->d_flags &= ~DCACHE_DISCONNECTED;
}

/**
 * d_materialise_unique - introduce an inode into the tree
 * @dentry: candidate dentry
 * @inode: inode to bind to the dentry, to which aliases may be attached
 *
 * Introduces an dentry into the tree, substituting an extant disconnected
 * root directory alias in its place if there is one. Caller must hold the
 * i_mutex of the parent directory.
 */
struct dentry *d_materialise_unique(struct dentry *dentry, struct inode *inode)
{
	struct dentry *actual;

	BUG_ON(!d_unhashed(dentry));

	if (!inode) {
		actual = dentry;
		__d_instantiate(dentry, NULL);
		d_rehash(actual);
		goto out_nolock;
	}

	spin_lock(&inode->i_lock);

	if (S_ISDIR(inode->i_mode)) {
		struct dentry *alias;

		/* Does an aliased dentry already exist? */
		alias = __d_find_alias(inode, 0);
		if (alias) {
			actual = alias;
			write_seqlock(&rename_lock);

			if (d_ancestor(alias, dentry)) {
				/* Check for loops */
				actual = ERR_PTR(-ELOOP);
				spin_unlock(&inode->i_lock);
			} else if (IS_ROOT(alias)) {
				/* Is this an anonymous mountpoint that we
				 * could splice into our tree? */
				__d_materialise_dentry(dentry, alias);
				write_sequnlock(&rename_lock);
				__d_drop(alias);
				goto found;
			} else {
				/* Nope, but we must(!) avoid directory
				 * aliasing. This drops inode->i_lock */
				actual = __d_unalias(inode, dentry, alias);
			}
			write_sequnlock(&rename_lock);
			if (IS_ERR(actual)) {
				if (PTR_ERR(actual) == -ELOOP)
					pr_warn_ratelimited(
						"VFS: Lookup of '%s' in %s %s"
						" would have caused loop\n",
						dentry->d_name.name,
						inode->i_sb->s_type->name,
						inode->i_sb->s_id);
				dput(alias);
			}
			goto out_nolock;
		}
	}

	/* Add a unique reference */
	actual = __d_instantiate_unique(dentry, inode);
	if (!actual)
		actual = dentry;
	else
		BUG_ON(!d_unhashed(actual));

	spin_lock(&actual->d_lock);
found:
	_d_rehash(actual);
	spin_unlock(&actual->d_lock);
	spin_unlock(&inode->i_lock);
out_nolock:
	if (actual == dentry) {
		security_d_instantiate(dentry, inode);
		return NULL;
	}

	iput(inode);
	return actual;
}
EXPORT_SYMBOL_GPL(d_materialise_unique);

static int prepend(char **buffer, int *buflen, const char *str, int namelen)
{
	*buflen -= namelen;
	if (*buflen < 0)
		return -ENAMETOOLONG;
	*buffer -= namelen;
	memcpy(*buffer, str, namelen);
	return 0;
}

static int prepend_name(char **buffer, int *buflen, struct qstr *name)
{
	return prepend(buffer, buflen, name->name, name->len);
}

/**
 * prepend_path - Prepend path string to a buffer
 * @path: the dentry/vfsmount to report
 * @root: root vfsmnt/dentry
 * @buffer: pointer to the end of the buffer
 * @buflen: pointer to buffer length
 *
 * Caller holds the rename_lock.
 */
static int prepend_path(const struct path *path,
			const struct path *root,
			char **buffer, int *buflen)
{
	struct dentry *dentry = path->dentry;
	struct vfsmount *vfsmnt = path->mnt;
	struct mount *mnt = real_mount(vfsmnt);
	bool slash = false;
	int error = 0;

	while (dentry != root->dentry || vfsmnt != root->mnt) {
		struct dentry * parent;

		if (dentry == vfsmnt->mnt_root || IS_ROOT(dentry)) {
			/* Global root? */
			if (!mnt_has_parent(mnt))
				goto global_root;
			dentry = mnt->mnt_mountpoint;
			mnt = mnt->mnt_parent;
			vfsmnt = &mnt->mnt;
			continue;
		}
		parent = dentry->d_parent;
		prefetch(parent);
		spin_lock(&dentry->d_lock);
		error = prepend_name(buffer, buflen, &dentry->d_name);
		spin_unlock(&dentry->d_lock);
		if (!error)
			error = prepend(buffer, buflen, "/", 1);
		if (error)
			break;

		slash = true;
		dentry = parent;
	}

	if (!error && !slash)
		error = prepend(buffer, buflen, "/", 1);

	return error;

global_root:
	/*
	 * Filesystems needing to implement special "root names"
	 * should do so with ->d_dname()
	 */
	if (IS_ROOT(dentry) &&
	    (dentry->d_name.len != 1 || dentry->d_name.name[0] != '/')) {
		WARN(1, "Root dentry has weird name <%.*s>\n",
		     (int) dentry->d_name.len, dentry->d_name.name);
	}
	if (!slash)
		error = prepend(buffer, buflen, "/", 1);
	if (!error)
		error = is_mounted(vfsmnt) ? 1 : 2;
	return error;
}

/**
 * __d_path - return the path of a dentry
 * @path: the dentry/vfsmount to report
 * @root: root vfsmnt/dentry
 * @buf: buffer to return value in
 * @buflen: buffer length
 *
 * Convert a dentry into an ASCII path name.
 *
 * Returns a pointer into the buffer or an error code if the
 * path was too long.
 *
 * "buflen" should be positive.
 *
 * If the path is not reachable from the supplied root, return %NULL.
 */
char *__d_path(const struct path *path,
	       const struct path *root,
	       char *buf, int buflen)
{
	char *res = buf + buflen;
	int error;

	prepend(&res, &buflen, "\0", 1);
	br_read_lock(&vfsmount_lock);
	write_seqlock(&rename_lock);
	error = prepend_path(path, root, &res, &buflen);
	write_sequnlock(&rename_lock);
	br_read_unlock(&vfsmount_lock);

	if (error < 0)
		return ERR_PTR(error);
	if (error > 0)
		return NULL;
	return res;
}

char *d_absolute_path(const struct path *path,
	       char *buf, int buflen)
{
	struct path root = {};
	char *res = buf + buflen;
	int error;

	prepend(&res, &buflen, "\0", 1);
	br_read_lock(&vfsmount_lock);
	write_seqlock(&rename_lock);
	error = prepend_path(path, &root, &res, &buflen);
	write_sequnlock(&rename_lock);
	br_read_unlock(&vfsmount_lock);

	if (error > 1)
		error = -EINVAL;
	if (error < 0)
		return ERR_PTR(error);
	return res;
}

/*
 * same as __d_path but appends "(deleted)" for unlinked files.
 */
static int path_with_deleted(const struct path *path,
			     const struct path *root,
			     char **buf, int *buflen)
{
	prepend(buf, buflen, "\0", 1);
	if (d_unlinked(path->dentry)) {
		int error = prepend(buf, buflen, " (deleted)", 10);
		if (error)
			return error;
	}

	return prepend_path(path, root, buf, buflen);
}

static int prepend_unreachable(char **buffer, int *buflen)
{
	return prepend(buffer, buflen, "(unreachable)", 13);
}

/**
 * d_path - return the path of a dentry
 * @path: path to report
 * @buf: buffer to return value in
 * @buflen: buffer length
 *
 * Convert a dentry into an ASCII path name. If the entry has been deleted
 * the string " (deleted)" is appended. Note that this is ambiguous.
 *
 * Returns a pointer into the buffer or an error code if the path was
 * too long. Note: Callers should use the returned pointer, not the passed
 * in buffer, to use the name! The implementation often starts at an offset
 * into the buffer, and may leave 0 bytes at the start.
 *
 * "buflen" should be positive.
 */
char *d_path(const struct path *path, char *buf, int buflen)
{
	char *res = buf + buflen;
	struct path root;
	int error;

	/*
	 * We have various synthetic filesystems that never get mounted.  On
	 * these filesystems dentries are never used for lookup purposes, and
	 * thus don't need to be hashed.  They also don't need a name until a
	 * user wants to identify the object in /proc/pid/fd/.  The little hack
	 * below allows us to generate a name for these objects on demand:
	 *
	 * Some pseudo inodes are mountable.  When they are mounted
	 * path->dentry == path->mnt->mnt_root.  In that case don't call d_dname
	 * and instead have d_path return the mounted path.
	 */
	if (path->dentry->d_op && path->dentry->d_op->d_dname &&
	    (!IS_ROOT(path->dentry) || path->dentry != path->mnt->mnt_root))
		return path->dentry->d_op->d_dname(path->dentry, buf, buflen);

	get_fs_root(current->fs, &root);
	br_read_lock(&vfsmount_lock);
	write_seqlock(&rename_lock);
	error = path_with_deleted(path, &root, &res, &buflen);
	write_sequnlock(&rename_lock);
	br_read_unlock(&vfsmount_lock);
	if (error < 0)
		res = ERR_PTR(error);
	path_put(&root);
	return res;
}
EXPORT_SYMBOL(d_path);

/*
 * Helper function for dentry_operations.d_dname() members
 */
char *dynamic_dname(struct dentry *dentry, char *buffer, int buflen,
			const char *fmt, ...)
{
	va_list args;
	char temp[64];
	int sz;

	va_start(args, fmt);
	sz = vsnprintf(temp, sizeof(temp), fmt, args) + 1;
	va_end(args);

	if (sz > sizeof(temp) || sz > buflen)
		return ERR_PTR(-ENAMETOOLONG);

	buffer += buflen - sz;
	return memcpy(buffer, temp, sz);
}

char *simple_dname(struct dentry *dentry, char *buffer, int buflen)
{
	char *end = buffer + buflen;
	/* these dentries are never renamed, so d_lock is not needed */
	if (prepend(&end, &buflen, " (deleted)", 11) ||
	    prepend_name(&end, &buflen, &dentry->d_name) ||
	    prepend(&end, &buflen, "/", 1))
		end = ERR_PTR(-ENAMETOOLONG);
	return end;
}

/*
 * Write full pathname from the root of the filesystem into the buffer.
 */
static char *__dentry_path(struct dentry *dentry, char *buf, int buflen)
{
	char *end = buf + buflen;
	char *retval;

	prepend(&end, &buflen, "\0", 1);
	if (buflen < 1)
		goto Elong;
	/* Get '/' right */
	retval = end-1;
	*retval = '/';

	while (!IS_ROOT(dentry)) {
		struct dentry *parent = dentry->d_parent;
		int error;

		prefetch(parent);
		spin_lock(&dentry->d_lock);
		error = prepend_name(&end, &buflen, &dentry->d_name);
		spin_unlock(&dentry->d_lock);
		if (error != 0 || prepend(&end, &buflen, "/", 1) != 0)
			goto Elong;

		retval = end;
		dentry = parent;
	}
	return retval;
Elong:
	return ERR_PTR(-ENAMETOOLONG);
}

char *dentry_path_raw(struct dentry *dentry, char *buf, int buflen)
{
	char *retval;

	write_seqlock(&rename_lock);
	retval = __dentry_path(dentry, buf, buflen);
	write_sequnlock(&rename_lock);

	return retval;
}
EXPORT_SYMBOL(dentry_path_raw);

char *dentry_path(struct dentry *dentry, char *buf, int buflen)
{
	char *p = NULL;
	char *retval;

	write_seqlock(&rename_lock);
	if (d_unlinked(dentry)) {
		p = buf + buflen;
		if (prepend(&p, &buflen, "//deleted", 10) != 0)
			goto Elong;
		buflen++;
	}
	retval = __dentry_path(dentry, buf, buflen);
	write_sequnlock(&rename_lock);
	if (!IS_ERR(retval) && p)
		*p = '/';	/* restore '/' overriden with '\0' */
	return retval;
Elong:
	return ERR_PTR(-ENAMETOOLONG);
}

/*
 * NOTE! The user-level library version returns a
 * character pointer. The kernel system call just
 * returns the length of the buffer filled (which
 * includes the ending '\0' character), or a negative
 * error value. So libc would do something like
 *
 *	char *getcwd(char * buf, size_t size)
 *	{
 *		int retval;
 *
 *		retval = sys_getcwd(buf, size);
 *		if (retval >= 0)
 *			return buf;
 *		errno = -retval;
 *		return NULL;
 *	}
 */
SYSCALL_DEFINE2(getcwd, char __user *, buf, unsigned long, size)
{
	int error;
	struct path pwd, root;
	char *page = (char *) __get_free_page(GFP_USER);

	if (!page)
		return -ENOMEM;

	get_fs_root_and_pwd(current->fs, &root, &pwd);

	error = -ENOENT;
	br_read_lock(&vfsmount_lock);
	write_seqlock(&rename_lock);
	if (!d_unlinked(pwd.dentry)) {
		unsigned long len;
		char *cwd = page + PAGE_SIZE;
		int buflen = PAGE_SIZE;

		prepend(&cwd, &buflen, "\0", 1);
		error = prepend_path(&pwd, &root, &cwd, &buflen);
		write_sequnlock(&rename_lock);
		br_read_unlock(&vfsmount_lock);

		if (error < 0)
			goto out;

		/* Unreachable from current root */
		if (error > 0) {
			error = prepend_unreachable(&cwd, &buflen);
			if (error)
				goto out;
		}

		error = -ERANGE;
		len = PAGE_SIZE + page - cwd;
		if (len <= size) {
			error = len;
			if (copy_to_user(buf, cwd, len))
				error = -EFAULT;
		}
	} else {
		write_sequnlock(&rename_lock);
		br_read_unlock(&vfsmount_lock);
	}

out:
	path_put(&pwd);
	path_put(&root);
	free_page((unsigned long) page);
	return error;
}

/*
 * Test whether new_dentry is a subdirectory of old_dentry.
 *
 * Trivially implemented using the dcache structure
 */

/**
 * is_subdir - is new dentry a subdirectory of old_dentry
 * @new_dentry: new dentry
 * @old_dentry: old dentry
 *
 * Returns 1 if new_dentry is a subdirectory of the parent (at any depth).
 * Returns 0 otherwise.
 * Caller must ensure that "new_dentry" is pinned before calling is_subdir()
 */
  
int is_subdir(struct dentry *new_dentry, struct dentry *old_dentry)
{
	int result;
	unsigned seq;

	if (new_dentry == old_dentry)
		return 1;

	do {
		/* for restarting inner loop in case of seq retry */
		seq = read_seqbegin(&rename_lock);
		/*
		 * Need rcu_readlock to protect against the d_parent trashing
		 * due to d_move
		 */
		rcu_read_lock();
		if (d_ancestor(old_dentry, new_dentry))
			result = 1;
		else
			result = 0;
		rcu_read_unlock();
	} while (read_seqretry(&rename_lock, seq));

	return result;
}

void d_genocide(struct dentry *root)
{
	struct dentry *this_parent;
	struct list_head *next;
	unsigned seq;
	int locked = 0;

	seq = read_seqbegin(&rename_lock);
again:
	this_parent = root;
	spin_lock(&this_parent->d_lock);
repeat:
	next = this_parent->d_subdirs.next;
resume:
	while (next != &this_parent->d_subdirs) {
		struct list_head *tmp = next;
		struct dentry *dentry = list_entry(tmp, struct dentry, d_child);
		next = tmp->next;

		spin_lock_nested(&dentry->d_lock, DENTRY_D_LOCK_NESTED);
		if (d_unhashed(dentry) || !dentry->d_inode) {
			spin_unlock(&dentry->d_lock);
			continue;
		}
		if (!list_empty(&dentry->d_subdirs)) {
			spin_unlock(&this_parent->d_lock);
			spin_release(&dentry->d_lock.dep_map, 1, _RET_IP_);
			this_parent = dentry;
			spin_acquire(&this_parent->d_lock.dep_map, 0, 1, _RET_IP_);
			goto repeat;
		}
		if (!(dentry->d_flags & DCACHE_GENOCIDE)) {
			dentry->d_flags |= DCACHE_GENOCIDE;
			dentry->d_count--;
		}
		spin_unlock(&dentry->d_lock);
	}
	rcu_read_lock();
ascend:
	if (this_parent != root) {
		struct dentry *child = this_parent;
		if (!(this_parent->d_flags & DCACHE_GENOCIDE)) {
			this_parent->d_flags |= DCACHE_GENOCIDE;
			this_parent->d_count--;
		}
		this_parent = child->d_parent;

		spin_unlock(&child->d_lock);
		spin_lock(&this_parent->d_lock);

		/* might go back up the wrong parent if we have had a rename. */
		if (!locked && read_seqretry(&rename_lock, seq))
			goto rename_retry;
<<<<<<< HEAD
		next = child->d_child.next;
		while (unlikely(child->d_flags & DCACHE_DENTRY_KILLED)) {
			if (next == &this_parent->d_subdirs)
				goto ascend;
			child = list_entry(next, struct dentry, d_child);
			next = next->next;
		}
=======
		/* go into the first sibling still alive */
		do {
			next = child->d_child.next;
			if (next == &this_parent->d_subdirs)
				goto ascend;
			child = list_entry(next, struct dentry, d_child);
		} while (unlikely(child->d_flags & DCACHE_DENTRY_KILLED));
>>>>>>> f0b7ed42
		rcu_read_unlock();
		goto resume;
	}
	if (!locked && read_seqretry(&rename_lock, seq))
		goto rename_retry;
	spin_unlock(&this_parent->d_lock);
	rcu_read_unlock();
	if (locked)
		write_sequnlock(&rename_lock);
	return;

rename_retry:
	spin_unlock(&this_parent->d_lock);
	rcu_read_unlock();
	if (locked)
		goto again;
	locked = 1;
	write_seqlock(&rename_lock);
	goto again;
}

/**
 * find_inode_number - check for dentry with name
 * @dir: directory to check
 * @name: Name to find.
 *
 * Check whether a dentry already exists for the given name,
 * and return the inode number if it has an inode. Otherwise
 * 0 is returned.
 *
 * This routine is used to post-process directory listings for
 * filesystems using synthetic inode numbers, and is necessary
 * to keep getcwd() working.
 */
 
ino_t find_inode_number(struct dentry *dir, struct qstr *name)
{
	struct dentry * dentry;
	ino_t ino = 0;

	dentry = d_hash_and_lookup(dir, name);
	if (!IS_ERR_OR_NULL(dentry)) {
		if (dentry->d_inode)
			ino = dentry->d_inode->i_ino;
		dput(dentry);
	}
	return ino;
}
EXPORT_SYMBOL(find_inode_number);

static __initdata unsigned long dhash_entries;
static int __init set_dhash_entries(char *str)
{
	if (!str)
		return 0;
	dhash_entries = simple_strtoul(str, &str, 0);
	return 1;
}
__setup("dhash_entries=", set_dhash_entries);

static void __init dcache_init_early(void)
{
	unsigned int loop;

	/* If hashes are distributed across NUMA nodes, defer
	 * hash allocation until vmalloc space is available.
	 */
	if (hashdist)
		return;

	dentry_hashtable =
		alloc_large_system_hash("Dentry cache",
					sizeof(struct hlist_bl_head),
					dhash_entries,
					13,
					HASH_EARLY,
					&d_hash_shift,
					&d_hash_mask,
					0,
					0);

	for (loop = 0; loop < (1U << d_hash_shift); loop++)
		INIT_HLIST_BL_HEAD(dentry_hashtable + loop);
}

static void __init dcache_init(void)
{
	unsigned int loop;

	/* 
	 * A constructor could be added for stable state like the lists,
	 * but it is probably not worth it because of the cache nature
	 * of the dcache. 
	 */
	dentry_cache = KMEM_CACHE(dentry,
		SLAB_RECLAIM_ACCOUNT|SLAB_PANIC|SLAB_MEM_SPREAD);

	/* Hash may have been set up in dcache_init_early */
	if (!hashdist)
		return;

	dentry_hashtable =
		alloc_large_system_hash("Dentry cache",
					sizeof(struct hlist_bl_head),
					dhash_entries,
					13,
					0,
					&d_hash_shift,
					&d_hash_mask,
					0,
					0);

	for (loop = 0; loop < (1U << d_hash_shift); loop++)
		INIT_HLIST_BL_HEAD(dentry_hashtable + loop);
}

/* SLAB cache for __getname() consumers */
struct kmem_cache *names_cachep __read_mostly;
EXPORT_SYMBOL(names_cachep);

EXPORT_SYMBOL(d_genocide);

void __init vfs_caches_init_early(void)
{
	dcache_init_early();
	inode_init_early();
}

void __init vfs_caches_init(unsigned long mempages)
{
	unsigned long reserve;

	/* Base hash sizes on available memory, with a reserve equal to
           150% of current kernel size */

	reserve = min((mempages - nr_free_pages()) * 3/2, mempages - 1);
	mempages -= reserve;

	names_cachep = kmem_cache_create("names_cache", PATH_MAX, 0,
			SLAB_HWCACHE_ALIGN|SLAB_PANIC, NULL);

	dcache_init();
	inode_init();
	files_init(mempages);
	mnt_init();
	bdev_cache_init();
	chrdev_init();
}<|MERGE_RESOLUTION|>--- conflicted
+++ resolved
@@ -1056,15 +1056,6 @@
 		/* might go back up the wrong parent if we have had a rename. */
 		if (!locked && read_seqretry(&rename_lock, seq))
 			goto rename_retry;
-<<<<<<< HEAD
-		next = child->d_child.next;
-		while (unlikely(child->d_flags & DCACHE_DENTRY_KILLED)) {
-			if (next == &this_parent->d_subdirs)
-				goto ascend;
-			child = list_entry(next, struct dentry, d_child);
-			next = next->next;
-		}
-=======
 		/* go into the first sibling still alive */
 		do {
 			next = child->d_child.next;
@@ -1072,7 +1063,6 @@
 				goto ascend;
 			child = list_entry(next, struct dentry, d_child);
 		} while (unlikely(child->d_flags & DCACHE_DENTRY_KILLED));
->>>>>>> f0b7ed42
 		rcu_read_unlock();
 		goto resume;
 	}
@@ -1192,15 +1182,6 @@
 		/* might go back up the wrong parent if we have had a rename. */
 		if (!locked && read_seqretry(&rename_lock, seq))
 			goto rename_retry;
-<<<<<<< HEAD
-		next = child->d_child.next;
-		while (unlikely(child->d_flags & DCACHE_DENTRY_KILLED)) {
-			if (next == &this_parent->d_subdirs)
-				goto ascend;
-			child = list_entry(next, struct dentry, d_child);
-			next = next->next;
-		}
-=======
 		/* go into the first sibling still alive */
 		do {
 			next = child->d_child.next;
@@ -1208,7 +1189,6 @@
 				goto ascend;
 			child = list_entry(next, struct dentry, d_child);
 		} while (unlikely(child->d_flags & DCACHE_DENTRY_KILLED));
->>>>>>> f0b7ed42
 		rcu_read_unlock();
 		goto resume;
 	}
@@ -3000,15 +2980,6 @@
 		/* might go back up the wrong parent if we have had a rename. */
 		if (!locked && read_seqretry(&rename_lock, seq))
 			goto rename_retry;
-<<<<<<< HEAD
-		next = child->d_child.next;
-		while (unlikely(child->d_flags & DCACHE_DENTRY_KILLED)) {
-			if (next == &this_parent->d_subdirs)
-				goto ascend;
-			child = list_entry(next, struct dentry, d_child);
-			next = next->next;
-		}
-=======
 		/* go into the first sibling still alive */
 		do {
 			next = child->d_child.next;
@@ -3016,7 +2987,6 @@
 				goto ascend;
 			child = list_entry(next, struct dentry, d_child);
 		} while (unlikely(child->d_flags & DCACHE_DENTRY_KILLED));
->>>>>>> f0b7ed42
 		rcu_read_unlock();
 		goto resume;
 	}
