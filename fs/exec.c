--- conflicted
+++ resolved
@@ -208,10 +208,6 @@
 
 	if (write) {
 		unsigned long size = bprm->vma->vm_end - bprm->vma->vm_start;
-<<<<<<< HEAD
-		unsigned long ptr_size;
-		struct rlimit *rlim;
-=======
 		unsigned long ptr_size, limit;
 
 		/*
@@ -230,7 +226,6 @@
 		if (ptr_size > ULONG_MAX - size)
 			goto fail;
 		size += ptr_size;
->>>>>>> 6278376f
 
 		/*
 		 * Since the stack will hold pointers to the strings, we
@@ -266,14 +261,9 @@
 		 *  - the program will have a reasonable amount of stack left
 		 *    to work from.
 		 */
-<<<<<<< HEAD
-		rlim = current->signal->rlim;
-		if (size > READ_ONCE(rlim[RLIMIT_STACK].rlim_cur) / 4)
-=======
 		limit = _STK_LIM / 4 * 3;
 		limit = min(limit, rlimit(RLIMIT_STACK) / 4);
 		if (size > limit)
->>>>>>> 6278376f
 			goto fail;
 	}
 
