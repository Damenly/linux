// SPDX-License-Identifier: GPL-2.0
/*
 * fs/f2fs/dir.c
 *
 * Copyright (c) 2012 Samsung Electronics Co., Ltd.
 *             http://www.samsung.com/
 */
#include <linux/fs.h>
#include <linux/f2fs_fs.h>
#include <linux/sched.h>
#include "f2fs.h"
#include "node.h"
#include "acl.h"
#include "xattr.h"
#include <trace/events/f2fs.h>

static unsigned long dir_blocks(struct inode *inode)
{
	return ((unsigned long long) (i_size_read(inode) + PAGE_SIZE - 1))
							>> PAGE_SHIFT;
}

static unsigned int dir_buckets(unsigned int level, int dir_level)
{
	if (level + dir_level < MAX_DIR_HASH_DEPTH / 2)
		return 1 << (level + dir_level);
	else
		return MAX_DIR_BUCKETS;
}

static unsigned int bucket_blocks(unsigned int level)
{
	if (level < MAX_DIR_HASH_DEPTH / 2)
		return 2;
	else
		return 4;
}

static unsigned char f2fs_filetype_table[F2FS_FT_MAX] = {
	[F2FS_FT_UNKNOWN]	= DT_UNKNOWN,
	[F2FS_FT_REG_FILE]	= DT_REG,
	[F2FS_FT_DIR]		= DT_DIR,
	[F2FS_FT_CHRDEV]	= DT_CHR,
	[F2FS_FT_BLKDEV]	= DT_BLK,
	[F2FS_FT_FIFO]		= DT_FIFO,
	[F2FS_FT_SOCK]		= DT_SOCK,
	[F2FS_FT_SYMLINK]	= DT_LNK,
};

static unsigned char f2fs_type_by_mode[S_IFMT >> S_SHIFT] = {
	[S_IFREG >> S_SHIFT]	= F2FS_FT_REG_FILE,
	[S_IFDIR >> S_SHIFT]	= F2FS_FT_DIR,
	[S_IFCHR >> S_SHIFT]	= F2FS_FT_CHRDEV,
	[S_IFBLK >> S_SHIFT]	= F2FS_FT_BLKDEV,
	[S_IFIFO >> S_SHIFT]	= F2FS_FT_FIFO,
	[S_IFSOCK >> S_SHIFT]	= F2FS_FT_SOCK,
	[S_IFLNK >> S_SHIFT]	= F2FS_FT_SYMLINK,
};

static void set_de_type(struct f2fs_dir_entry *de, umode_t mode)
{
	de->file_type = f2fs_type_by_mode[(mode & S_IFMT) >> S_SHIFT];
}

unsigned char f2fs_get_de_type(struct f2fs_dir_entry *de)
{
	if (de->file_type < F2FS_FT_MAX)
		return f2fs_filetype_table[de->file_type];
	return DT_UNKNOWN;
}

static unsigned long dir_block_index(unsigned int level,
				int dir_level, unsigned int idx)
{
	unsigned long i;
	unsigned long bidx = 0;

	for (i = 0; i < level; i++)
		bidx += dir_buckets(i, dir_level) * bucket_blocks(i);
	bidx += idx * bucket_blocks(level);
	return bidx;
}

static struct f2fs_dir_entry *find_in_block(struct page *dentry_page,
				struct fscrypt_name *fname,
				f2fs_hash_t namehash,
				int *max_slots,
				struct page **res_page)
{
	struct f2fs_dentry_block *dentry_blk;
	struct f2fs_dir_entry *de;
	struct f2fs_dentry_ptr d;

	dentry_blk = (struct f2fs_dentry_block *)page_address(dentry_page);

	make_dentry_ptr_block(NULL, &d, dentry_blk);
	de = f2fs_find_target_dentry(fname, namehash, max_slots, &d);
	if (de)
		*res_page = dentry_page;

	return de;
}

struct f2fs_dir_entry *f2fs_find_target_dentry(struct fscrypt_name *fname,
			f2fs_hash_t namehash, int *max_slots,
			struct f2fs_dentry_ptr *d)
{
	struct f2fs_dir_entry *de;
	unsigned long bit_pos = 0;
	int max_len = 0;

	if (max_slots)
		*max_slots = 0;
	while (bit_pos < d->max) {
		if (!test_bit_le(bit_pos, d->bitmap)) {
			bit_pos++;
			max_len++;
			continue;
		}

		de = &d->dentry[bit_pos];

		if (unlikely(!de->name_len)) {
			bit_pos++;
			continue;
		}

		if (de->hash_code == namehash &&
		    fscrypt_match_name(fname, d->filename[bit_pos],
				       le16_to_cpu(de->name_len)))
			goto found;

		if (max_slots && max_len > *max_slots)
			*max_slots = max_len;
		max_len = 0;

		bit_pos += GET_DENTRY_SLOTS(le16_to_cpu(de->name_len));
	}

	de = NULL;
found:
	if (max_slots && max_len > *max_slots)
		*max_slots = max_len;
	return de;
}

static struct f2fs_dir_entry *find_in_level(struct inode *dir,
					unsigned int level,
					struct fscrypt_name *fname,
					struct page **res_page)
{
	struct qstr name = FSTR_TO_QSTR(&fname->disk_name);
	int s = GET_DENTRY_SLOTS(name.len);
	unsigned int nbucket, nblock;
	unsigned int bidx, end_block;
	struct page *dentry_page;
	struct f2fs_dir_entry *de = NULL;
	bool room = false;
	int max_slots;
	f2fs_hash_t namehash = f2fs_dentry_hash(&name, fname);

	nbucket = dir_buckets(level, F2FS_I(dir)->i_dir_level);
	nblock = bucket_blocks(level);

	bidx = dir_block_index(level, F2FS_I(dir)->i_dir_level,
					le32_to_cpu(namehash) % nbucket);
	end_block = bidx + nblock;

	for (; bidx < end_block; bidx++) {
		/* no need to allocate new dentry pages to all the indices */
		dentry_page = f2fs_find_data_page(dir, bidx);
		if (IS_ERR(dentry_page)) {
			if (PTR_ERR(dentry_page) == -ENOENT) {
				room = true;
				continue;
			} else {
				*res_page = dentry_page;
				break;
			}
		}

		de = find_in_block(dentry_page, fname, namehash, &max_slots,
								res_page);
		if (de)
			break;

		if (max_slots >= s)
			room = true;
		f2fs_put_page(dentry_page, 0);
	}

	if (!de && room && F2FS_I(dir)->chash != namehash) {
		F2FS_I(dir)->chash = namehash;
		F2FS_I(dir)->clevel = level;
	}

	return de;
}

struct f2fs_dir_entry *__f2fs_find_entry(struct inode *dir,
			struct fscrypt_name *fname, struct page **res_page)
{
	unsigned long npages = dir_blocks(dir);
	struct f2fs_dir_entry *de = NULL;
	unsigned int max_depth;
	unsigned int level;

	if (f2fs_has_inline_dentry(dir)) {
		*res_page = NULL;
		de = f2fs_find_in_inline_dir(dir, fname, res_page);
		goto out;
	}

	if (npages == 0) {
		*res_page = NULL;
		goto out;
	}

	max_depth = F2FS_I(dir)->i_current_depth;
	if (unlikely(max_depth > MAX_DIR_HASH_DEPTH)) {
		f2fs_msg(F2FS_I_SB(dir)->sb, KERN_WARNING,
				"Corrupted max_depth of %lu: %u",
				dir->i_ino, max_depth);
		max_depth = MAX_DIR_HASH_DEPTH;
		f2fs_i_depth_write(dir, max_depth);
	}

	for (level = 0; level < max_depth; level++) {
		*res_page = NULL;
		de = find_in_level(dir, level, fname, res_page);
		if (de || IS_ERR(*res_page))
			break;
	}
out:
	/* This is to increase the speed of f2fs_create */
	if (!de)
		F2FS_I(dir)->task = current;
	return de;
}

/*
 * Find an entry in the specified directory with the wanted name.
 * It returns the page where the entry was found (as a parameter - res_page),
 * and the entry itself. Page is returned mapped and unlocked.
 * Entry is guaranteed to be valid.
 */
struct f2fs_dir_entry *f2fs_find_entry(struct inode *dir,
			const struct qstr *child, struct page **res_page)
{
	struct f2fs_dir_entry *de = NULL;
	struct fscrypt_name fname;
	int err;

	err = fscrypt_setup_filename(dir, child, 1, &fname);
	if (err) {
		if (err == -ENOENT)
			*res_page = NULL;
		else
			*res_page = ERR_PTR(err);
		return NULL;
	}
<<<<<<< HEAD

	de = __f2fs_find_entry(dir, &fname, res_page);

=======

	de = __f2fs_find_entry(dir, &fname, res_page);

>>>>>>> 152bacdd
	fscrypt_free_filename(&fname);
	return de;
}

struct f2fs_dir_entry *f2fs_parent_dir(struct inode *dir, struct page **p)
{
	struct qstr dotdot = QSTR_INIT("..", 2);

	return f2fs_find_entry(dir, &dotdot, p);
}

ino_t f2fs_inode_by_name(struct inode *dir, const struct qstr *qstr,
							struct page **page)
{
	ino_t res = 0;
	struct f2fs_dir_entry *de;

	de = f2fs_find_entry(dir, qstr, page);
	if (de) {
		res = le32_to_cpu(de->ino);
		f2fs_put_page(*page, 0);
	}

	return res;
}

void f2fs_set_link(struct inode *dir, struct f2fs_dir_entry *de,
		struct page *page, struct inode *inode)
{
	enum page_type type = f2fs_has_inline_dentry(dir) ? NODE : DATA;
	lock_page(page);
<<<<<<< HEAD
	f2fs_wait_on_page_writeback(page, type, true);
=======
	f2fs_wait_on_page_writeback(page, type, true, true);
>>>>>>> 152bacdd
	de->ino = cpu_to_le32(inode->i_ino);
	set_de_type(de, inode->i_mode);
	set_page_dirty(page);

	dir->i_mtime = dir->i_ctime = current_time(dir);
	f2fs_mark_inode_dirty_sync(dir, false);
	f2fs_put_page(page, 1);
}

static void init_dent_inode(const struct qstr *name, struct page *ipage)
{
	struct f2fs_inode *ri;

<<<<<<< HEAD
	f2fs_wait_on_page_writeback(ipage, NODE, true);
=======
	f2fs_wait_on_page_writeback(ipage, NODE, true, true);
>>>>>>> 152bacdd

	/* copy name info. to this inode page */
	ri = F2FS_INODE(ipage);
	ri->i_namelen = cpu_to_le32(name->len);
	memcpy(ri->i_name, name->name, name->len);
	set_page_dirty(ipage);
}

void f2fs_do_make_empty_dir(struct inode *inode, struct inode *parent,
					struct f2fs_dentry_ptr *d)
{
	struct qstr dot = QSTR_INIT(".", 1);
	struct qstr dotdot = QSTR_INIT("..", 2);

	/* update dirent of "." */
	f2fs_update_dentry(inode->i_ino, inode->i_mode, d, &dot, 0, 0);

	/* update dirent of ".." */
	f2fs_update_dentry(parent->i_ino, parent->i_mode, d, &dotdot, 0, 1);
}

static int make_empty_dir(struct inode *inode,
		struct inode *parent, struct page *page)
{
	struct page *dentry_page;
	struct f2fs_dentry_block *dentry_blk;
	struct f2fs_dentry_ptr d;

	if (f2fs_has_inline_dentry(inode))
		return f2fs_make_empty_inline_dir(inode, parent, page);

	dentry_page = f2fs_get_new_data_page(inode, page, 0, true);
	if (IS_ERR(dentry_page))
		return PTR_ERR(dentry_page);

	dentry_blk = page_address(dentry_page);

	make_dentry_ptr_block(NULL, &d, dentry_blk);
	f2fs_do_make_empty_dir(inode, parent, &d);

	set_page_dirty(dentry_page);
	f2fs_put_page(dentry_page, 1);
	return 0;
}

struct page *f2fs_init_inode_metadata(struct inode *inode, struct inode *dir,
			const struct qstr *new_name, const struct qstr *orig_name,
			struct page *dpage)
{
	struct page *page;
	int dummy_encrypt = DUMMY_ENCRYPTION_ENABLED(F2FS_I_SB(dir));
	int err;

	if (is_inode_flag_set(inode, FI_NEW_INODE)) {
		page = f2fs_new_inode_page(inode);
		if (IS_ERR(page))
			return page;

		if (S_ISDIR(inode->i_mode)) {
			/* in order to handle error case */
			get_page(page);
			err = make_empty_dir(inode, dir, page);
			if (err) {
				lock_page(page);
				goto put_error;
			}
			put_page(page);
		}

		err = f2fs_init_acl(inode, dir, page, dpage);
		if (err)
			goto put_error;

		err = f2fs_init_security(inode, dir, orig_name, page);
		if (err)
			goto put_error;

		if ((f2fs_encrypted_inode(dir) || dummy_encrypt) &&
					f2fs_may_encrypt(inode)) {
			err = fscrypt_inherit_context(dir, inode, page, false);
			if (err)
				goto put_error;
		}
	} else {
		page = f2fs_get_node_page(F2FS_I_SB(dir), inode->i_ino);
		if (IS_ERR(page))
			return page;
	}

	if (new_name) {
		init_dent_inode(new_name, page);
		if (f2fs_encrypted_inode(dir))
			file_set_enc_name(inode);
	}

	/*
	 * This file should be checkpointed during fsync.
	 * We lost i_pino from now on.
	 */
	if (is_inode_flag_set(inode, FI_INC_LINK)) {
		if (!S_ISDIR(inode->i_mode))
			file_lost_pino(inode);
		/*
		 * If link the tmpfile to alias through linkat path,
		 * we should remove this inode from orphan list.
		 */
		if (inode->i_nlink == 0)
			f2fs_remove_orphan_inode(F2FS_I_SB(dir), inode->i_ino);
		f2fs_i_links_write(inode, true);
	}
	return page;

put_error:
	clear_nlink(inode);
	f2fs_update_inode(inode, page);
	f2fs_put_page(page, 1);
	return ERR_PTR(err);
}

void f2fs_update_parent_metadata(struct inode *dir, struct inode *inode,
						unsigned int current_depth)
{
	if (inode && is_inode_flag_set(inode, FI_NEW_INODE)) {
		if (S_ISDIR(inode->i_mode))
			f2fs_i_links_write(dir, true);
		clear_inode_flag(inode, FI_NEW_INODE);
	}
	dir->i_mtime = dir->i_ctime = current_time(dir);
	f2fs_mark_inode_dirty_sync(dir, false);

	if (F2FS_I(dir)->i_current_depth != current_depth)
		f2fs_i_depth_write(dir, current_depth);

	if (inode && is_inode_flag_set(inode, FI_INC_LINK))
		clear_inode_flag(inode, FI_INC_LINK);
}

int f2fs_room_for_filename(const void *bitmap, int slots, int max_slots)
{
	int bit_start = 0;
	int zero_start, zero_end;
next:
	zero_start = find_next_zero_bit_le(bitmap, max_slots, bit_start);
	if (zero_start >= max_slots)
		return max_slots;

	zero_end = find_next_bit_le(bitmap, max_slots, zero_start);
	if (zero_end - zero_start >= slots)
		return zero_start;

	bit_start = zero_end + 1;

	if (zero_end + 1 >= max_slots)
		return max_slots;
	goto next;
}

void f2fs_update_dentry(nid_t ino, umode_t mode, struct f2fs_dentry_ptr *d,
				const struct qstr *name, f2fs_hash_t name_hash,
				unsigned int bit_pos)
{
	struct f2fs_dir_entry *de;
	int slots = GET_DENTRY_SLOTS(name->len);
	int i;

	de = &d->dentry[bit_pos];
	de->hash_code = name_hash;
	de->name_len = cpu_to_le16(name->len);
	memcpy(d->filename[bit_pos], name->name, name->len);
	de->ino = cpu_to_le32(ino);
	set_de_type(de, mode);
	for (i = 0; i < slots; i++) {
		__set_bit_le(bit_pos + i, (void *)d->bitmap);
		/* avoid wrong garbage data for readdir */
		if (i)
			(de + i)->name_len = 0;
	}
}

int f2fs_add_regular_entry(struct inode *dir, const struct qstr *new_name,
				const struct qstr *orig_name,
				struct inode *inode, nid_t ino, umode_t mode)
{
	unsigned int bit_pos;
	unsigned int level;
	unsigned int current_depth;
	unsigned long bidx, block;
	f2fs_hash_t dentry_hash;
	unsigned int nbucket, nblock;
	struct page *dentry_page = NULL;
	struct f2fs_dentry_block *dentry_blk = NULL;
	struct f2fs_dentry_ptr d;
	struct page *page = NULL;
	int slots, err = 0;

	level = 0;
	slots = GET_DENTRY_SLOTS(new_name->len);
	dentry_hash = f2fs_dentry_hash(new_name, NULL);

	current_depth = F2FS_I(dir)->i_current_depth;
	if (F2FS_I(dir)->chash == dentry_hash) {
		level = F2FS_I(dir)->clevel;
		F2FS_I(dir)->chash = 0;
	}

start:
	if (time_to_inject(F2FS_I_SB(dir), FAULT_DIR_DEPTH)) {
		f2fs_show_injection_info(FAULT_DIR_DEPTH);
		return -ENOSPC;
	}

	if (unlikely(current_depth == MAX_DIR_HASH_DEPTH))
		return -ENOSPC;

	/* Increase the depth, if required */
	if (level == current_depth)
		++current_depth;

	nbucket = dir_buckets(level, F2FS_I(dir)->i_dir_level);
	nblock = bucket_blocks(level);

	bidx = dir_block_index(level, F2FS_I(dir)->i_dir_level,
				(le32_to_cpu(dentry_hash) % nbucket));

	for (block = bidx; block <= (bidx + nblock - 1); block++) {
		dentry_page = f2fs_get_new_data_page(dir, NULL, block, true);
		if (IS_ERR(dentry_page))
			return PTR_ERR(dentry_page);

		dentry_blk = page_address(dentry_page);
		bit_pos = f2fs_room_for_filename(&dentry_blk->dentry_bitmap,
						slots, NR_DENTRY_IN_BLOCK);
		if (bit_pos < NR_DENTRY_IN_BLOCK)
			goto add_dentry;

		f2fs_put_page(dentry_page, 1);
	}

	/* Move to next level to find the empty slot for new dentry */
	++level;
	goto start;
add_dentry:
<<<<<<< HEAD
	f2fs_wait_on_page_writeback(dentry_page, DATA, true);
=======
	f2fs_wait_on_page_writeback(dentry_page, DATA, true, true);
>>>>>>> 152bacdd

	if (inode) {
		down_write(&F2FS_I(inode)->i_sem);
		page = f2fs_init_inode_metadata(inode, dir, new_name,
						orig_name, NULL);
		if (IS_ERR(page)) {
			err = PTR_ERR(page);
			goto fail;
		}
	}

	make_dentry_ptr_block(NULL, &d, dentry_blk);
	f2fs_update_dentry(ino, mode, &d, new_name, dentry_hash, bit_pos);

	set_page_dirty(dentry_page);

	if (inode) {
		f2fs_i_pino_write(inode, dir->i_ino);
		f2fs_put_page(page, 1);
	}

	f2fs_update_parent_metadata(dir, inode, current_depth);
fail:
	if (inode)
		up_write(&F2FS_I(inode)->i_sem);

	f2fs_put_page(dentry_page, 1);

	return err;
}

int f2fs_add_dentry(struct inode *dir, struct fscrypt_name *fname,
				struct inode *inode, nid_t ino, umode_t mode)
{
	struct qstr new_name;
	int err = -EAGAIN;

	new_name.name = fname_name(fname);
	new_name.len = fname_len(fname);

	if (f2fs_has_inline_dentry(dir))
		err = f2fs_add_inline_entry(dir, &new_name, fname->usr_fname,
							inode, ino, mode);
	if (err == -EAGAIN)
		err = f2fs_add_regular_entry(dir, &new_name, fname->usr_fname,
							inode, ino, mode);

	f2fs_update_time(F2FS_I_SB(dir), REQ_TIME);
	return err;
}

/*
 * Caller should grab and release a rwsem by calling f2fs_lock_op() and
 * f2fs_unlock_op().
 */
int f2fs_do_add_link(struct inode *dir, const struct qstr *name,
				struct inode *inode, nid_t ino, umode_t mode)
{
	struct fscrypt_name fname;
	struct page *page = NULL;
	struct f2fs_dir_entry *de = NULL;
	int err;

	err = fscrypt_setup_filename(dir, name, 0, &fname);
	if (err)
		return err;

	/*
	 * An immature stakable filesystem shows a race condition between lookup
	 * and create. If we have same task when doing lookup and create, it's
	 * definitely fine as expected by VFS normally. Otherwise, let's just
	 * verify on-disk dentry one more time, which guarantees filesystem
	 * consistency more.
	 */
	if (current != F2FS_I(dir)->task) {
		de = __f2fs_find_entry(dir, &fname, &page);
		F2FS_I(dir)->task = NULL;
	}
	if (de) {
		f2fs_put_page(page, 0);
		err = -EEXIST;
	} else if (IS_ERR(page)) {
		err = PTR_ERR(page);
	} else {
		err = f2fs_add_dentry(dir, &fname, inode, ino, mode);
	}
	fscrypt_free_filename(&fname);
	return err;
}

int f2fs_do_tmpfile(struct inode *inode, struct inode *dir)
{
	struct page *page;
	int err = 0;

	down_write(&F2FS_I(inode)->i_sem);
	page = f2fs_init_inode_metadata(inode, dir, NULL, NULL, NULL);
	if (IS_ERR(page)) {
		err = PTR_ERR(page);
		goto fail;
	}
	f2fs_put_page(page, 1);

	clear_inode_flag(inode, FI_NEW_INODE);
	f2fs_update_time(F2FS_I_SB(inode), REQ_TIME);
fail:
	up_write(&F2FS_I(inode)->i_sem);
	return err;
}

void f2fs_drop_nlink(struct inode *dir, struct inode *inode)
{
	struct f2fs_sb_info *sbi = F2FS_I_SB(dir);

	down_write(&F2FS_I(inode)->i_sem);

	if (S_ISDIR(inode->i_mode))
		f2fs_i_links_write(dir, false);
	inode->i_ctime = current_time(inode);

	f2fs_i_links_write(inode, false);
	if (S_ISDIR(inode->i_mode)) {
		f2fs_i_links_write(inode, false);
		f2fs_i_size_write(inode, 0);
	}
	up_write(&F2FS_I(inode)->i_sem);

	if (inode->i_nlink == 0)
		f2fs_add_orphan_inode(inode);
	else
		f2fs_release_orphan_inode(sbi);
}

/*
 * It only removes the dentry from the dentry page, corresponding name
 * entry in name page does not need to be touched during deletion.
 */
void f2fs_delete_entry(struct f2fs_dir_entry *dentry, struct page *page,
					struct inode *dir, struct inode *inode)
{
	struct	f2fs_dentry_block *dentry_blk;
	unsigned int bit_pos;
	int slots = GET_DENTRY_SLOTS(le16_to_cpu(dentry->name_len));
	int i;

	f2fs_update_time(F2FS_I_SB(dir), REQ_TIME);

	if (F2FS_OPTION(F2FS_I_SB(dir)).fsync_mode == FSYNC_MODE_STRICT)
		f2fs_add_ino_entry(F2FS_I_SB(dir), dir->i_ino, TRANS_DIR_INO);

	if (f2fs_has_inline_dentry(dir))
		return f2fs_delete_inline_entry(dentry, page, dir, inode);

	lock_page(page);
<<<<<<< HEAD
	f2fs_wait_on_page_writeback(page, DATA, true);
=======
	f2fs_wait_on_page_writeback(page, DATA, true, true);
>>>>>>> 152bacdd

	dentry_blk = page_address(page);
	bit_pos = dentry - dentry_blk->dentry;
	for (i = 0; i < slots; i++)
		__clear_bit_le(bit_pos + i, &dentry_blk->dentry_bitmap);

	/* Let's check and deallocate this dentry page */
	bit_pos = find_next_bit_le(&dentry_blk->dentry_bitmap,
			NR_DENTRY_IN_BLOCK,
			0);
	set_page_dirty(page);

	dir->i_ctime = dir->i_mtime = current_time(dir);
	f2fs_mark_inode_dirty_sync(dir, false);

	if (inode)
		f2fs_drop_nlink(dir, inode);

	if (bit_pos == NR_DENTRY_IN_BLOCK &&
		!f2fs_truncate_hole(dir, page->index, page->index + 1)) {
		f2fs_clear_radix_tree_dirty_tag(page);
		clear_page_dirty_for_io(page);
		f2fs_clear_page_private(page);
		ClearPageUptodate(page);
		clear_cold_data(page);
		inode_dec_dirty_pages(dir);
		f2fs_remove_dirty_inode(dir);
	}
	f2fs_put_page(page, 1);
}

bool f2fs_empty_dir(struct inode *dir)
{
	unsigned long bidx;
	struct page *dentry_page;
	unsigned int bit_pos;
	struct f2fs_dentry_block *dentry_blk;
	unsigned long nblock = dir_blocks(dir);

	if (f2fs_has_inline_dentry(dir))
		return f2fs_empty_inline_dir(dir);

	for (bidx = 0; bidx < nblock; bidx++) {
		dentry_page = f2fs_get_lock_data_page(dir, bidx, false);
		if (IS_ERR(dentry_page)) {
			if (PTR_ERR(dentry_page) == -ENOENT)
				continue;
			else
				return false;
		}

		dentry_blk = page_address(dentry_page);
		if (bidx == 0)
			bit_pos = 2;
		else
			bit_pos = 0;
		bit_pos = find_next_bit_le(&dentry_blk->dentry_bitmap,
						NR_DENTRY_IN_BLOCK,
						bit_pos);

		f2fs_put_page(dentry_page, 1);

		if (bit_pos < NR_DENTRY_IN_BLOCK)
			return false;
	}
	return true;
}

int f2fs_fill_dentries(struct dir_context *ctx, struct f2fs_dentry_ptr *d,
			unsigned int start_pos, struct fscrypt_str *fstr)
{
	unsigned char d_type = DT_UNKNOWN;
	unsigned int bit_pos;
	struct f2fs_dir_entry *de = NULL;
	struct fscrypt_str de_name = FSTR_INIT(NULL, 0);
	struct f2fs_sb_info *sbi = F2FS_I_SB(d->inode);
	struct blk_plug plug;
	bool readdir_ra = sbi->readdir_ra == 1;
	int err = 0;

	bit_pos = ((unsigned long)ctx->pos % d->max);

	if (readdir_ra)
		blk_start_plug(&plug);

	while (bit_pos < d->max) {
		bit_pos = find_next_bit_le(d->bitmap, d->max, bit_pos);
		if (bit_pos >= d->max)
			break;

		de = &d->dentry[bit_pos];
		if (de->name_len == 0) {
			bit_pos++;
			ctx->pos = start_pos + bit_pos;
<<<<<<< HEAD
=======
			printk_ratelimited(
				"%s, invalid namelen(0), ino:%u, run fsck to fix.",
				KERN_WARNING, le32_to_cpu(de->ino));
			set_sbi_flag(sbi, SBI_NEED_FSCK);
>>>>>>> 152bacdd
			continue;
		}

		d_type = f2fs_get_de_type(de);

		de_name.name = d->filename[bit_pos];
		de_name.len = le16_to_cpu(de->name_len);

		/* check memory boundary before moving forward */
		bit_pos += GET_DENTRY_SLOTS(le16_to_cpu(de->name_len));
		if (unlikely(bit_pos > d->max ||
				le16_to_cpu(de->name_len) > F2FS_NAME_LEN)) {
			f2fs_msg(sbi->sb, KERN_WARNING,
				"%s: corrupted namelen=%d, run fsck to fix.",
				__func__, le16_to_cpu(de->name_len));
			set_sbi_flag(sbi, SBI_NEED_FSCK);
			err = -EINVAL;
			goto out;
		}

		if (f2fs_encrypted_inode(d->inode)) {
			int save_len = fstr->len;

			err = fscrypt_fname_disk_to_usr(d->inode,
						(u32)de->hash_code, 0,
						&de_name, fstr);
			if (err)
				goto out;

			de_name = *fstr;
			fstr->len = save_len;
		}

		if (!dir_emit(ctx, de_name.name, de_name.len,
					le32_to_cpu(de->ino), d_type)) {
			err = 1;
			goto out;
		}

		if (readdir_ra)
			f2fs_ra_node_page(sbi, le32_to_cpu(de->ino));

		ctx->pos = start_pos + bit_pos;
	}
out:
	if (readdir_ra)
		blk_finish_plug(&plug);
	return err;
}

static int f2fs_readdir(struct file *file, struct dir_context *ctx)
{
	struct inode *inode = file_inode(file);
	unsigned long npages = dir_blocks(inode);
	struct f2fs_dentry_block *dentry_blk = NULL;
	struct page *dentry_page = NULL;
	struct file_ra_state *ra = &file->f_ra;
	loff_t start_pos = ctx->pos;
	unsigned int n = ((unsigned long)ctx->pos / NR_DENTRY_IN_BLOCK);
	struct f2fs_dentry_ptr d;
	struct fscrypt_str fstr = FSTR_INIT(NULL, 0);
	int err = 0;

	if (f2fs_encrypted_inode(inode)) {
		err = fscrypt_get_encryption_info(inode);
		if (err && err != -ENOKEY)
			goto out;

		err = fscrypt_fname_alloc_buffer(inode, F2FS_NAME_LEN, &fstr);
		if (err < 0)
			goto out;
	}

	if (f2fs_has_inline_dentry(inode)) {
		err = f2fs_read_inline_dir(file, ctx, &fstr);
		goto out_free;
	}

	for (; n < npages; n++, ctx->pos = n * NR_DENTRY_IN_BLOCK) {

		/* allow readdir() to be interrupted */
		if (fatal_signal_pending(current)) {
			err = -ERESTARTSYS;
			goto out_free;
		}
		cond_resched();

		/* readahead for multi pages of dir */
		if (npages - n > 1 && !ra_has_index(ra, n))
			page_cache_sync_readahead(inode->i_mapping, ra, file, n,
				min(npages - n, (pgoff_t)MAX_DIR_RA_PAGES));

<<<<<<< HEAD
		dentry_page = f2fs_get_lock_data_page(inode, n, false);
=======
		dentry_page = f2fs_find_data_page(inode, n);
>>>>>>> 152bacdd
		if (IS_ERR(dentry_page)) {
			err = PTR_ERR(dentry_page);
			if (err == -ENOENT) {
				err = 0;
				continue;
			} else {
				goto out_free;
			}
		}

		dentry_blk = page_address(dentry_page);

		make_dentry_ptr_block(inode, &d, dentry_blk);

		err = f2fs_fill_dentries(ctx, &d,
				n * NR_DENTRY_IN_BLOCK, &fstr);
		if (err) {
<<<<<<< HEAD
			f2fs_put_page(dentry_page, 1);
			break;
		}

		f2fs_put_page(dentry_page, 1);
=======
			f2fs_put_page(dentry_page, 0);
			break;
		}

		f2fs_put_page(dentry_page, 0);
>>>>>>> 152bacdd
	}
out_free:
	fscrypt_fname_free_buffer(&fstr);
out:
	trace_f2fs_readdir(inode, start_pos, ctx->pos, err);
	return err < 0 ? err : 0;
}

static int f2fs_dir_open(struct inode *inode, struct file *filp)
{
	if (f2fs_encrypted_inode(inode))
		return fscrypt_get_encryption_info(inode) ? -EACCES : 0;
	return 0;
}

const struct file_operations f2fs_dir_operations = {
	.llseek		= generic_file_llseek,
	.read		= generic_read_dir,
	.iterate	= f2fs_readdir,
	.fsync		= f2fs_sync_file,
	.open		= f2fs_dir_open,
	.unlocked_ioctl	= f2fs_ioctl,
#ifdef CONFIG_COMPAT
	.compat_ioctl   = f2fs_compat_ioctl,
#endif
};<|MERGE_RESOLUTION|>--- conflicted
+++ resolved
@@ -259,15 +259,9 @@
 			*res_page = ERR_PTR(err);
 		return NULL;
 	}
-<<<<<<< HEAD
 
 	de = __f2fs_find_entry(dir, &fname, res_page);
 
-=======
-
-	de = __f2fs_find_entry(dir, &fname, res_page);
-
->>>>>>> 152bacdd
 	fscrypt_free_filename(&fname);
 	return de;
 }
@@ -299,11 +293,7 @@
 {
 	enum page_type type = f2fs_has_inline_dentry(dir) ? NODE : DATA;
 	lock_page(page);
-<<<<<<< HEAD
-	f2fs_wait_on_page_writeback(page, type, true);
-=======
 	f2fs_wait_on_page_writeback(page, type, true, true);
->>>>>>> 152bacdd
 	de->ino = cpu_to_le32(inode->i_ino);
 	set_de_type(de, inode->i_mode);
 	set_page_dirty(page);
@@ -317,11 +307,7 @@
 {
 	struct f2fs_inode *ri;
 
-<<<<<<< HEAD
-	f2fs_wait_on_page_writeback(ipage, NODE, true);
-=======
 	f2fs_wait_on_page_writeback(ipage, NODE, true, true);
->>>>>>> 152bacdd
 
 	/* copy name info. to this inode page */
 	ri = F2FS_INODE(ipage);
@@ -564,11 +550,7 @@
 	++level;
 	goto start;
 add_dentry:
-<<<<<<< HEAD
-	f2fs_wait_on_page_writeback(dentry_page, DATA, true);
-=======
 	f2fs_wait_on_page_writeback(dentry_page, DATA, true, true);
->>>>>>> 152bacdd
 
 	if (inode) {
 		down_write(&F2FS_I(inode)->i_sem);
@@ -723,11 +705,7 @@
 		return f2fs_delete_inline_entry(dentry, page, dir, inode);
 
 	lock_page(page);
-<<<<<<< HEAD
-	f2fs_wait_on_page_writeback(page, DATA, true);
-=======
 	f2fs_wait_on_page_writeback(page, DATA, true, true);
->>>>>>> 152bacdd
 
 	dentry_blk = page_address(page);
 	bit_pos = dentry - dentry_blk->dentry;
@@ -822,13 +800,10 @@
 		if (de->name_len == 0) {
 			bit_pos++;
 			ctx->pos = start_pos + bit_pos;
-<<<<<<< HEAD
-=======
 			printk_ratelimited(
 				"%s, invalid namelen(0), ino:%u, run fsck to fix.",
 				KERN_WARNING, le32_to_cpu(de->ino));
 			set_sbi_flag(sbi, SBI_NEED_FSCK);
->>>>>>> 152bacdd
 			continue;
 		}
 
@@ -921,11 +896,7 @@
 			page_cache_sync_readahead(inode->i_mapping, ra, file, n,
 				min(npages - n, (pgoff_t)MAX_DIR_RA_PAGES));
 
-<<<<<<< HEAD
-		dentry_page = f2fs_get_lock_data_page(inode, n, false);
-=======
 		dentry_page = f2fs_find_data_page(inode, n);
->>>>>>> 152bacdd
 		if (IS_ERR(dentry_page)) {
 			err = PTR_ERR(dentry_page);
 			if (err == -ENOENT) {
@@ -943,19 +914,11 @@
 		err = f2fs_fill_dentries(ctx, &d,
 				n * NR_DENTRY_IN_BLOCK, &fstr);
 		if (err) {
-<<<<<<< HEAD
-			f2fs_put_page(dentry_page, 1);
-			break;
-		}
-
-		f2fs_put_page(dentry_page, 1);
-=======
 			f2fs_put_page(dentry_page, 0);
 			break;
 		}
 
 		f2fs_put_page(dentry_page, 0);
->>>>>>> 152bacdd
 	}
 out_free:
 	fscrypt_fname_free_buffer(&fstr);
