/*
 * RAM Oops/Panic logger
 *
 * Copyright (C) 2010 Marco Stornelli <marco.stornelli@gmail.com>
 * Copyright (C) 2011 Kees Cook <keescook@chromium.org>
 *
 * This program is free software; you can redistribute it and/or
 * modify it under the terms of the GNU General Public License
 * version 2 as published by the Free Software Foundation.
 *
 * This program is distributed in the hope that it will be useful, but
 * WITHOUT ANY WARRANTY; without even the implied warranty of
 * MERCHANTABILITY or FITNESS FOR A PARTICULAR PURPOSE.  See the GNU
 * General Public License for more details.
 *
 * You should have received a copy of the GNU General Public License
 * along with this program; if not, write to the Free Software
 * Foundation, Inc., 51 Franklin St, Fifth Floor, Boston, MA
 * 02110-1301 USA
 *
 */

#define pr_fmt(fmt) KBUILD_MODNAME ": " fmt

#include <linux/kernel.h>
#include <linux/err.h>
#include <linux/module.h>
#include <linux/version.h>
#include <linux/pstore.h>
#include <linux/time.h>
#include <linux/io.h>
#include <linux/ioport.h>
#include <linux/platform_device.h>
#include <linux/slab.h>
#include <linux/compiler.h>
#include <linux/pstore_ram.h>

#define RAMOOPS_KERNMSG_HDR "===="
#define MIN_MEM_SIZE 4096UL

static ulong record_size = MIN_MEM_SIZE;
module_param(record_size, ulong, 0400);
MODULE_PARM_DESC(record_size,
		"size of each dump done on oops/panic");

static ulong ramoops_console_size = MIN_MEM_SIZE;
module_param_named(console_size, ramoops_console_size, ulong, 0400);
MODULE_PARM_DESC(console_size, "size of kernel console log");

static ulong ramoops_ftrace_size = MIN_MEM_SIZE;
module_param_named(ftrace_size, ramoops_ftrace_size, ulong, 0400);
MODULE_PARM_DESC(ftrace_size, "size of ftrace log");

static ulong ramoops_pmsg_size = MIN_MEM_SIZE;
module_param_named(pmsg_size, ramoops_pmsg_size, ulong, 0400);
MODULE_PARM_DESC(pmsg_size, "size of user space message log");

static ulong mem_address;
module_param(mem_address, ulong, 0400);
MODULE_PARM_DESC(mem_address,
		"start of reserved RAM used to store oops/panic logs");

static ulong mem_size;
module_param(mem_size, ulong, 0400);
MODULE_PARM_DESC(mem_size,
		"size of reserved RAM used to store oops/panic logs");

static unsigned int mem_type;
module_param(mem_type, uint, 0600);
MODULE_PARM_DESC(mem_type,
		"set to 1 to try to use unbuffered memory (default 0)");

static int dump_oops = 1;
module_param(dump_oops, int, 0600);
MODULE_PARM_DESC(dump_oops,
		"set to 1 to dump oopses, 0 to only dump panics (default 1)");

static int ramoops_ecc;
module_param_named(ecc, ramoops_ecc, int, 0600);
MODULE_PARM_DESC(ramoops_ecc,
		"if non-zero, the option enables ECC support and specifies "
		"ECC buffer size in bytes (1 is a special value, means 16 "
		"bytes ECC)");

struct ramoops_context {
	struct persistent_ram_zone **przs;
	struct persistent_ram_zone *cprz;
	struct persistent_ram_zone *fprz;
	struct persistent_ram_zone *mprz;
	phys_addr_t phys_addr;
	unsigned long size;
	unsigned int memtype;
	size_t record_size;
	size_t console_size;
	size_t ftrace_size;
	size_t pmsg_size;
	int dump_oops;
	struct persistent_ram_ecc_info ecc_info;
	unsigned int max_dump_cnt;
	unsigned int dump_write_cnt;
	/* _read_cnt need clear on ramoops_pstore_open */
	unsigned int dump_read_cnt;
	unsigned int console_read_cnt;
	unsigned int ftrace_read_cnt;
	unsigned int pmsg_read_cnt;
	struct pstore_info pstore;
};

static struct platform_device *dummy;
static struct ramoops_platform_data *dummy_data;

static int ramoops_pstore_open(struct pstore_info *psi)
{
	struct ramoops_context *cxt = psi->data;

	cxt->dump_read_cnt = 0;
	cxt->console_read_cnt = 0;
	cxt->ftrace_read_cnt = 0;
<<<<<<< HEAD
=======
	cxt->pmsg_read_cnt = 0;
>>>>>>> 855267e9
	return 0;
}

static struct persistent_ram_zone *
ramoops_get_next_prz(struct persistent_ram_zone *przs[], uint *c, uint max,
		     u64 *id,
		     enum pstore_type_id *typep, enum pstore_type_id type,
		     bool update)
{
	struct persistent_ram_zone *prz;
	int i = (*c)++;

	if (i >= max)
		return NULL;

	prz = przs[i];
	if (!prz)
		return NULL;

	/* Update old/shadowed buffer. */
	if (update)
		persistent_ram_save_old(prz);

	if (!persistent_ram_old_size(prz))
		return NULL;

	*typep = type;
	*id = i;

	return prz;
}

static bool prz_ok(struct persistent_ram_zone *prz)
{
	return !!prz && !!(persistent_ram_old_size(prz) +
			   persistent_ram_ecc_string(prz, NULL, 0));
}

static ssize_t ramoops_pstore_read(u64 *id, enum pstore_type_id *type,
				   int *count, struct timespec *time,
				   char **buf, struct pstore_info *psi)
{
	ssize_t size;
	ssize_t ecc_notice_size;
	struct ramoops_context *cxt = psi->data;
	struct persistent_ram_zone *prz;

	prz = ramoops_get_next_prz(cxt->przs, &cxt->dump_read_cnt,
				   cxt->max_dump_cnt, id, type,
				   PSTORE_TYPE_DMESG, 1);
	if (!prz_ok(prz))
		prz = ramoops_get_next_prz(&cxt->cprz, &cxt->console_read_cnt,
					   1, id, type, PSTORE_TYPE_CONSOLE, 0);
	if (!prz_ok(prz))
		prz = ramoops_get_next_prz(&cxt->fprz, &cxt->ftrace_read_cnt,
					   1, id, type, PSTORE_TYPE_FTRACE, 0);
	if (!prz_ok(prz))
		prz = ramoops_get_next_prz(&cxt->mprz, &cxt->pmsg_read_cnt,
					   1, id, type, PSTORE_TYPE_PMSG, 0);
	if (!prz_ok(prz))
		return 0;

	/* TODO(kees): Bogus time for the moment. */
	time->tv_sec = 0;
	time->tv_nsec = 0;

	size = persistent_ram_old_size(prz);

	/* ECC correction notice */
	ecc_notice_size = persistent_ram_ecc_string(prz, NULL, 0);

	*buf = kmalloc(size + ecc_notice_size + 1, GFP_KERNEL);
	if (*buf == NULL)
		return -ENOMEM;

	memcpy(*buf, persistent_ram_old(prz), size);
	persistent_ram_ecc_string(prz, *buf + size, ecc_notice_size + 1);

	return size + ecc_notice_size;
}

static size_t ramoops_write_kmsg_hdr(struct persistent_ram_zone *prz)
{
	char *hdr;
	struct timespec timestamp;
	size_t len;

	/* Report zeroed timestamp if called before timekeeping has resumed. */
	if (__getnstimeofday(&timestamp)) {
		timestamp.tv_sec = 0;
		timestamp.tv_nsec = 0;
	}
	hdr = kasprintf(GFP_ATOMIC, RAMOOPS_KERNMSG_HDR "%lu.%lu\n",
		(long)timestamp.tv_sec, (long)(timestamp.tv_nsec / 1000));
	WARN_ON_ONCE(!hdr);
	len = hdr ? strlen(hdr) : 0;
	persistent_ram_write(prz, hdr, len);
	kfree(hdr);

	return len;
}

static int notrace ramoops_pstore_write_buf(enum pstore_type_id type,
					    enum kmsg_dump_reason reason,
					    u64 *id, unsigned int part,
					    const char *buf, size_t size,
					    struct pstore_info *psi)
{
	struct ramoops_context *cxt = psi->data;
	struct persistent_ram_zone *prz;
	size_t hlen;

	if (type == PSTORE_TYPE_CONSOLE) {
		if (!cxt->cprz)
			return -ENOMEM;
		persistent_ram_write(cxt->cprz, buf, size);
		return 0;
	} else if (type == PSTORE_TYPE_FTRACE) {
		if (!cxt->fprz)
			return -ENOMEM;
		persistent_ram_write(cxt->fprz, buf, size);
		return 0;
	} else if (type == PSTORE_TYPE_PMSG) {
		if (!cxt->mprz)
			return -ENOMEM;
		persistent_ram_write(cxt->mprz, buf, size);
		return 0;
	}

	if (type != PSTORE_TYPE_DMESG)
		return -EINVAL;

	/* Out of the various dmesg dump types, ramoops is currently designed
	 * to only store crash logs, rather than storing general kernel logs.
	 */
	if (reason != KMSG_DUMP_OOPS &&
	    reason != KMSG_DUMP_PANIC)
		return -EINVAL;

	/* Skip Oopes when configured to do so. */
	if (reason == KMSG_DUMP_OOPS && !cxt->dump_oops)
		return -EINVAL;

	/* Explicitly only take the first part of any new crash.
	 * If our buffer is larger than kmsg_bytes, this can never happen,
	 * and if our buffer is smaller than kmsg_bytes, we don't want the
	 * report split across multiple records.
	 */
	if (part != 1)
		return -ENOSPC;

	if (!cxt->przs)
		return -ENOSPC;

	prz = cxt->przs[cxt->dump_write_cnt];

	hlen = ramoops_write_kmsg_hdr(prz);
	if (size + hlen > prz->buffer_size)
		size = prz->buffer_size - hlen;
	persistent_ram_write(prz, buf, size);

	cxt->dump_write_cnt = (cxt->dump_write_cnt + 1) % cxt->max_dump_cnt;

	return 0;
}

static int ramoops_pstore_erase(enum pstore_type_id type, u64 id, int count,
				struct timespec time, struct pstore_info *psi)
{
	struct ramoops_context *cxt = psi->data;
	struct persistent_ram_zone *prz;

	switch (type) {
	case PSTORE_TYPE_DMESG:
		if (id >= cxt->max_dump_cnt)
			return -EINVAL;
		prz = cxt->przs[id];
		break;
	case PSTORE_TYPE_CONSOLE:
		prz = cxt->cprz;
		break;
	case PSTORE_TYPE_FTRACE:
		prz = cxt->fprz;
		break;
	case PSTORE_TYPE_PMSG:
		prz = cxt->mprz;
		break;
	default:
		return -EINVAL;
	}

	persistent_ram_free_old(prz);
	persistent_ram_zap(prz);

	return 0;
}

static struct ramoops_context oops_cxt = {
	.pstore = {
		.owner	= THIS_MODULE,
		.name	= "ramoops",
		.open	= ramoops_pstore_open,
		.read	= ramoops_pstore_read,
		.write_buf	= ramoops_pstore_write_buf,
		.erase	= ramoops_pstore_erase,
	},
};

static void ramoops_free_przs(struct ramoops_context *cxt)
{
	int i;

	if (!cxt->przs)
		return;

	for (i = 0; !IS_ERR_OR_NULL(cxt->przs[i]); i++)
		persistent_ram_free(cxt->przs[i]);
	kfree(cxt->przs);
}

static int ramoops_init_przs(struct device *dev, struct ramoops_context *cxt,
			     phys_addr_t *paddr, size_t dump_mem_sz)
{
	int err = -ENOMEM;
	int i;

	if (!cxt->record_size)
		return 0;

	if (*paddr + dump_mem_sz - cxt->phys_addr > cxt->size) {
		dev_err(dev, "no room for dumps\n");
		return -ENOMEM;
	}

	cxt->max_dump_cnt = dump_mem_sz / cxt->record_size;
	if (!cxt->max_dump_cnt)
		return -ENOMEM;

	cxt->przs = kzalloc(sizeof(*cxt->przs) * cxt->max_dump_cnt,
			     GFP_KERNEL);
	if (!cxt->przs) {
		dev_err(dev, "failed to initialize a prz array for dumps\n");
		return -ENOMEM;
	}

	for (i = 0; i < cxt->max_dump_cnt; i++) {
		size_t sz = cxt->record_size;

		cxt->przs[i] = persistent_ram_new(*paddr, sz, 0,
						  &cxt->ecc_info,
						  cxt->memtype);
		if (IS_ERR(cxt->przs[i])) {
			err = PTR_ERR(cxt->przs[i]);
			dev_err(dev, "failed to request mem region (0x%zx@0x%llx): %d\n",
				sz, (unsigned long long)*paddr, err);
			goto fail_prz;
		}
		*paddr += sz;
	}

	return 0;
fail_prz:
	ramoops_free_przs(cxt);
	return err;
}

static int ramoops_init_prz(struct device *dev, struct ramoops_context *cxt,
			    struct persistent_ram_zone **prz,
			    phys_addr_t *paddr, size_t sz, u32 sig)
{
	if (!sz)
		return 0;

	if (*paddr + sz - cxt->phys_addr > cxt->size) {
		dev_err(dev, "no room for mem region (0x%zx@0x%llx) in (0x%lx@0x%llx)\n",
			sz, (unsigned long long)*paddr,
			cxt->size, (unsigned long long)cxt->phys_addr);
		return -ENOMEM;
	}

	*prz = persistent_ram_new(*paddr, sz, sig, &cxt->ecc_info, cxt->memtype);
	if (IS_ERR(*prz)) {
		int err = PTR_ERR(*prz);

		dev_err(dev, "failed to request mem region (0x%zx@0x%llx): %d\n",
			sz, (unsigned long long)*paddr, err);
		return err;
	}

	persistent_ram_zap(*prz);

	*paddr += sz;

	return 0;
}

void notrace ramoops_console_write_buf(const char *buf, size_t size)
{
	struct ramoops_context *cxt = &oops_cxt;
	persistent_ram_write(cxt->cprz, buf, size);
}

static int ramoops_probe(struct platform_device *pdev)
{
	struct device *dev = &pdev->dev;
	struct ramoops_platform_data *pdata = pdev->dev.platform_data;
	struct ramoops_context *cxt = &oops_cxt;
	size_t dump_mem_sz;
	phys_addr_t paddr;
	int err = -EINVAL;

	/* Only a single ramoops area allowed at a time, so fail extra
	 * probes.
	 */
	if (cxt->max_dump_cnt)
		goto fail_out;

	if (!pdata->mem_size || (!pdata->record_size && !pdata->console_size &&
			!pdata->ftrace_size && !pdata->pmsg_size)) {
		pr_err("The memory size and the record/console size must be "
			"non-zero\n");
		goto fail_out;
	}

	if (!is_power_of_2(pdata->mem_size))
		pdata->mem_size = rounddown_pow_of_two(pdata->mem_size);
	if (!is_power_of_2(pdata->record_size))
		pdata->record_size = rounddown_pow_of_two(pdata->record_size);
	if (!is_power_of_2(pdata->console_size))
		pdata->console_size = rounddown_pow_of_two(pdata->console_size);
	if (!is_power_of_2(pdata->ftrace_size))
		pdata->ftrace_size = rounddown_pow_of_two(pdata->ftrace_size);
	if (pdata->pmsg_size && !is_power_of_2(pdata->pmsg_size))
		pdata->pmsg_size = rounddown_pow_of_two(pdata->pmsg_size);

	cxt->size = pdata->mem_size;
	cxt->phys_addr = pdata->mem_address;
	cxt->memtype = pdata->mem_type;
	cxt->record_size = pdata->record_size;
	cxt->console_size = pdata->console_size;
	cxt->ftrace_size = pdata->ftrace_size;
	cxt->pmsg_size = pdata->pmsg_size;
	cxt->dump_oops = pdata->dump_oops;
	cxt->ecc_info = pdata->ecc_info;

	paddr = cxt->phys_addr;

	dump_mem_sz = cxt->size - cxt->console_size - cxt->ftrace_size
			- cxt->pmsg_size;
	err = ramoops_init_przs(dev, cxt, &paddr, dump_mem_sz);
	if (err)
		goto fail_out;

	err = ramoops_init_prz(dev, cxt, &cxt->cprz, &paddr,
			       cxt->console_size, 0);
	if (err)
		goto fail_init_cprz;

	err = ramoops_init_prz(dev, cxt, &cxt->fprz, &paddr, cxt->ftrace_size,
			       LINUX_VERSION_CODE);
	if (err)
		goto fail_init_fprz;

	err = ramoops_init_prz(dev, cxt, &cxt->mprz, &paddr, cxt->pmsg_size, 0);
	if (err)
		goto fail_init_mprz;

	cxt->pstore.data = cxt;
	/*
	 * Console can handle any buffer size, so prefer LOG_LINE_MAX. If we
	 * have to handle dumps, we must have at least record_size buffer. And
	 * for ftrace, bufsize is irrelevant (if bufsize is 0, buf will be
	 * ZERO_SIZE_PTR).
	 */
	if (cxt->console_size)
		cxt->pstore.bufsize = 1024; /* LOG_LINE_MAX */
	cxt->pstore.bufsize = max(cxt->record_size, cxt->pstore.bufsize);
	cxt->pstore.buf = kmalloc(cxt->pstore.bufsize, GFP_KERNEL);
	spin_lock_init(&cxt->pstore.buf_lock);
	if (!cxt->pstore.buf) {
		pr_err("cannot allocate pstore buffer\n");
		err = -ENOMEM;
		goto fail_clear;
	}

	err = pstore_register(&cxt->pstore);
	if (err) {
		pr_err("registering with pstore failed\n");
		goto fail_buf;
	}

	/*
	 * Update the module parameter variables as well so they are visible
	 * through /sys/module/ramoops/parameters/
	 */
	mem_size = pdata->mem_size;
	mem_address = pdata->mem_address;
	record_size = pdata->record_size;
	dump_oops = pdata->dump_oops;

	pr_info("attached 0x%lx@0x%llx, ecc: %d/%d\n",
		cxt->size, (unsigned long long)cxt->phys_addr,
		cxt->ecc_info.ecc_size, cxt->ecc_info.block_size);

	return 0;

fail_buf:
	kfree(cxt->pstore.buf);
fail_clear:
	cxt->pstore.bufsize = 0;
	cxt->max_dump_cnt = 0;
	kfree(cxt->mprz);
fail_init_mprz:
	kfree(cxt->fprz);
fail_init_fprz:
	kfree(cxt->cprz);
fail_init_cprz:
	ramoops_free_przs(cxt);
fail_out:
	return err;
}

static int __exit ramoops_remove(struct platform_device *pdev)
{
#if 0
	/* TODO(kees): We cannot unload ramoops since pstore doesn't support
	 * unregistering yet.
	 */
	struct ramoops_context *cxt = &oops_cxt;

	iounmap(cxt->virt_addr);
	release_mem_region(cxt->phys_addr, cxt->size);
	cxt->max_dump_cnt = 0;

	/* TODO(kees): When pstore supports unregistering, call it here. */
	kfree(cxt->pstore.buf);
	cxt->pstore.bufsize = 0;

	return 0;
#endif
	return -EBUSY;
}

static struct platform_driver ramoops_driver = {
	.probe		= ramoops_probe,
	.remove		= __exit_p(ramoops_remove),
	.driver		= {
		.name	= "ramoops",
		.owner	= THIS_MODULE,
	},
};

static void ramoops_register_dummy(void)
{
	if (!mem_size)
		return;

	pr_info("using module parameters\n");

	dummy_data = kzalloc(sizeof(*dummy_data), GFP_KERNEL);
	if (!dummy_data) {
		pr_info("could not allocate pdata\n");
		return;
	}

	dummy_data->mem_size = mem_size;
	dummy_data->mem_address = mem_address;
	dummy_data->mem_type = 0;
	dummy_data->record_size = record_size;
	dummy_data->console_size = ramoops_console_size;
	dummy_data->ftrace_size = ramoops_ftrace_size;
	dummy_data->pmsg_size = ramoops_pmsg_size;
	dummy_data->dump_oops = dump_oops;
	/*
	 * For backwards compatibility ramoops.ecc=1 means 16 bytes ECC
	 * (using 1 byte for ECC isn't much of use anyway).
	 */
	dummy_data->ecc_info.ecc_size = ramoops_ecc == 1 ? 16 : ramoops_ecc;

	dummy = platform_device_register_data(NULL, "ramoops", -1,
			dummy_data, sizeof(struct ramoops_platform_data));
	if (IS_ERR(dummy)) {
		pr_info("could not create platform device: %ld\n",
			PTR_ERR(dummy));
	}
}

static int __init ramoops_init(void)
{
	ramoops_register_dummy();
	return platform_driver_register(&ramoops_driver);
}
postcore_initcall(ramoops_init);

static void __exit ramoops_exit(void)
{
	platform_driver_unregister(&ramoops_driver);
	platform_device_unregister(dummy);
	kfree(dummy_data);
}
module_exit(ramoops_exit);

MODULE_LICENSE("GPL");
MODULE_AUTHOR("Marco Stornelli <marco.stornelli@gmail.com>");
MODULE_DESCRIPTION("RAM Oops/Panic logger/driver");<|MERGE_RESOLUTION|>--- conflicted
+++ resolved
@@ -116,10 +116,7 @@
 	cxt->dump_read_cnt = 0;
 	cxt->console_read_cnt = 0;
 	cxt->ftrace_read_cnt = 0;
-<<<<<<< HEAD
-=======
 	cxt->pmsg_read_cnt = 0;
->>>>>>> 855267e9
 	return 0;
 }
 
