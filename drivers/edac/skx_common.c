--- conflicted
+++ resolved
@@ -648,11 +648,7 @@
 	memset(&res, 0, sizeof(res));
 	res.mce  = mce;
 	res.addr = mce->addr & MCI_ADDR_PHYSADDR;
-<<<<<<< HEAD
-	if (!pfn_to_online_page(res.addr >> PAGE_SHIFT)) {
-=======
 	if (!pfn_to_online_page(res.addr >> PAGE_SHIFT) && !arch_is_platform_page(res.addr)) {
->>>>>>> 0c383648
 		pr_err("Invalid address 0x%llx in IA32_MC%d_ADDR\n", mce->addr, mce->bank);
 		return NOTIFY_DONE;
 	}
