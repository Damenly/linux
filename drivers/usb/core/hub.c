--- conflicted
+++ resolved
@@ -4808,14 +4808,9 @@
 					hub->ports[i - 1]->child;
 
 				dev_dbg(hub_dev, "warm reset port %d\n", i);
-<<<<<<< HEAD
-				if (!udev || !(portstatus &
-						USB_PORT_STAT_CONNECTION)) {
-=======
 				if (!udev ||
 				    !(portstatus & USB_PORT_STAT_CONNECTION) ||
 				    udev->state == USB_STATE_NOTATTACHED) {
->>>>>>> 0f3550b7
 					status = hub_port_reset(hub, i,
 							NULL, HUB_BH_RESET_TIME,
 							true);
