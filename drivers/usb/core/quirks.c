--- conflicted
+++ resolved
@@ -230,8 +230,7 @@
 	/* Logitech PTZ Pro Camera */
 	{ USB_DEVICE(0x046d, 0x0853), .driver_info = USB_QUIRK_DELAY_INIT },
 
-<<<<<<< HEAD
-	/* Logitech Logitech Screen Share */
+	/* Logitech Screen Share */
 	{ USB_DEVICE(0x046d, 0x086c), .driver_info = USB_QUIRK_NO_LPM },
 
 	/* Logitech Rally Camera */
@@ -239,11 +238,6 @@
 	{ USB_DEVICE(0x046d, 0x0888), .driver_info = USB_QUIRK_NO_LPM },
 	{ USB_DEVICE(0x046d, 0x0889), .driver_info = USB_QUIRK_NO_LPM },
 
-=======
-	/* Logitech Screen Share */
-	{ USB_DEVICE(0x046d, 0x086c), .driver_info = USB_QUIRK_NO_LPM },
-
->>>>>>> 6fd21f1d
 	/* Logitech Quickcam Fusion */
 	{ USB_DEVICE(0x046d, 0x08c1), .driver_info = USB_QUIRK_RESET_RESUME },
 
