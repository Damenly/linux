/*
 * USB device quirk handling logic and table
 *
 * Copyright (c) 2007 Oliver Neukum
 * Copyright (c) 2007 Greg Kroah-Hartman <gregkh@suse.de>
 *
 * This program is free software; you can redistribute it and/or modify it
 * under the terms of the GNU General Public License as published by the Free
 * Software Foundation, version 2.
 *
 *
 */

#include <linux/moduleparam.h>
#include <linux/usb.h>
#include <linux/usb/quirks.h>
#include <linux/usb/hcd.h>
#include "usb.h"

struct quirk_entry {
	u16 vid;
	u16 pid;
	u32 flags;
};

static DEFINE_MUTEX(quirk_mutex);

static struct quirk_entry *quirk_list;
static unsigned int quirk_count;

static char quirks_param[128];

static int quirks_param_set(const char *value, const struct kernel_param *kp)
{
	char *val, *p, *field;
	u16 vid, pid;
	u32 flags;
	size_t i;
	int err;

	val = kstrdup(value, GFP_KERNEL);
	if (!val)
		return -ENOMEM;

	err = param_set_copystring(val, kp);
	if (err) {
		kfree(val);
		return err;
	}

	mutex_lock(&quirk_mutex);

	if (!*val) {
		quirk_count = 0;
		kfree(quirk_list);
		quirk_list = NULL;
		goto unlock;
	}

	for (quirk_count = 1, i = 0; val[i]; i++)
		if (val[i] == ',')
			quirk_count++;

	if (quirk_list) {
		kfree(quirk_list);
		quirk_list = NULL;
	}

	quirk_list = kcalloc(quirk_count, sizeof(struct quirk_entry),
			     GFP_KERNEL);
	if (!quirk_list) {
		quirk_count = 0;
		mutex_unlock(&quirk_mutex);
		kfree(val);
		return -ENOMEM;
	}

	for (i = 0, p = val; p && *p;) {
		/* Each entry consists of VID:PID:flags */
		field = strsep(&p, ":");
		if (!field)
			break;

		if (kstrtou16(field, 16, &vid))
			break;

		field = strsep(&p, ":");
		if (!field)
			break;

		if (kstrtou16(field, 16, &pid))
			break;

		field = strsep(&p, ",");
		if (!field || !*field)
			break;

		/* Collect the flags */
		for (flags = 0; *field; field++) {
			switch (*field) {
			case 'a':
				flags |= USB_QUIRK_STRING_FETCH_255;
				break;
			case 'b':
				flags |= USB_QUIRK_RESET_RESUME;
				break;
			case 'c':
				flags |= USB_QUIRK_NO_SET_INTF;
				break;
			case 'd':
				flags |= USB_QUIRK_CONFIG_INTF_STRINGS;
				break;
			case 'e':
				flags |= USB_QUIRK_RESET;
				break;
			case 'f':
				flags |= USB_QUIRK_HONOR_BNUMINTERFACES;
				break;
			case 'g':
				flags |= USB_QUIRK_DELAY_INIT;
				break;
			case 'h':
				flags |= USB_QUIRK_LINEAR_UFRAME_INTR_BINTERVAL;
				break;
			case 'i':
				flags |= USB_QUIRK_DEVICE_QUALIFIER;
				break;
			case 'j':
				flags |= USB_QUIRK_IGNORE_REMOTE_WAKEUP;
				break;
			case 'k':
				flags |= USB_QUIRK_NO_LPM;
				break;
			case 'l':
				flags |= USB_QUIRK_LINEAR_FRAME_INTR_BINTERVAL;
				break;
			case 'm':
				flags |= USB_QUIRK_DISCONNECT_SUSPEND;
				break;
			/* Ignore unrecognized flag characters */
			}
		}

		quirk_list[i++] = (struct quirk_entry)
			{ .vid = vid, .pid = pid, .flags = flags };
	}

	if (i < quirk_count)
		quirk_count = i;

unlock:
	mutex_unlock(&quirk_mutex);
	kfree(val);

	return 0;
}

static const struct kernel_param_ops quirks_param_ops = {
	.set = quirks_param_set,
	.get = param_get_string,
};

static struct kparam_string quirks_param_string = {
	.maxlen = sizeof(quirks_param),
	.string = quirks_param,
};

device_param_cb(quirks, &quirks_param_ops, &quirks_param_string, 0644);
MODULE_PARM_DESC(quirks, "Add/modify USB quirks by specifying quirks=vendorID:productID:quirks");

/* Lists of quirky USB devices, split in device quirks and interface quirks.
 * Device quirks are applied at the very beginning of the enumeration process,
 * right after reading the device descriptor. They can thus only match on device
 * information.
 *
 * Interface quirks are applied after reading all the configuration descriptors.
 * They can match on both device and interface information.
 *
 * Note that the DELAY_INIT and HONOR_BNUMINTERFACES quirks do not make sense as
 * interface quirks, as they only influence the enumeration process which is run
 * before processing the interface quirks.
 *
 * Please keep the lists ordered by:
 * 	1) Vendor ID
 * 	2) Product ID
 * 	3) Class ID
 */
static const struct usb_device_id usb_quirk_list[] = {
	/* CBM - Flash disk */
	{ USB_DEVICE(0x0204, 0x6025), .driver_info = USB_QUIRK_RESET_RESUME },

	/* WORLDE Controller KS49 or Prodipe MIDI 49C USB controller */
	{ USB_DEVICE(0x0218, 0x0201), .driver_info =
			USB_QUIRK_CONFIG_INTF_STRINGS },

	/* WORLDE easy key (easykey.25) MIDI controller  */
	{ USB_DEVICE(0x0218, 0x0401), .driver_info =
			USB_QUIRK_CONFIG_INTF_STRINGS },

	/* HP 5300/5370C scanner */
	{ USB_DEVICE(0x03f0, 0x0701), .driver_info =
			USB_QUIRK_STRING_FETCH_255 },

	/* HP v222w 16GB Mini USB Drive */
	{ USB_DEVICE(0x03f0, 0x3f40), .driver_info = USB_QUIRK_DELAY_INIT },

	/* Creative SB Audigy 2 NX */
	{ USB_DEVICE(0x041e, 0x3020), .driver_info = USB_QUIRK_RESET_RESUME },

	/* USB3503 */
	{ USB_DEVICE(0x0424, 0x3503), .driver_info = USB_QUIRK_RESET_RESUME },

	/* Microsoft Wireless Laser Mouse 6000 Receiver */
	{ USB_DEVICE(0x045e, 0x00e1), .driver_info = USB_QUIRK_RESET_RESUME },

	/* Microsoft LifeCam-VX700 v2.0 */
	{ USB_DEVICE(0x045e, 0x0770), .driver_info = USB_QUIRK_RESET_RESUME },

	/* Microsoft Surface Dock Ethernet (RTL8153 GigE) */
	{ USB_DEVICE(0x045e, 0x07c6), .driver_info = USB_QUIRK_NO_LPM },

	/* Cherry Stream G230 2.0 (G85-231) and 3.0 (G85-232) */
	{ USB_DEVICE(0x046a, 0x0023), .driver_info = USB_QUIRK_RESET_RESUME },

	/* Logitech HD Webcam C270 */
	{ USB_DEVICE(0x046d, 0x0825), .driver_info = USB_QUIRK_RESET_RESUME },

	/* Logitech HD Pro Webcams C920, C920-C, C922, C925e and C930e */
	{ USB_DEVICE(0x046d, 0x082d), .driver_info = USB_QUIRK_DELAY_INIT },
	{ USB_DEVICE(0x046d, 0x0841), .driver_info = USB_QUIRK_DELAY_INIT },
	{ USB_DEVICE(0x046d, 0x0843), .driver_info = USB_QUIRK_DELAY_INIT },
	{ USB_DEVICE(0x046d, 0x085b), .driver_info = USB_QUIRK_DELAY_INIT },
	{ USB_DEVICE(0x046d, 0x085c), .driver_info = USB_QUIRK_DELAY_INIT },

	/* Logitech ConferenceCam CC3000e */
	{ USB_DEVICE(0x046d, 0x0847), .driver_info = USB_QUIRK_DELAY_INIT },
	{ USB_DEVICE(0x046d, 0x0848), .driver_info = USB_QUIRK_DELAY_INIT },

	/* Logitech PTZ Pro Camera */
	{ USB_DEVICE(0x046d, 0x0853), .driver_info = USB_QUIRK_DELAY_INIT },

	/* Logitech Screen Share */
	{ USB_DEVICE(0x046d, 0x086c), .driver_info = USB_QUIRK_NO_LPM },

	/* Logitech Rally Camera */
	{ USB_DEVICE(0x046d, 0x0881), .driver_info = USB_QUIRK_NO_LPM },
	{ USB_DEVICE(0x046d, 0x0888), .driver_info = USB_QUIRK_NO_LPM },
	{ USB_DEVICE(0x046d, 0x0889), .driver_info = USB_QUIRK_NO_LPM },

	/* Logitech Quickcam Fusion */
	{ USB_DEVICE(0x046d, 0x08c1), .driver_info = USB_QUIRK_RESET_RESUME },

	/* Logitech Quickcam Orbit MP */
	{ USB_DEVICE(0x046d, 0x08c2), .driver_info = USB_QUIRK_RESET_RESUME },

	/* Logitech Quickcam Pro for Notebook */
	{ USB_DEVICE(0x046d, 0x08c3), .driver_info = USB_QUIRK_RESET_RESUME },

	/* Logitech Quickcam Pro 5000 */
	{ USB_DEVICE(0x046d, 0x08c5), .driver_info = USB_QUIRK_RESET_RESUME },

	/* Logitech Quickcam OEM Dell Notebook */
	{ USB_DEVICE(0x046d, 0x08c6), .driver_info = USB_QUIRK_RESET_RESUME },

	/* Logitech Quickcam OEM Cisco VT Camera II */
	{ USB_DEVICE(0x046d, 0x08c7), .driver_info = USB_QUIRK_RESET_RESUME },

	/* Logitech Harmony 700-series */
	{ USB_DEVICE(0x046d, 0xc122), .driver_info = USB_QUIRK_DELAY_INIT },

	/* Philips PSC805 audio device */
	{ USB_DEVICE(0x0471, 0x0155), .driver_info = USB_QUIRK_RESET_RESUME },

	/* Plantronic Audio 655 DSP */
	{ USB_DEVICE(0x047f, 0xc008), .driver_info = USB_QUIRK_RESET_RESUME },

	/* Plantronic Audio 648 USB */
	{ USB_DEVICE(0x047f, 0xc013), .driver_info = USB_QUIRK_RESET_RESUME },

	/* Artisman Watchdog Dongle */
	{ USB_DEVICE(0x04b4, 0x0526), .driver_info =
			USB_QUIRK_CONFIG_INTF_STRINGS },

	/* Microchip Joss Optical infrared touchboard device */
	{ USB_DEVICE(0x04d8, 0x000c), .driver_info =
			USB_QUIRK_CONFIG_INTF_STRINGS },

	/* CarrolTouch 4000U */
	{ USB_DEVICE(0x04e7, 0x0009), .driver_info = USB_QUIRK_RESET_RESUME },

	/* CarrolTouch 4500U */
	{ USB_DEVICE(0x04e7, 0x0030), .driver_info = USB_QUIRK_RESET_RESUME },

	/* Samsung Android phone modem - ID conflict with SPH-I500 */
	{ USB_DEVICE(0x04e8, 0x6601), .driver_info =
			USB_QUIRK_CONFIG_INTF_STRINGS },

	/* Elan Touchscreen */
	{ USB_DEVICE(0x04f3, 0x0089), .driver_info =
			USB_QUIRK_DEVICE_QUALIFIER },

	{ USB_DEVICE(0x04f3, 0x009b), .driver_info =
			USB_QUIRK_DEVICE_QUALIFIER },

	{ USB_DEVICE(0x04f3, 0x010c), .driver_info =
			USB_QUIRK_DEVICE_QUALIFIER },

	{ USB_DEVICE(0x04f3, 0x0125), .driver_info =
			USB_QUIRK_DEVICE_QUALIFIER },

	{ USB_DEVICE(0x04f3, 0x016f), .driver_info =
			USB_QUIRK_DEVICE_QUALIFIER },

	{ USB_DEVICE(0x04f3, 0x0381), .driver_info =
			USB_QUIRK_NO_LPM },

	{ USB_DEVICE(0x04f3, 0x21b8), .driver_info =
			USB_QUIRK_DEVICE_QUALIFIER },

	/* Roland SC-8820 */
	{ USB_DEVICE(0x0582, 0x0007), .driver_info = USB_QUIRK_RESET_RESUME },

	/* Edirol SD-20 */
	{ USB_DEVICE(0x0582, 0x0027), .driver_info = USB_QUIRK_RESET_RESUME },

	/* Alcor Micro Corp. Hub */
	{ USB_DEVICE(0x058f, 0x9254), .driver_info = USB_QUIRK_RESET_RESUME },

	/* appletouch */
	{ USB_DEVICE(0x05ac, 0x021a), .driver_info = USB_QUIRK_RESET_RESUME },

	/* Genesys Logic hub, internally used by KY-688 USB 3.1 Type-C Hub */
	{ USB_DEVICE(0x05e3, 0x0612), .driver_info = USB_QUIRK_NO_LPM },

	/* ELSA MicroLink 56K */
	{ USB_DEVICE(0x05cc, 0x2267), .driver_info = USB_QUIRK_RESET_RESUME },

	/* Genesys Logic hub, internally used by Moshi USB to Ethernet Adapter */
	{ USB_DEVICE(0x05e3, 0x0616), .driver_info = USB_QUIRK_NO_LPM },

	/* Avision AV600U */
	{ USB_DEVICE(0x0638, 0x0a13), .driver_info =
	  USB_QUIRK_STRING_FETCH_255 },

	/* Saitek Cyborg Gold Joystick */
	{ USB_DEVICE(0x06a3, 0x0006), .driver_info =
			USB_QUIRK_CONFIG_INTF_STRINGS },

	/* Agfa SNAPSCAN 1212U */
	{ USB_DEVICE(0x06bd, 0x0001), .driver_info = USB_QUIRK_RESET_RESUME },

	/* Guillemot Webcam Hercules Dualpix Exchange (2nd ID) */
	{ USB_DEVICE(0x06f8, 0x0804), .driver_info = USB_QUIRK_RESET_RESUME },

	/* Guillemot Webcam Hercules Dualpix Exchange*/
	{ USB_DEVICE(0x06f8, 0x3005), .driver_info = USB_QUIRK_RESET_RESUME },

	/* Guillemot Hercules DJ Console audio card (BZ 208357) */
	{ USB_DEVICE(0x06f8, 0xb000), .driver_info =
			USB_QUIRK_ENDPOINT_BLACKLIST },

	/* Midiman M-Audio Keystation 88es */
	{ USB_DEVICE(0x0763, 0x0192), .driver_info = USB_QUIRK_RESET_RESUME },

	/* SanDisk Ultra Fit and Ultra Flair */
	{ USB_DEVICE(0x0781, 0x5583), .driver_info = USB_QUIRK_NO_LPM },
	{ USB_DEVICE(0x0781, 0x5591), .driver_info = USB_QUIRK_NO_LPM },

	/* M-Systems Flash Disk Pioneers */
	{ USB_DEVICE(0x08ec, 0x1000), .driver_info = USB_QUIRK_RESET_RESUME },

	/* Baum Vario Ultra */
	{ USB_DEVICE(0x0904, 0x6101), .driver_info =
			USB_QUIRK_LINEAR_FRAME_INTR_BINTERVAL },
	{ USB_DEVICE(0x0904, 0x6102), .driver_info =
			USB_QUIRK_LINEAR_FRAME_INTR_BINTERVAL },
	{ USB_DEVICE(0x0904, 0x6103), .driver_info =
			USB_QUIRK_LINEAR_FRAME_INTR_BINTERVAL },

	/* Keytouch QWERTY Panel keyboard */
	{ USB_DEVICE(0x0926, 0x3333), .driver_info =
			USB_QUIRK_CONFIG_INTF_STRINGS },

	/* Kingston DataTraveler 3.0 */
	{ USB_DEVICE(0x0951, 0x1666), .driver_info = USB_QUIRK_NO_LPM },

	/* X-Rite/Gretag-Macbeth Eye-One Pro display colorimeter */
	{ USB_DEVICE(0x0971, 0x2000), .driver_info = USB_QUIRK_NO_SET_INTF },

	/* ELMO L-12F document camera */
	{ USB_DEVICE(0x09a1, 0x0028), .driver_info = USB_QUIRK_DELAY_CTRL_MSG },

	/* Broadcom BCM92035DGROM BT dongle */
	{ USB_DEVICE(0x0a5c, 0x2021), .driver_info = USB_QUIRK_RESET_RESUME },

	/* MAYA44USB sound device */
	{ USB_DEVICE(0x0a92, 0x0091), .driver_info = USB_QUIRK_RESET_RESUME },

	/* ASUS Base Station(T100) */
	{ USB_DEVICE(0x0b05, 0x17e0), .driver_info =
			USB_QUIRK_IGNORE_REMOTE_WAKEUP },

	/* Realtek hub in Dell WD19 (Type-C) */
	{ USB_DEVICE(0x0bda, 0x0487), .driver_info = USB_QUIRK_NO_LPM },
	{ USB_DEVICE(0x0bda, 0x5487), .driver_info = USB_QUIRK_RESET_RESUME },

	/* Generic RTL8153 based ethernet adapters */
	{ USB_DEVICE(0x0bda, 0x8153), .driver_info = USB_QUIRK_NO_LPM },

	/* SONiX USB DEVICE Touchpad */
	{ USB_DEVICE(0x0c45, 0x7056), .driver_info =
			USB_QUIRK_IGNORE_REMOTE_WAKEUP },

	/* Action Semiconductor flash disk */
	{ USB_DEVICE(0x10d6, 0x2200), .driver_info =
			USB_QUIRK_STRING_FETCH_255 },

	/* Huawei 4G LTE module */
	{ USB_DEVICE(0x12d1, 0x15bb), .driver_info =
			USB_QUIRK_DISCONNECT_SUSPEND },
	{ USB_DEVICE(0x12d1, 0x15c3), .driver_info =
			USB_QUIRK_DISCONNECT_SUSPEND },

	/* SKYMEDI USB_DRIVE */
	{ USB_DEVICE(0x1516, 0x8628), .driver_info = USB_QUIRK_RESET_RESUME },

	/* Razer - Razer Blade Keyboard */
	{ USB_DEVICE(0x1532, 0x0116), .driver_info =
			USB_QUIRK_LINEAR_UFRAME_INTR_BINTERVAL },

<<<<<<< HEAD
	/* Google - Plankton */
	{ USB_DEVICE(0x18d1, 0x501e), .driver_info = USB_QUIRK_NO_LPM },
=======
	/* Lenovo ThinkPad USB-C Dock Gen2 Ethernet (RTL8153 GigE) */
	{ USB_DEVICE(0x17ef, 0xa387), .driver_info = USB_QUIRK_NO_LPM },
>>>>>>> 7a1dbe97

	/* BUILDWIN Photo Frame */
	{ USB_DEVICE(0x1908, 0x1315), .driver_info =
			USB_QUIRK_HONOR_BNUMINTERFACES },

	/* Protocol and OTG Electrical Test Device */
	{ USB_DEVICE(0x1a0a, 0x0200), .driver_info =
			USB_QUIRK_LINEAR_UFRAME_INTR_BINTERVAL },

	/* Corsair K70 RGB */
	{ USB_DEVICE(0x1b1c, 0x1b13), .driver_info = USB_QUIRK_DELAY_INIT |
	  USB_QUIRK_DELAY_CTRL_MSG },

	/* Corsair Strafe */
	{ USB_DEVICE(0x1b1c, 0x1b15), .driver_info = USB_QUIRK_DELAY_INIT |
	  USB_QUIRK_DELAY_CTRL_MSG },

	/* Corsair Strafe RGB */
	{ USB_DEVICE(0x1b1c, 0x1b20), .driver_info = USB_QUIRK_DELAY_INIT |
	  USB_QUIRK_DELAY_CTRL_MSG },

	/* Corsair K70 LUX RGB */
	{ USB_DEVICE(0x1b1c, 0x1b33), .driver_info = USB_QUIRK_DELAY_INIT },

	/* Corsair K70 LUX */
	{ USB_DEVICE(0x1b1c, 0x1b36), .driver_info = USB_QUIRK_DELAY_INIT },

	/* Corsair K70 RGB RAPDIFIRE */
	{ USB_DEVICE(0x1b1c, 0x1b38), .driver_info = USB_QUIRK_DELAY_INIT |
	  USB_QUIRK_DELAY_CTRL_MSG },

	/* MIDI keyboard WORLDE MINI */
	{ USB_DEVICE(0x1c75, 0x0204), .driver_info =
			USB_QUIRK_CONFIG_INTF_STRINGS },

	/* Acer C120 LED Projector */
	{ USB_DEVICE(0x1de1, 0xc102), .driver_info = USB_QUIRK_NO_LPM },

	/* Blackmagic Design Intensity Shuttle */
	{ USB_DEVICE(0x1edb, 0xbd3b), .driver_info = USB_QUIRK_NO_LPM },

	/* Blackmagic Design UltraStudio SDI */
	{ USB_DEVICE(0x1edb, 0xbd4f), .driver_info = USB_QUIRK_NO_LPM },

	/* Hauppauge HVR-950q */
	{ USB_DEVICE(0x2040, 0x7200), .driver_info =
			USB_QUIRK_CONFIG_INTF_STRINGS },

	/* Raydium Touchscreen */
	{ USB_DEVICE(0x2386, 0x3114), .driver_info = USB_QUIRK_NO_LPM },

	{ USB_DEVICE(0x2386, 0x3119), .driver_info = USB_QUIRK_NO_LPM },

	{ USB_DEVICE(0x2386, 0x350e), .driver_info = USB_QUIRK_NO_LPM },

	/* DJI CineSSD */
	{ USB_DEVICE(0x2ca3, 0x0031), .driver_info = USB_QUIRK_NO_LPM },

	/* Fibocom L850-GL LTE Modem */
	{ USB_DEVICE(0x2cb7, 0x0007), .driver_info =
			USB_QUIRK_IGNORE_REMOTE_WAKEUP },

	/* INTEL VALUE SSD */
	{ USB_DEVICE(0x8086, 0xf1a5), .driver_info = USB_QUIRK_RESET_RESUME },

	/* novation SoundControl XL */
	{ USB_DEVICE(0x1235, 0x0061), .driver_info = USB_QUIRK_RESET_RESUME },

	{ }  /* terminating entry must be last */
};

static const struct usb_device_id usb_interface_quirk_list[] = {
	/* Logitech UVC Cameras */
	{ USB_VENDOR_AND_INTERFACE_INFO(0x046d, USB_CLASS_VIDEO, 1, 0),
	  .driver_info = USB_QUIRK_RESET_RESUME },

	{ }  /* terminating entry must be last */
};

static const struct usb_device_id usb_amd_resume_quirk_list[] = {
	/* Lenovo Mouse with Pixart controller */
	{ USB_DEVICE(0x17ef, 0x602e), .driver_info = USB_QUIRK_RESET_RESUME },

	/* Pixart Mouse */
	{ USB_DEVICE(0x093a, 0x2500), .driver_info = USB_QUIRK_RESET_RESUME },
	{ USB_DEVICE(0x093a, 0x2510), .driver_info = USB_QUIRK_RESET_RESUME },
	{ USB_DEVICE(0x093a, 0x2521), .driver_info = USB_QUIRK_RESET_RESUME },
	{ USB_DEVICE(0x03f0, 0x2b4a), .driver_info = USB_QUIRK_RESET_RESUME },

	/* Logitech Optical Mouse M90/M100 */
	{ USB_DEVICE(0x046d, 0xc05a), .driver_info = USB_QUIRK_RESET_RESUME },

	{ }  /* terminating entry must be last */
};

/*
 * Entries for blacklisted endpoints that should be ignored when parsing
 * configuration descriptors.
 *
 * Matched for devices with USB_QUIRK_ENDPOINT_BLACKLIST.
 */
static const struct usb_device_id usb_endpoint_blacklist[] = {
	{ USB_DEVICE_INTERFACE_NUMBER(0x06f8, 0xb000, 5), .driver_info = 0x01 },
	{ USB_DEVICE_INTERFACE_NUMBER(0x06f8, 0xb000, 5), .driver_info = 0x81 },
	{ }
};

bool usb_endpoint_is_blacklisted(struct usb_device *udev,
		struct usb_host_interface *intf,
		struct usb_endpoint_descriptor *epd)
{
	const struct usb_device_id *id;
	unsigned int address;

	for (id = usb_endpoint_blacklist; id->match_flags; ++id) {
		if (!usb_match_device(udev, id))
			continue;

		if (!usb_match_one_id_intf(udev, intf, id))
			continue;

		address = id->driver_info;
		if (address == epd->bEndpointAddress)
			return true;
	}

	return false;
}

static bool usb_match_any_interface(struct usb_device *udev,
				    const struct usb_device_id *id)
{
	unsigned int i;

	for (i = 0; i < udev->descriptor.bNumConfigurations; ++i) {
		struct usb_host_config *cfg = &udev->config[i];
		unsigned int j;

		for (j = 0; j < cfg->desc.bNumInterfaces; ++j) {
			struct usb_interface_cache *cache;
			struct usb_host_interface *intf;

			cache = cfg->intf_cache[j];
			if (cache->num_altsetting == 0)
				continue;

			intf = &cache->altsetting[0];
			if (usb_match_one_id_intf(udev, intf, id))
				return true;
		}
	}

	return false;
}

static int usb_amd_resume_quirk(struct usb_device *udev)
{
	struct usb_hcd *hcd;

	hcd = bus_to_hcd(udev->bus);
	/* The device should be attached directly to root hub */
	if (udev->level == 1 && hcd->amd_resume_bug == 1)
		return 1;

	return 0;
}

static u32 usb_detect_static_quirks(struct usb_device *udev,
				    const struct usb_device_id *id)
{
	u32 quirks = 0;

	for (; id->match_flags; id++) {
		if (!usb_match_device(udev, id))
			continue;

		if ((id->match_flags & USB_DEVICE_ID_MATCH_INT_INFO) &&
		    !usb_match_any_interface(udev, id))
			continue;

		quirks |= (u32)(id->driver_info);
	}

	return quirks;
}

static u32 usb_detect_dynamic_quirks(struct usb_device *udev)
{
	u16 vid = le16_to_cpu(udev->descriptor.idVendor);
	u16 pid = le16_to_cpu(udev->descriptor.idProduct);
	int i, flags = 0;

	mutex_lock(&quirk_mutex);

	for (i = 0; i < quirk_count; i++) {
		if (vid == quirk_list[i].vid && pid == quirk_list[i].pid) {
			flags = quirk_list[i].flags;
			break;
		}
	}

	mutex_unlock(&quirk_mutex);

	return flags;
}

/*
 * Detect any quirks the device has, and do any housekeeping for it if needed.
 */
void usb_detect_quirks(struct usb_device *udev)
{
	udev->quirks = usb_detect_static_quirks(udev, usb_quirk_list);

	/*
	 * Pixart-based mice would trigger remote wakeup issue on AMD
	 * Yangtze chipset, so set them as RESET_RESUME flag.
	 */
	if (usb_amd_resume_quirk(udev))
		udev->quirks |= usb_detect_static_quirks(udev,
				usb_amd_resume_quirk_list);

	udev->quirks ^= usb_detect_dynamic_quirks(udev);

	if (udev->quirks)
		dev_dbg(&udev->dev, "USB quirks for this device: %x\n",
			udev->quirks);

#ifdef CONFIG_USB_DEFAULT_PERSIST
	if (!(udev->quirks & USB_QUIRK_RESET))
		udev->persist_enabled = 1;
#else
	/* Hubs are automatically enabled for USB-PERSIST */
	if (udev->descriptor.bDeviceClass == USB_CLASS_HUB)
		udev->persist_enabled = 1;
#endif	/* CONFIG_USB_DEFAULT_PERSIST */
}

void usb_detect_interface_quirks(struct usb_device *udev)
{
	u32 quirks;

	quirks = usb_detect_static_quirks(udev, usb_interface_quirk_list);
	if (quirks == 0)
		return;

	/* crbug.com/706603: Do not reset-resume Logitech C920 and C930. */
	if (le16_to_cpu(udev->descriptor.idVendor) == 0x046d) {
		u16 pid = le16_to_cpu(udev->descriptor.idProduct);
		if (pid == 0x082d || pid == 0x0843)
			quirks &= ~USB_QUIRK_RESET_RESUME;
	}

	dev_dbg(&udev->dev, "USB interface quirks for this device: %x\n",
		quirks);
	udev->quirks |= quirks;
}

void usb_release_quirk_list(void)
{
	mutex_lock(&quirk_mutex);
	kfree(quirk_list);
	quirk_list = NULL;
	mutex_unlock(&quirk_mutex);
}<|MERGE_RESOLUTION|>--- conflicted
+++ resolved
@@ -428,13 +428,11 @@
 	{ USB_DEVICE(0x1532, 0x0116), .driver_info =
 			USB_QUIRK_LINEAR_UFRAME_INTR_BINTERVAL },
 
-<<<<<<< HEAD
 	/* Google - Plankton */
 	{ USB_DEVICE(0x18d1, 0x501e), .driver_info = USB_QUIRK_NO_LPM },
-=======
+
 	/* Lenovo ThinkPad USB-C Dock Gen2 Ethernet (RTL8153 GigE) */
 	{ USB_DEVICE(0x17ef, 0xa387), .driver_info = USB_QUIRK_NO_LPM },
->>>>>>> 7a1dbe97
 
 	/* BUILDWIN Photo Frame */
 	{ USB_DEVICE(0x1908, 0x1315), .driver_info =
