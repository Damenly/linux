/*
 * RNDIS MSG parser
 *
 * Authors:	Benedikt Spranger, Pengutronix
 *		Robert Schwebel, Pengutronix
 *
 *              This program is free software; you can redistribute it and/or
 *              modify it under the terms of the GNU General Public License
 *              version 2, as published by the Free Software Foundation.
 *
 *		This software was originally developed in conformance with
 *		Microsoft's Remote NDIS Specification License Agreement.
 *
 * 03/12/2004 Kai-Uwe Bloem <linux-development@auerswald.de>
 *		Fixed message length bug in init_response
 *
 * 03/25/2004 Kai-Uwe Bloem <linux-development@auerswald.de>
 *		Fixed rndis_rm_hdr length bug.
 *
 * Copyright (C) 2004 by David Brownell
 *		updates to merge with Linux 2.6, better match RNDIS spec
 */

#include <linux/module.h>
#include <linux/moduleparam.h>
#include <linux/kernel.h>
#include <linux/errno.h>
#include <linux/idr.h>
#include <linux/list.h>
#include <linux/proc_fs.h>
#include <linux/slab.h>
#include <linux/seq_file.h>
#include <linux/netdevice.h>

#include <asm/io.h>
#include <asm/byteorder.h>
#include <asm/unaligned.h>

#include "u_rndis.h"

#undef	VERBOSE_DEBUG

#include "rndis.h"

int rndis_ul_max_pkt_per_xfer_rcvd;
module_param(rndis_ul_max_pkt_per_xfer_rcvd, int, S_IRUGO);
MODULE_PARM_DESC(rndis_ul_max_pkt_per_xfer_rcvd,
		"Max num of REMOTE_NDIS_PACKET_MSGs received in a single transfer");

int rndis_ul_max_xfer_size_rcvd;
module_param(rndis_ul_max_xfer_size_rcvd, int, S_IRUGO);
MODULE_PARM_DESC(rndis_ul_max_xfer_size_rcvd,
		"Max size of bus transfer received");


/* The driver for your USB chip needs to support ep0 OUT to work with
 * RNDIS, plus all three CDC Ethernet endpoints (interrupt not optional).
 *
 * Windows hosts need an INF file like Documentation/usb/linux.inf
 * and will be happier if you provide the host_addr module parameter.
 */

#if 0
static int rndis_debug = 0;
module_param (rndis_debug, int, 0);
MODULE_PARM_DESC (rndis_debug, "enable debugging");
#else
#define rndis_debug		0
#endif

#ifdef CONFIG_USB_GADGET_DEBUG_FILES

#define	NAME_TEMPLATE "driver/rndis-%03d"

#endif /* CONFIG_USB_GADGET_DEBUG_FILES */

static DEFINE_IDA(rndis_ida);

/* Driver Version */
static const __le32 rndis_driver_version = cpu_to_le32(1);

/* Function Prototypes */
static rndis_resp_t *rndis_add_response(struct rndis_params *params,
					u32 length);

#ifdef CONFIG_USB_GADGET_DEBUG_FILES

static const struct file_operations rndis_proc_fops;

#endif /* CONFIG_USB_GADGET_DEBUG_FILES */

/* supported OIDs */
static const u32 oid_supported_list[] =
{
	/* the general stuff */
	RNDIS_OID_GEN_SUPPORTED_LIST,
	RNDIS_OID_GEN_HARDWARE_STATUS,
	RNDIS_OID_GEN_MEDIA_SUPPORTED,
	RNDIS_OID_GEN_MEDIA_IN_USE,
	RNDIS_OID_GEN_MAXIMUM_FRAME_SIZE,
	RNDIS_OID_GEN_LINK_SPEED,
	RNDIS_OID_GEN_TRANSMIT_BLOCK_SIZE,
	RNDIS_OID_GEN_RECEIVE_BLOCK_SIZE,
	RNDIS_OID_GEN_VENDOR_ID,
	RNDIS_OID_GEN_VENDOR_DESCRIPTION,
	RNDIS_OID_GEN_VENDOR_DRIVER_VERSION,
	RNDIS_OID_GEN_CURRENT_PACKET_FILTER,
	RNDIS_OID_GEN_MAXIMUM_TOTAL_SIZE,
	RNDIS_OID_GEN_MEDIA_CONNECT_STATUS,
	RNDIS_OID_GEN_PHYSICAL_MEDIUM,

	/* the statistical stuff */
	RNDIS_OID_GEN_XMIT_OK,
	RNDIS_OID_GEN_RCV_OK,
	RNDIS_OID_GEN_XMIT_ERROR,
	RNDIS_OID_GEN_RCV_ERROR,
	RNDIS_OID_GEN_RCV_NO_BUFFER,
#ifdef	RNDIS_OPTIONAL_STATS
	RNDIS_OID_GEN_DIRECTED_BYTES_XMIT,
	RNDIS_OID_GEN_DIRECTED_FRAMES_XMIT,
	RNDIS_OID_GEN_MULTICAST_BYTES_XMIT,
	RNDIS_OID_GEN_MULTICAST_FRAMES_XMIT,
	RNDIS_OID_GEN_BROADCAST_BYTES_XMIT,
	RNDIS_OID_GEN_BROADCAST_FRAMES_XMIT,
	RNDIS_OID_GEN_DIRECTED_BYTES_RCV,
	RNDIS_OID_GEN_DIRECTED_FRAMES_RCV,
	RNDIS_OID_GEN_MULTICAST_BYTES_RCV,
	RNDIS_OID_GEN_MULTICAST_FRAMES_RCV,
	RNDIS_OID_GEN_BROADCAST_BYTES_RCV,
	RNDIS_OID_GEN_BROADCAST_FRAMES_RCV,
	RNDIS_OID_GEN_RCV_CRC_ERROR,
	RNDIS_OID_GEN_TRANSMIT_QUEUE_LENGTH,
#endif	/* RNDIS_OPTIONAL_STATS */

	/* mandatory 802.3 */
	/* the general stuff */
	RNDIS_OID_802_3_PERMANENT_ADDRESS,
	RNDIS_OID_802_3_CURRENT_ADDRESS,
	RNDIS_OID_802_3_MULTICAST_LIST,
	RNDIS_OID_802_3_MAC_OPTIONS,
	RNDIS_OID_802_3_MAXIMUM_LIST_SIZE,

	/* the statistical stuff */
	RNDIS_OID_802_3_RCV_ERROR_ALIGNMENT,
	RNDIS_OID_802_3_XMIT_ONE_COLLISION,
	RNDIS_OID_802_3_XMIT_MORE_COLLISIONS,
#ifdef	RNDIS_OPTIONAL_STATS
	RNDIS_OID_802_3_XMIT_DEFERRED,
	RNDIS_OID_802_3_XMIT_MAX_COLLISIONS,
	RNDIS_OID_802_3_RCV_OVERRUN,
	RNDIS_OID_802_3_XMIT_UNDERRUN,
	RNDIS_OID_802_3_XMIT_HEARTBEAT_FAILURE,
	RNDIS_OID_802_3_XMIT_TIMES_CRS_LOST,
	RNDIS_OID_802_3_XMIT_LATE_COLLISIONS,
#endif	/* RNDIS_OPTIONAL_STATS */

#ifdef	RNDIS_PM
	/* PM and wakeup are "mandatory" for USB, but the RNDIS specs
	 * don't say what they mean ... and the NDIS specs are often
	 * confusing and/or ambiguous in this context.  (That is, more
	 * so than their specs for the other OIDs.)
	 *
	 * FIXME someone who knows what these should do, please
	 * implement them!
	 */

	/* power management */
	OID_PNP_CAPABILITIES,
	OID_PNP_QUERY_POWER,
	OID_PNP_SET_POWER,

#ifdef	RNDIS_WAKEUP
	/* wake up host */
	OID_PNP_ENABLE_WAKE_UP,
	OID_PNP_ADD_WAKE_UP_PATTERN,
	OID_PNP_REMOVE_WAKE_UP_PATTERN,
#endif	/* RNDIS_WAKEUP */
#endif	/* RNDIS_PM */
};


/* NDIS Functions */
static int gen_ndis_query_resp(struct rndis_params *params, u32 OID, u8 *buf,
			       unsigned buf_len, rndis_resp_t *r)
{
	int retval = -ENOTSUPP;
	u32 length = 4;	/* usually */
	__le32 *outbuf;
	int i, count;
	rndis_query_cmplt_type *resp;
	struct net_device *net;
	struct rtnl_link_stats64 temp;
	const struct rtnl_link_stats64 *stats;

	if (!r) return -ENOMEM;
	resp = (rndis_query_cmplt_type *)r->buf;

	if (!resp) return -ENOMEM;

	if (buf_len && rndis_debug > 1) {
		pr_debug("query OID %08x value, len %d:\n", OID, buf_len);
		for (i = 0; i < buf_len; i += 16) {
			pr_debug("%03d: %08x %08x %08x %08x\n", i,
				get_unaligned_le32(&buf[i]),
				get_unaligned_le32(&buf[i + 4]),
				get_unaligned_le32(&buf[i + 8]),
				get_unaligned_le32(&buf[i + 12]));
		}
	}

	/* response goes here, right after the header */
	outbuf = (__le32 *)&resp[1];
	resp->InformationBufferOffset = cpu_to_le32(16);

	net = params->dev;
	stats = dev_get_stats(net, &temp);

	switch (OID) {

	/* general oids (table 4-1) */

	/* mandatory */
	case RNDIS_OID_GEN_SUPPORTED_LIST:
		pr_debug("%s: RNDIS_OID_GEN_SUPPORTED_LIST\n", __func__);
		length = sizeof(oid_supported_list);
		count  = length / sizeof(u32);
		for (i = 0; i < count; i++)
			outbuf[i] = cpu_to_le32(oid_supported_list[i]);
		retval = 0;
		break;

	/* mandatory */
	case RNDIS_OID_GEN_HARDWARE_STATUS:
		pr_debug("%s: RNDIS_OID_GEN_HARDWARE_STATUS\n", __func__);
		/* Bogus question!
		 * Hardware must be ready to receive high level protocols.
		 * BTW:
		 * reddite ergo quae sunt Caesaris Caesari
		 * et quae sunt Dei Deo!
		 */
		*outbuf = cpu_to_le32(0);
		retval = 0;
		break;

	/* mandatory */
	case RNDIS_OID_GEN_MEDIA_SUPPORTED:
		pr_debug("%s: RNDIS_OID_GEN_MEDIA_SUPPORTED\n", __func__);
		*outbuf = cpu_to_le32(params->medium);
		retval = 0;
		break;

	/* mandatory */
	case RNDIS_OID_GEN_MEDIA_IN_USE:
		pr_debug("%s: RNDIS_OID_GEN_MEDIA_IN_USE\n", __func__);
		/* one medium, one transport... (maybe you do it better) */
		*outbuf = cpu_to_le32(params->medium);
		retval = 0;
		break;

	/* mandatory */
	case RNDIS_OID_GEN_MAXIMUM_FRAME_SIZE:
		pr_debug("%s: RNDIS_OID_GEN_MAXIMUM_FRAME_SIZE\n", __func__);
		if (params->dev) {
			*outbuf = cpu_to_le32(params->dev->mtu);
			retval = 0;
		}
		break;

	/* mandatory */
	case RNDIS_OID_GEN_LINK_SPEED:
		if (rndis_debug > 1)
			pr_debug("%s: RNDIS_OID_GEN_LINK_SPEED\n", __func__);
		if (params->media_state == RNDIS_MEDIA_STATE_DISCONNECTED)
			*outbuf = cpu_to_le32(0);
		else
			*outbuf = cpu_to_le32(params->speed);
		retval = 0;
		break;

	/* mandatory */
	case RNDIS_OID_GEN_TRANSMIT_BLOCK_SIZE:
		pr_debug("%s: RNDIS_OID_GEN_TRANSMIT_BLOCK_SIZE\n", __func__);
		if (params->dev) {
			*outbuf = cpu_to_le32(params->dev->mtu);
			retval = 0;
		}
		break;

	/* mandatory */
	case RNDIS_OID_GEN_RECEIVE_BLOCK_SIZE:
		pr_debug("%s: RNDIS_OID_GEN_RECEIVE_BLOCK_SIZE\n", __func__);
		if (params->dev) {
			*outbuf = cpu_to_le32(params->dev->mtu);
			retval = 0;
		}
		break;

	/* mandatory */
	case RNDIS_OID_GEN_VENDOR_ID:
		pr_debug("%s: RNDIS_OID_GEN_VENDOR_ID\n", __func__);
		*outbuf = cpu_to_le32(params->vendorID);
		retval = 0;
		break;

	/* mandatory */
	case RNDIS_OID_GEN_VENDOR_DESCRIPTION:
		pr_debug("%s: RNDIS_OID_GEN_VENDOR_DESCRIPTION\n", __func__);
		if (params->vendorDescr) {
			length = strlen(params->vendorDescr);
			memcpy(outbuf, params->vendorDescr, length);
		} else {
			outbuf[0] = 0;
		}
		retval = 0;
		break;

	case RNDIS_OID_GEN_VENDOR_DRIVER_VERSION:
		pr_debug("%s: RNDIS_OID_GEN_VENDOR_DRIVER_VERSION\n", __func__);
		/* Created as LE */
		*outbuf = rndis_driver_version;
		retval = 0;
		break;

	/* mandatory */
	case RNDIS_OID_GEN_CURRENT_PACKET_FILTER:
		pr_debug("%s: RNDIS_OID_GEN_CURRENT_PACKET_FILTER\n", __func__);
		*outbuf = cpu_to_le32(*params->filter);
		retval = 0;
		break;

	/* mandatory */
	case RNDIS_OID_GEN_MAXIMUM_TOTAL_SIZE:
		pr_debug("%s: RNDIS_OID_GEN_MAXIMUM_TOTAL_SIZE\n", __func__);
		*outbuf = cpu_to_le32(RNDIS_MAX_TOTAL_SIZE);
		retval = 0;
		break;

	/* mandatory */
	case RNDIS_OID_GEN_MEDIA_CONNECT_STATUS:
		if (rndis_debug > 1)
			pr_debug("%s: RNDIS_OID_GEN_MEDIA_CONNECT_STATUS\n", __func__);
		*outbuf = cpu_to_le32(params->media_state);
		retval = 0;
		break;

	case RNDIS_OID_GEN_PHYSICAL_MEDIUM:
		pr_debug("%s: RNDIS_OID_GEN_PHYSICAL_MEDIUM\n", __func__);
		*outbuf = cpu_to_le32(0);
		retval = 0;
		break;

	/* The RNDIS specification is incomplete/wrong.   Some versions
	 * of MS-Windows expect OIDs that aren't specified there.  Other
	 * versions emit undefined RNDIS messages. DOCUMENT ALL THESE!
	 */
	case RNDIS_OID_GEN_MAC_OPTIONS:		/* from WinME */
		pr_debug("%s: RNDIS_OID_GEN_MAC_OPTIONS\n", __func__);
		*outbuf = cpu_to_le32(
			  RNDIS_MAC_OPTION_RECEIVE_SERIALIZED
			| RNDIS_MAC_OPTION_FULL_DUPLEX);
		retval = 0;
		break;

	/* statistics OIDs (table 4-2) */

	/* mandatory */
	case RNDIS_OID_GEN_XMIT_OK:
		if (rndis_debug > 1)
			pr_debug("%s: RNDIS_OID_GEN_XMIT_OK\n", __func__);
		if (stats) {
			*outbuf = cpu_to_le32(stats->tx_packets
				- stats->tx_errors - stats->tx_dropped);
			retval = 0;
		}
		break;

	/* mandatory */
	case RNDIS_OID_GEN_RCV_OK:
		if (rndis_debug > 1)
			pr_debug("%s: RNDIS_OID_GEN_RCV_OK\n", __func__);
		if (stats) {
			*outbuf = cpu_to_le32(stats->rx_packets
				- stats->rx_errors - stats->rx_dropped);
			retval = 0;
		}
		break;

	/* mandatory */
	case RNDIS_OID_GEN_XMIT_ERROR:
		if (rndis_debug > 1)
			pr_debug("%s: RNDIS_OID_GEN_XMIT_ERROR\n", __func__);
		if (stats) {
			*outbuf = cpu_to_le32(stats->tx_errors);
			retval = 0;
		}
		break;

	/* mandatory */
	case RNDIS_OID_GEN_RCV_ERROR:
		if (rndis_debug > 1)
			pr_debug("%s: RNDIS_OID_GEN_RCV_ERROR\n", __func__);
		if (stats) {
			*outbuf = cpu_to_le32(stats->rx_errors);
			retval = 0;
		}
		break;

	/* mandatory */
	case RNDIS_OID_GEN_RCV_NO_BUFFER:
		pr_debug("%s: RNDIS_OID_GEN_RCV_NO_BUFFER\n", __func__);
		if (stats) {
			*outbuf = cpu_to_le32(stats->rx_dropped);
			retval = 0;
		}
		break;

	/* ieee802.3 OIDs (table 4-3) */

	/* mandatory */
	case RNDIS_OID_802_3_PERMANENT_ADDRESS:
		pr_debug("%s: RNDIS_OID_802_3_PERMANENT_ADDRESS\n", __func__);
		if (params->dev) {
			length = ETH_ALEN;
			memcpy(outbuf, params->host_mac, length);
			retval = 0;
		}
		break;

	/* mandatory */
	case RNDIS_OID_802_3_CURRENT_ADDRESS:
		pr_debug("%s: RNDIS_OID_802_3_CURRENT_ADDRESS\n", __func__);
		if (params->dev) {
			length = ETH_ALEN;
			memcpy(outbuf, params->host_mac, length);
			retval = 0;
		}
		break;

	/* mandatory */
	case RNDIS_OID_802_3_MULTICAST_LIST:
		pr_debug("%s: RNDIS_OID_802_3_MULTICAST_LIST\n", __func__);
		/* Multicast base address only */
		*outbuf = cpu_to_le32(0xE0000000);
		retval = 0;
		break;

	/* mandatory */
	case RNDIS_OID_802_3_MAXIMUM_LIST_SIZE:
		pr_debug("%s: RNDIS_OID_802_3_MAXIMUM_LIST_SIZE\n", __func__);
		/* Multicast base address only */
		*outbuf = cpu_to_le32(1);
		retval = 0;
		break;

	case RNDIS_OID_802_3_MAC_OPTIONS:
		pr_debug("%s: RNDIS_OID_802_3_MAC_OPTIONS\n", __func__);
		*outbuf = cpu_to_le32(0);
		retval = 0;
		break;

	/* ieee802.3 statistics OIDs (table 4-4) */

	/* mandatory */
	case RNDIS_OID_802_3_RCV_ERROR_ALIGNMENT:
		pr_debug("%s: RNDIS_OID_802_3_RCV_ERROR_ALIGNMENT\n", __func__);
		if (stats) {
			*outbuf = cpu_to_le32(stats->rx_frame_errors);
			retval = 0;
		}
		break;

	/* mandatory */
	case RNDIS_OID_802_3_XMIT_ONE_COLLISION:
		pr_debug("%s: RNDIS_OID_802_3_XMIT_ONE_COLLISION\n", __func__);
		*outbuf = cpu_to_le32(0);
		retval = 0;
		break;

	/* mandatory */
	case RNDIS_OID_802_3_XMIT_MORE_COLLISIONS:
		pr_debug("%s: RNDIS_OID_802_3_XMIT_MORE_COLLISIONS\n", __func__);
		*outbuf = cpu_to_le32(0);
		retval = 0;
		break;

	default:
		pr_warning("%s: query unknown OID 0x%08X\n",
			 __func__, OID);
	}
	if (retval < 0)
		length = 0;

	resp->InformationBufferLength = cpu_to_le32(length);
	r->length = length + sizeof(*resp);
	resp->MessageLength = cpu_to_le32(r->length);
	return retval;
}

static int gen_ndis_set_resp(struct rndis_params *params, u32 OID,
			     u8 *buf, u32 buf_len, rndis_resp_t *r)
{
	rndis_set_cmplt_type *resp;
	int i, retval = -ENOTSUPP;

	if (!r)
		return -ENOMEM;
	resp = (rndis_set_cmplt_type *)r->buf;
	if (!resp)
		return -ENOMEM;

	if (buf_len && rndis_debug > 1) {
		pr_debug("set OID %08x value, len %d:\n", OID, buf_len);
		for (i = 0; i < buf_len; i += 16) {
			pr_debug("%03d: %08x %08x %08x %08x\n", i,
				get_unaligned_le32(&buf[i]),
				get_unaligned_le32(&buf[i + 4]),
				get_unaligned_le32(&buf[i + 8]),
				get_unaligned_le32(&buf[i + 12]));
		}
	}

	switch (OID) {
	case RNDIS_OID_GEN_CURRENT_PACKET_FILTER:

		/* these NDIS_PACKET_TYPE_* bitflags are shared with
		 * cdc_filter; it's not RNDIS-specific
		 * NDIS_PACKET_TYPE_x == USB_CDC_PACKET_TYPE_x for x in:
		 *	PROMISCUOUS, DIRECTED,
		 *	MULTICAST, ALL_MULTICAST, BROADCAST
		 */
		*params->filter = (u16)get_unaligned_le32(buf);
		pr_debug("%s: RNDIS_OID_GEN_CURRENT_PACKET_FILTER %08x\n",
			__func__, *params->filter);

		/* this call has a significant side effect:  it's
		 * what makes the packet flow start and stop, like
		 * activating the CDC Ethernet altsetting.
		 */
		retval = 0;
		if (*params->filter) {
			params->state = RNDIS_DATA_INITIALIZED;
			netif_carrier_on(params->dev);
			if (netif_running(params->dev))
				netif_wake_queue(params->dev);
		} else {
			params->state = RNDIS_INITIALIZED;
			netif_carrier_off(params->dev);
			netif_stop_queue(params->dev);
		}
		break;

	case RNDIS_OID_802_3_MULTICAST_LIST:
		/* I think we can ignore this */
		pr_debug("%s: RNDIS_OID_802_3_MULTICAST_LIST\n", __func__);
		retval = 0;
		break;

	default:
		pr_warning("%s: set unknown OID 0x%08X, size %d\n",
			 __func__, OID, buf_len);
	}

	return retval;
}

/*
 * Response Functions
 */

static int rndis_init_response(struct rndis_params *params,
			       rndis_init_msg_type *buf)
{
	rndis_init_cmplt_type *resp;
	rndis_resp_t *r;

	if (!params->dev)
		return -ENOTSUPP;

	r = rndis_add_response(params, sizeof(rndis_init_cmplt_type));
	if (!r)
		return -ENOMEM;
	resp = (rndis_init_cmplt_type *)r->buf;

	resp->MessageType = cpu_to_le32(RNDIS_MSG_INIT_C);
	resp->MessageLength = cpu_to_le32(52);
	resp->RequestID = buf->RequestID; /* Still LE in msg buffer */
	resp->Status = cpu_to_le32(RNDIS_STATUS_SUCCESS);
	resp->MajorVersion = cpu_to_le32(RNDIS_MAJOR_VERSION);
	resp->MinorVersion = cpu_to_le32(RNDIS_MINOR_VERSION);
	resp->DeviceFlags = cpu_to_le32(RNDIS_DF_CONNECTIONLESS);
	resp->Medium = cpu_to_le32(RNDIS_MEDIUM_802_3);
	resp->MaxPacketsPerTransfer = cpu_to_le32(params->max_pkt_per_xfer);
	resp->MaxTransferSize = cpu_to_le32(params->max_pkt_per_xfer *
		(params->dev->mtu
		+ sizeof(struct ethhdr)
		+ sizeof(struct rndis_packet_msg_type)
		+ 22));
	resp->PacketAlignmentFactor = cpu_to_le32(0);
	resp->AFListOffset = cpu_to_le32(0);
	resp->AFListSize = cpu_to_le32(0);

	params->resp_avail(params->v);
	return 0;
}

static int rndis_query_response(struct rndis_params *params,
				rndis_query_msg_type *buf)
{
	rndis_query_cmplt_type *resp;
	rndis_resp_t *r;

	/* pr_debug("%s: OID = %08X\n", __func__, cpu_to_le32(buf->OID)); */
	if (!params->dev)
		return -ENOTSUPP;

	/*
	 * we need more memory:
	 * gen_ndis_query_resp expects enough space for
	 * rndis_query_cmplt_type followed by data.
	 * oid_supported_list is the largest data reply
	 */
	r = rndis_add_response(params,
		sizeof(oid_supported_list) + sizeof(rndis_query_cmplt_type));
	if (!r)
		return -ENOMEM;
	resp = (rndis_query_cmplt_type *)r->buf;

	resp->MessageType = cpu_to_le32(RNDIS_MSG_QUERY_C);
	resp->RequestID = buf->RequestID; /* Still LE in msg buffer */

	if (gen_ndis_query_resp(params, le32_to_cpu(buf->OID),
			le32_to_cpu(buf->InformationBufferOffset)
					+ 8 + (u8 *)buf,
			le32_to_cpu(buf->InformationBufferLength),
			r)) {
		/* OID not supported */
		resp->Status = cpu_to_le32(RNDIS_STATUS_NOT_SUPPORTED);
		resp->MessageLength = cpu_to_le32(sizeof *resp);
		resp->InformationBufferLength = cpu_to_le32(0);
		resp->InformationBufferOffset = cpu_to_le32(0);
	} else
		resp->Status = cpu_to_le32(RNDIS_STATUS_SUCCESS);

	params->resp_avail(params->v);
	return 0;
}

static int rndis_set_response(struct rndis_params *params,
			      rndis_set_msg_type *buf)
{
	u32 BufLength, BufOffset;
	rndis_set_cmplt_type *resp;
	rndis_resp_t *r;

	r = rndis_add_response(params, sizeof(rndis_set_cmplt_type));
	if (!r)
		return -ENOMEM;
	resp = (rndis_set_cmplt_type *)r->buf;

	BufLength = le32_to_cpu(buf->InformationBufferLength);
	BufOffset = le32_to_cpu(buf->InformationBufferOffset);

#ifdef	VERBOSE_DEBUG
	pr_debug("%s: Length: %d\n", __func__, BufLength);
	pr_debug("%s: Offset: %d\n", __func__, BufOffset);
	pr_debug("%s: InfoBuffer: ", __func__);

	for (i = 0; i < BufLength; i++) {
		pr_debug("%02x ", *(((u8 *) buf) + i + 8 + BufOffset));
	}

	pr_debug("\n");
#endif

	resp->MessageType = cpu_to_le32(RNDIS_MSG_SET_C);
	resp->MessageLength = cpu_to_le32(16);
	resp->RequestID = buf->RequestID; /* Still LE in msg buffer */
	if (gen_ndis_set_resp(params, le32_to_cpu(buf->OID),
			((u8 *)buf) + 8 + BufOffset, BufLength, r))
		resp->Status = cpu_to_le32(RNDIS_STATUS_NOT_SUPPORTED);
	else
		resp->Status = cpu_to_le32(RNDIS_STATUS_SUCCESS);

	params->resp_avail(params->v);
	return 0;
}

static int rndis_reset_response(struct rndis_params *params,
				rndis_reset_msg_type *buf)
{
	rndis_reset_cmplt_type *resp;
	rndis_resp_t *r;
	u8 *xbuf;
	u32 length;

	/* drain the response queue */
	while ((xbuf = rndis_get_next_response(params, &length)))
		rndis_free_response(params, xbuf);

	u32 length;
	u8 *xbuf;

	/* drain the response queue */
	while ((xbuf = rndis_get_next_response(params, &length)))
		rndis_free_response(params, xbuf);

	r = rndis_add_response(params, sizeof(rndis_reset_cmplt_type));
	if (!r)
		return -ENOMEM;
	resp = (rndis_reset_cmplt_type *)r->buf;

	resp->MessageType = cpu_to_le32(RNDIS_MSG_RESET_C);
	resp->MessageLength = cpu_to_le32(16);
	resp->Status = cpu_to_le32(RNDIS_STATUS_SUCCESS);
	/* resent information */
	resp->AddressingReset = cpu_to_le32(1);

	params->resp_avail(params->v);
	return 0;
}

static int rndis_keepalive_response(struct rndis_params *params,
				    rndis_keepalive_msg_type *buf)
{
	rndis_keepalive_cmplt_type *resp;
	rndis_resp_t *r;

	/* host "should" check only in RNDIS_DATA_INITIALIZED state */

	r = rndis_add_response(params, sizeof(rndis_keepalive_cmplt_type));
	if (!r)
		return -ENOMEM;
	resp = (rndis_keepalive_cmplt_type *)r->buf;

	resp->MessageType = cpu_to_le32(RNDIS_MSG_KEEPALIVE_C);
	resp->MessageLength = cpu_to_le32(16);
	resp->RequestID = buf->RequestID; /* Still LE in msg buffer */
	resp->Status = cpu_to_le32(RNDIS_STATUS_SUCCESS);

	params->resp_avail(params->v);
	return 0;
}


/*
 * Device to Host Comunication
 */
static int rndis_indicate_status_msg(struct rndis_params *params, u32 status)
{
	rndis_indicate_status_msg_type *resp;
	rndis_resp_t *r;

	if (params->state == RNDIS_UNINITIALIZED)
		return -ENOTSUPP;

	r = rndis_add_response(params, sizeof(rndis_indicate_status_msg_type));
	if (!r)
		return -ENOMEM;
	resp = (rndis_indicate_status_msg_type *)r->buf;

	resp->MessageType = cpu_to_le32(RNDIS_MSG_INDICATE);
	resp->MessageLength = cpu_to_le32(20);
	resp->Status = cpu_to_le32(status);
	resp->StatusBufferLength = cpu_to_le32(0);
	resp->StatusBufferOffset = cpu_to_le32(0);

	params->resp_avail(params->v);
	return 0;
}

int rndis_signal_connect(struct rndis_params *params)
{
	params->media_state = RNDIS_MEDIA_STATE_CONNECTED;
	return rndis_indicate_status_msg(params, RNDIS_STATUS_MEDIA_CONNECT);
}
EXPORT_SYMBOL_GPL(rndis_signal_connect);

int rndis_signal_disconnect(struct rndis_params *params)
{
	params->media_state = RNDIS_MEDIA_STATE_DISCONNECTED;
	return rndis_indicate_status_msg(params, RNDIS_STATUS_MEDIA_DISCONNECT);
}
EXPORT_SYMBOL_GPL(rndis_signal_disconnect);

void rndis_uninit(struct rndis_params *params)
{
	u8 *buf;
	u32 length;

	if (!params)
		return;
	params->state = RNDIS_UNINITIALIZED;

	/* drain the response queue */
	while ((buf = rndis_get_next_response(params, &length)))
		rndis_free_response(params, buf);
}
EXPORT_SYMBOL_GPL(rndis_uninit);

void rndis_set_host_mac(struct rndis_params *params, const u8 *addr)
{
	params->host_mac = addr;
}
EXPORT_SYMBOL_GPL(rndis_set_host_mac);

/*
 * Message Parser
 */
int rndis_msg_parser(struct rndis_params *params, u8 *buf)
{
	u32 MsgType, MsgLength;
	__le32 *tmp;

	if (!buf)
		return -ENOMEM;

	tmp = (__le32 *)buf;
	MsgType   = get_unaligned_le32(tmp++);
	MsgLength = get_unaligned_le32(tmp++);

	if (!params)
		return -ENOTSUPP;

	/* NOTE: RNDIS is *EXTREMELY* chatty ... Windows constantly polls for
	 * rx/tx statistics and link status, in addition to KEEPALIVE traffic
	 * and normal HC level polling to see if there's any IN traffic.
	 */

	/* For USB: responses may take up to 10 seconds */
	switch (MsgType) {
	case RNDIS_MSG_INIT:
		pr_debug("%s: RNDIS_MSG_INIT\n",
			__func__);
		params->state = RNDIS_INITIALIZED;
		return rndis_init_response(params, (rndis_init_msg_type *)buf);

	case RNDIS_MSG_HALT:
		pr_debug("%s: RNDIS_MSG_HALT\n",
			__func__);
		params->state = RNDIS_UNINITIALIZED;
		if (params->dev) {
			netif_carrier_off(params->dev);
			netif_stop_queue(params->dev);
		}
		return 0;

	case RNDIS_MSG_QUERY:
		return rndis_query_response(params,
					(rndis_query_msg_type *)buf);

	case RNDIS_MSG_SET:
		return rndis_set_response(params, (rndis_set_msg_type *)buf);

	case RNDIS_MSG_RESET:
		pr_debug("%s: RNDIS_MSG_RESET\n",
			__func__);
		return rndis_reset_response(params,
					(rndis_reset_msg_type *)buf);

	case RNDIS_MSG_KEEPALIVE:
		/* For USB: host does this every 5 seconds */
		if (rndis_debug > 1)
			pr_debug("%s: RNDIS_MSG_KEEPALIVE\n",
				__func__);
		return rndis_keepalive_response(params,
						 (rndis_keepalive_msg_type *)
						 buf);

	default:
		/* At least Windows XP emits some undefined RNDIS messages.
		 * In one case those messages seemed to relate to the host
		 * suspending itself.
		 */
		pr_warning("%s: unknown RNDIS message 0x%08X len %d\n",
			__func__, MsgType, MsgLength);
		print_hex_dump_bytes(__func__, DUMP_PREFIX_OFFSET,
				     buf, MsgLength);
		break;
	}

	return -ENOTSUPP;
}
EXPORT_SYMBOL_GPL(rndis_msg_parser);

static inline int rndis_get_nr(void)
{
	return ida_simple_get(&rndis_ida, 0, 0, GFP_KERNEL);
}

static inline void rndis_put_nr(int nr)
{
	ida_simple_remove(&rndis_ida, nr);
}

struct rndis_params *rndis_register(void (*resp_avail)(void *v), void *v)
{
	struct rndis_params *params;
	int i;

	if (!resp_avail)
		return ERR_PTR(-EINVAL);

	i = rndis_get_nr();
	if (i < 0) {
		pr_debug("failed\n");

		return ERR_PTR(-ENODEV);
	}

	params = kzalloc(sizeof(*params), GFP_KERNEL);
	if (!params) {
		rndis_put_nr(i);

		return ERR_PTR(-ENOMEM);
	}

#ifdef	CONFIG_USB_GADGET_DEBUG_FILES
	{
		struct proc_dir_entry *proc_entry;
		char name[20];

		sprintf(name, NAME_TEMPLATE, i);
		proc_entry = proc_create_data(name, 0660, NULL,
					      &rndis_proc_fops, params);
		if (!proc_entry) {
			kfree(params);
			rndis_put_nr(i);

			return ERR_PTR(-EIO);
		}
	}
#endif

	params->confignr = i;
	params->used = 1;
	params->state = RNDIS_UNINITIALIZED;
	params->media_state = RNDIS_MEDIA_STATE_DISCONNECTED;
	params->resp_avail = resp_avail;
	params->v = v;
	INIT_LIST_HEAD(&(params->resp_queue));
	pr_debug("%s: configNr = %d\n", __func__, i);

	return params;
}
EXPORT_SYMBOL_GPL(rndis_register);

void rndis_deregister(struct rndis_params *params)
{
	int i;

	pr_debug("%s:\n", __func__);

	if (!params)
		return;

	i = params->confignr;

#ifdef CONFIG_USB_GADGET_DEBUG_FILES
	{
		char name[20];

		sprintf(name, NAME_TEMPLATE, i);
		remove_proc_entry(name, NULL);
	}
#endif

	kfree(params);
	rndis_put_nr(i);
}
EXPORT_SYMBOL_GPL(rndis_deregister);
int rndis_set_param_dev(struct rndis_params *params, struct net_device *dev,
			u16 *cdc_filter)
{
	pr_debug("%s:\n", __func__);
	if (!dev)
		return -EINVAL;
	if (!params)
		return -1;

	params->dev = dev;
	params->filter = cdc_filter;

	rndis_ul_max_xfer_size_rcvd = 0;
	rndis_ul_max_pkt_per_xfer_rcvd = 0;
	return 0;
}
EXPORT_SYMBOL_GPL(rndis_set_param_dev);

int rndis_set_param_vendor(struct rndis_params *params, u32 vendorID,
			   const char *vendorDescr)
{
	pr_debug("%s:\n", __func__);
	if (!vendorDescr) return -1;
	if (!params)
		return -1;

	params->vendorID = vendorID;
	params->vendorDescr = vendorDescr;

	return 0;
}
EXPORT_SYMBOL_GPL(rndis_set_param_vendor);

int rndis_set_param_medium(struct rndis_params *params, u32 medium, u32 speed)
{
	pr_debug("%s: %u %u\n", __func__, medium, speed);
	if (!params)
		return -1;

	params->medium = medium;
	params->speed = speed;

	return 0;
}
EXPORT_SYMBOL_GPL(rndis_set_param_medium);

void rndis_set_max_pkt_xfer(struct rndis_params *params, u8 max_pkt_per_xfer)
{
	pr_debug("%s:\n", __func__);

	params->max_pkt_per_xfer = max_pkt_per_xfer;
}

void rndis_add_hdr(struct sk_buff *skb)
{
	struct rndis_packet_msg_type *header;

	if (!skb)
		return;
	header = (void *)skb_push(skb, sizeof(*header));
	memset(header, 0, sizeof *header);
	header->MessageType = cpu_to_le32(RNDIS_MSG_PACKET);
	header->MessageLength = cpu_to_le32(skb->len);
	header->DataOffset = cpu_to_le32(36);
	header->DataLength = cpu_to_le32(skb->len - sizeof(*header));
}
EXPORT_SYMBOL_GPL(rndis_add_hdr);

void rndis_free_response(struct rndis_params *params, u8 *buf)
{
	rndis_resp_t *r;
	struct list_head *act, *tmp;

	list_for_each_safe(act, tmp, &(params->resp_queue))
	{
		r = list_entry(act, rndis_resp_t, list);
		if (r && r->buf == buf) {
			list_del(&r->list);
			kfree(r);
		}
	}
}
EXPORT_SYMBOL_GPL(rndis_free_response);

u8 *rndis_get_next_response(struct rndis_params *params, u32 *length)
{
	rndis_resp_t *r;
	struct list_head *act, *tmp;

	if (!length) return NULL;

	list_for_each_safe(act, tmp, &(params->resp_queue))
	{
		r = list_entry(act, rndis_resp_t, list);
		if (!r->send) {
			r->send = 1;
			*length = r->length;
			return r->buf;
		}
	}

	return NULL;
}
EXPORT_SYMBOL_GPL(rndis_get_next_response);

static rndis_resp_t *rndis_add_response(struct rndis_params *params, u32 length)
{
	rndis_resp_t *r;

	/* NOTE: this gets copied into ether.c USB_BUFSIZ bytes ... */
	r = kmalloc(sizeof(rndis_resp_t) + length, GFP_ATOMIC);
	if (!r) return NULL;

	r->buf = (u8 *)(r + 1);
	r->length = length;
	r->send = 0;

	list_add_tail(&r->list, &(params->resp_queue));
	return r;
}

int rndis_rm_hdr(struct gether *port,
			struct sk_buff *skb,
			struct sk_buff_head *list)
{
	int num_pkts = 1;

	if (skb->len > rndis_ul_max_xfer_size_rcvd)
		rndis_ul_max_xfer_size_rcvd = skb->len;

	while (skb->len) {
		struct rndis_packet_msg_type *hdr;
		struct sk_buff          *skb2;
		u32             msg_len, data_offset, data_len;
<<<<<<< HEAD

		/* some rndis hosts send extra byte to avoid zlp, ignore it */
		if (skb->len == 1) {
			dev_kfree_skb_any(skb);
			return 0;
		}

		if (skb->len < sizeof *hdr) {
			pr_err("invalid rndis pkt: skblen:%u hdr_len:%zu",
					skb->len, sizeof *hdr);
			dev_kfree_skb_any(skb);
			return -EINVAL;
		}

		hdr = (void *)skb->data;
		msg_len = le32_to_cpu(hdr->MessageLength);
		data_offset = le32_to_cpu(hdr->DataOffset);
		data_len = le32_to_cpu(hdr->DataLength);

		if (skb->len < msg_len ||
				((data_offset + data_len + 8) > msg_len)) {
			pr_err("invalid rndis message: %d/%d/%d/%d, len:%d\n",
					le32_to_cpu(hdr->MessageType),
					msg_len, data_offset, data_len, skb->len);
			dev_kfree_skb_any(skb);
			return -EOVERFLOW;
		}
		if (le32_to_cpu(hdr->MessageType) != RNDIS_MSG_PACKET) {
			pr_err("invalid rndis message: %d/%d/%d/%d, len:%d\n",
					le32_to_cpu(hdr->MessageType),
					msg_len, data_offset, data_len, skb->len);
			dev_kfree_skb_any(skb);
			return -EINVAL;
		}

		skb_pull(skb, data_offset + 8);

=======

		/* some rndis hosts send extra byte to avoid zlp, ignore it */
		if (skb->len == 1) {
			dev_kfree_skb_any(skb);
			return 0;
		}

		if (skb->len < sizeof *hdr) {
			pr_err("invalid rndis pkt: skblen:%u hdr_len:%zu",
					skb->len, sizeof *hdr);
			dev_kfree_skb_any(skb);
			return -EINVAL;
		}

		hdr = (void *)skb->data;
		msg_len = le32_to_cpu(hdr->MessageLength);
		data_offset = le32_to_cpu(hdr->DataOffset);
		data_len = le32_to_cpu(hdr->DataLength);

		if (skb->len < msg_len ||
				((data_offset + data_len + 8) > msg_len)) {
			pr_err("invalid rndis message: %d/%d/%d/%d, len:%d\n",
					le32_to_cpu(hdr->MessageType),
					msg_len, data_offset, data_len, skb->len);
			dev_kfree_skb_any(skb);
			return -EOVERFLOW;
		}
		if (le32_to_cpu(hdr->MessageType) != RNDIS_MSG_PACKET) {
			pr_err("invalid rndis message: %d/%d/%d/%d, len:%d\n",
					le32_to_cpu(hdr->MessageType),
					msg_len, data_offset, data_len, skb->len);
			dev_kfree_skb_any(skb);
			return -EINVAL;
		}

		skb_pull(skb, data_offset + 8);

>>>>>>> 152bacdd
		if (msg_len == skb->len) {
			skb_trim(skb, data_len);
			break;
		}

		skb2 = skb_clone(skb, GFP_ATOMIC);
		if (!skb2) {
			pr_err("%s:skb clone failed\n", __func__);
			dev_kfree_skb_any(skb);
			return -ENOMEM;
		}

		skb_pull(skb, msg_len - sizeof *hdr);
		skb_trim(skb2, data_len);
		skb_queue_tail(list, skb2);

		num_pkts++;
	}

	if (num_pkts > rndis_ul_max_pkt_per_xfer_rcvd)
		rndis_ul_max_pkt_per_xfer_rcvd = num_pkts;

	skb_queue_tail(list, skb);
	return 0;
}
EXPORT_SYMBOL_GPL(rndis_rm_hdr);

#ifdef CONFIG_USB_GADGET_DEBUG_FILES

static int rndis_proc_show(struct seq_file *m, void *v)
{
	rndis_params *param = m->private;

	seq_printf(m,
			 "Config Nr. %d\n"
			 "used      : %s\n"
			 "state     : %s\n"
			 "medium    : 0x%08X\n"
			 "speed     : %d\n"
			 "cable     : %s\n"
			 "vendor ID : 0x%08X\n"
			 "vendor    : %s\n",
			 param->confignr, (param->used) ? "y" : "n",
			 ({ char *s = "?";
			 switch (param->state) {
			 case RNDIS_UNINITIALIZED:
				s = "RNDIS_UNINITIALIZED"; break;
			 case RNDIS_INITIALIZED:
				s = "RNDIS_INITIALIZED"; break;
			 case RNDIS_DATA_INITIALIZED:
				s = "RNDIS_DATA_INITIALIZED"; break;
			} s; }),
			 param->medium,
			 (param->media_state) ? 0 : param->speed*100,
			 (param->media_state) ? "disconnected" : "connected",
			 param->vendorID, param->vendorDescr);
	return 0;
}

static ssize_t rndis_proc_write(struct file *file, const char __user *buffer,
				size_t count, loff_t *ppos)
{
	rndis_params *p = PDE_DATA(file_inode(file));
	u32 speed = 0;
	int i, fl_speed = 0;

	for (i = 0; i < count; i++) {
		char c;
		if (get_user(c, buffer))
			return -EFAULT;
		switch (c) {
		case '0':
		case '1':
		case '2':
		case '3':
		case '4':
		case '5':
		case '6':
		case '7':
		case '8':
		case '9':
			fl_speed = 1;
			speed = speed * 10 + c - '0';
			break;
		case 'C':
		case 'c':
			rndis_signal_connect(p);
			break;
		case 'D':
		case 'd':
			rndis_signal_disconnect(p);
			break;
		default:
			if (fl_speed) p->speed = speed;
			else pr_debug("%c is not valid\n", c);
			break;
		}

		buffer++;
	}

	return count;
}

static int rndis_proc_open(struct inode *inode, struct file *file)
{
	return single_open(file, rndis_proc_show, PDE_DATA(inode));
}

static const struct file_operations rndis_proc_fops = {
	.owner		= THIS_MODULE,
	.open		= rndis_proc_open,
	.read		= seq_read,
	.llseek		= seq_lseek,
	.release	= single_release,
	.write		= rndis_proc_write,
};

#define	NAME_TEMPLATE "driver/rndis-%03d"

#endif /* CONFIG_USB_GADGET_DEBUG_FILES */<|MERGE_RESOLUTION|>--- conflicted
+++ resolved
@@ -697,13 +697,6 @@
 	while ((xbuf = rndis_get_next_response(params, &length)))
 		rndis_free_response(params, xbuf);
 
-	u32 length;
-	u8 *xbuf;
-
-	/* drain the response queue */
-	while ((xbuf = rndis_get_next_response(params, &length)))
-		rndis_free_response(params, xbuf);
-
 	r = rndis_add_response(params, sizeof(rndis_reset_cmplt_type));
 	if (!r)
 		return -ENOMEM;
@@ -1102,7 +1095,6 @@
 		struct rndis_packet_msg_type *hdr;
 		struct sk_buff          *skb2;
 		u32             msg_len, data_offset, data_len;
-<<<<<<< HEAD
 
 		/* some rndis hosts send extra byte to avoid zlp, ignore it */
 		if (skb->len == 1) {
@@ -1140,45 +1132,6 @@
 
 		skb_pull(skb, data_offset + 8);
 
-=======
-
-		/* some rndis hosts send extra byte to avoid zlp, ignore it */
-		if (skb->len == 1) {
-			dev_kfree_skb_any(skb);
-			return 0;
-		}
-
-		if (skb->len < sizeof *hdr) {
-			pr_err("invalid rndis pkt: skblen:%u hdr_len:%zu",
-					skb->len, sizeof *hdr);
-			dev_kfree_skb_any(skb);
-			return -EINVAL;
-		}
-
-		hdr = (void *)skb->data;
-		msg_len = le32_to_cpu(hdr->MessageLength);
-		data_offset = le32_to_cpu(hdr->DataOffset);
-		data_len = le32_to_cpu(hdr->DataLength);
-
-		if (skb->len < msg_len ||
-				((data_offset + data_len + 8) > msg_len)) {
-			pr_err("invalid rndis message: %d/%d/%d/%d, len:%d\n",
-					le32_to_cpu(hdr->MessageType),
-					msg_len, data_offset, data_len, skb->len);
-			dev_kfree_skb_any(skb);
-			return -EOVERFLOW;
-		}
-		if (le32_to_cpu(hdr->MessageType) != RNDIS_MSG_PACKET) {
-			pr_err("invalid rndis message: %d/%d/%d/%d, len:%d\n",
-					le32_to_cpu(hdr->MessageType),
-					msg_len, data_offset, data_len, skb->len);
-			dev_kfree_skb_any(skb);
-			return -EINVAL;
-		}
-
-		skb_pull(skb, data_offset + 8);
-
->>>>>>> 152bacdd
 		if (msg_len == skb->len) {
 			skb_trim(skb, data_len);
 			break;
