--- conflicted
+++ resolved
@@ -1683,9 +1683,6 @@
 	if (ret)
 		goto err5;
 
-<<<<<<< HEAD
-	dwc3_debugfs_init(dwc);
-
 	if (dwc->dr_mode == USB_DR_MODE_OTG &&
 	    of_device_is_compatible(dev->parent->of_node,
 				    "rockchip,rk3399-dwc3")) {
@@ -1697,9 +1694,6 @@
 	} else {
 		pm_runtime_put(dev);
 	}
-=======
-	pm_runtime_put(dev);
->>>>>>> 28de7418
 
 	return 0;
 
