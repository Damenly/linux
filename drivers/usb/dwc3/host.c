--- conflicted
+++ resolved
@@ -14,7 +14,10 @@
 #include "../host/xhci-plat.h"
 #include "core.h"
 
-<<<<<<< HEAD
+static const struct xhci_plat_priv dwc3_xhci_plat_priv = {
+	.quirks = XHCI_SKIP_PHY_INIT,
+};
+
 static void dwc3_host_fill_xhci_irq_res(struct dwc3 *dwc,
 					int irq, char *name)
 {
@@ -29,11 +32,6 @@
 	else
 		dwc->xhci_resources[1].name = name;
 }
-=======
-static const struct xhci_plat_priv dwc3_xhci_plat_priv = {
-	.quirks = XHCI_SKIP_PHY_INIT,
-};
->>>>>>> bcecd2ee
 
 static int dwc3_host_get_irq(struct dwc3 *dwc)
 {
