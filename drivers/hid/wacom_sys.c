--- conflicted
+++ resolved
@@ -2737,10 +2737,16 @@
 	wacom_wac->features = *((struct wacom_features *)id->driver_data);
 	features = &wacom_wac->features;
 
-<<<<<<< HEAD
 	if (features->check_for_hid_type && features->hid_type != hdev->type)
 		return -ENODEV;
-=======
+
+	error = kfifo_alloc(&wacom_wac->pen_fifo, WACOM_PKGLEN_MAX, GFP_KERNEL);
+	if (error)
+		return error;
+
+	wacom_wac->hid_data.inputmode = -1;
+	wacom_wac->mode_report = -1;
+
 	if (hid_is_usb(hdev)) {
 		struct usb_interface *intf = to_usb_interface(hdev->dev.parent);
 		struct usb_device *dev = interface_to_usbdev(intf);
@@ -2749,19 +2755,6 @@
 		wacom->intf = intf;
 	}
 
-	mutex_init(&wacom->lock);
-	INIT_WORK(&wacom->work, wacom_wireless_work);
->>>>>>> fd5b3632
-
-	error = kfifo_alloc(&wacom_wac->pen_fifo, WACOM_PKGLEN_MAX, GFP_KERNEL);
-	if (error)
-		return error;
-
-	wacom_wac->hid_data.inputmode = -1;
-	wacom_wac->mode_report = -1;
-
-	wacom->usbdev = dev;
-	wacom->intf = intf;
 	mutex_init(&wacom->lock);
 	INIT_DELAYED_WORK(&wacom->init_work, wacom_init_work);
 	INIT_WORK(&wacom->wireless_work, wacom_wireless_work);
