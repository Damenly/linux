// SPDX-License-Identifier: GPL-2.0-only
/*
 * Qualcomm self-authenticating modem subsystem remoteproc driver
 *
 * Copyright (C) 2016 Linaro Ltd.
 * Copyright (C) 2014 Sony Mobile Communications AB
 * Copyright (c) 2012-2013, The Linux Foundation. All rights reserved.
 */

#include <linux/clk.h>
#include <linux/delay.h>
#include <linux/devcoredump.h>
#include <linux/dma-mapping.h>
#include <linux/interrupt.h>
#include <linux/kernel.h>
#include <linux/mfd/syscon.h>
#include <linux/module.h>
#include <linux/of_address.h>
#include <linux/of_device.h>
#include <linux/platform_device.h>
#include <linux/pm_domain.h>
#include <linux/pm_runtime.h>
#include <linux/regmap.h>
#include <linux/regulator/consumer.h>
#include <linux/remoteproc.h>
#include <linux/reset.h>
#include <linux/soc/qcom/mdt_loader.h>
#include <linux/iopoll.h>
#include <linux/slab.h>

#include "remoteproc_internal.h"
#include "qcom_common.h"
#include "qcom_pil_info.h"
#include "qcom_q6v5.h"

#include <linux/qcom_scm.h>

#define MPSS_CRASH_REASON_SMEM		421

#define MBA_LOG_SIZE			SZ_4K

/* RMB Status Register Values */
#define RMB_PBL_SUCCESS			0x1

#define RMB_MBA_XPU_UNLOCKED		0x1
#define RMB_MBA_XPU_UNLOCKED_SCRIBBLED	0x2
#define RMB_MBA_META_DATA_AUTH_SUCCESS	0x3
#define RMB_MBA_AUTH_COMPLETE		0x4

/* PBL/MBA interface registers */
#define RMB_MBA_IMAGE_REG		0x00
#define RMB_PBL_STATUS_REG		0x04
#define RMB_MBA_COMMAND_REG		0x08
#define RMB_MBA_STATUS_REG		0x0C
#define RMB_PMI_META_DATA_REG		0x10
#define RMB_PMI_CODE_START_REG		0x14
#define RMB_PMI_CODE_LENGTH_REG		0x18
#define RMB_MBA_MSS_STATUS		0x40
#define RMB_MBA_ALT_RESET		0x44

#define RMB_CMD_META_DATA_READY		0x1
#define RMB_CMD_LOAD_READY		0x2

/* QDSP6SS Register Offsets */
#define QDSP6SS_RESET_REG		0x014
#define QDSP6SS_GFMUX_CTL_REG		0x020
#define QDSP6SS_PWR_CTL_REG		0x030
#define QDSP6SS_MEM_PWR_CTL		0x0B0
#define QDSP6V6SS_MEM_PWR_CTL		0x034
#define QDSP6SS_STRAP_ACC		0x110

/* AXI Halt Register Offsets */
#define AXI_HALTREQ_REG			0x0
#define AXI_HALTACK_REG			0x4
#define AXI_IDLE_REG			0x8
#define AXI_GATING_VALID_OVERRIDE	BIT(0)

#define HALT_ACK_TIMEOUT_US		100000

/* QDSP6SS_RESET */
#define Q6SS_STOP_CORE			BIT(0)
#define Q6SS_CORE_ARES			BIT(1)
#define Q6SS_BUS_ARES_ENABLE		BIT(2)

/* QDSP6SS CBCR */
#define Q6SS_CBCR_CLKEN			BIT(0)
#define Q6SS_CBCR_CLKOFF		BIT(31)
#define Q6SS_CBCR_TIMEOUT_US		200

/* QDSP6SS_GFMUX_CTL */
#define Q6SS_CLK_ENABLE			BIT(1)

/* QDSP6SS_PWR_CTL */
#define Q6SS_L2DATA_SLP_NRET_N_0	BIT(0)
#define Q6SS_L2DATA_SLP_NRET_N_1	BIT(1)
#define Q6SS_L2DATA_SLP_NRET_N_2	BIT(2)
#define Q6SS_L2TAG_SLP_NRET_N		BIT(16)
#define Q6SS_ETB_SLP_NRET_N		BIT(17)
#define Q6SS_L2DATA_STBY_N		BIT(18)
#define Q6SS_SLP_RET_N			BIT(19)
#define Q6SS_CLAMP_IO			BIT(20)
#define QDSS_BHS_ON			BIT(21)
#define QDSS_LDO_BYP			BIT(22)

/* QDSP6v56 parameters */
#define QDSP6v56_LDO_BYP		BIT(25)
#define QDSP6v56_BHS_ON		BIT(24)
#define QDSP6v56_CLAMP_WL		BIT(21)
#define QDSP6v56_CLAMP_QMC_MEM		BIT(22)
#define QDSP6SS_XO_CBCR		0x0038
#define QDSP6SS_ACC_OVERRIDE_VAL		0x20

/* QDSP6v65 parameters */
#define QDSP6SS_CORE_CBCR		0x20
#define QDSP6SS_SLEEP                   0x3C
#define QDSP6SS_BOOT_CORE_START         0x400
#define QDSP6SS_BOOT_CMD                0x404
#define BOOT_FSM_TIMEOUT                10000

struct reg_info {
	struct regulator *reg;
	int uV;
	int uA;
};

struct qcom_mss_reg_res {
	const char *supply;
	int uV;
	int uA;
};

struct rproc_hexagon_res {
	const char *hexagon_mba_image;
	struct qcom_mss_reg_res *proxy_supply;
	struct qcom_mss_reg_res *fallback_proxy_supply;
	struct qcom_mss_reg_res *active_supply;
	char **proxy_clk_names;
	char **reset_clk_names;
	char **active_clk_names;
	char **active_pd_names;
	char **proxy_pd_names;
	int version;
	bool need_mem_protection;
	bool has_alt_reset;
	bool has_mba_logs;
	bool has_spare_reg;
};

struct q6v5 {
	struct device *dev;
	struct rproc *rproc;

	void __iomem *reg_base;
	void __iomem *rmb_base;

	struct regmap *halt_map;
	struct regmap *conn_map;

	u32 halt_q6;
	u32 halt_modem;
	u32 halt_nc;
	u32 conn_box;

	struct reset_control *mss_restart;
	struct reset_control *pdc_reset;

	struct qcom_q6v5 q6v5;

	struct clk *active_clks[8];
	struct clk *reset_clks[4];
	struct clk *proxy_clks[4];
	struct device *active_pds[1];
	struct device *proxy_pds[3];
	int active_clk_count;
	int reset_clk_count;
	int proxy_clk_count;
	int active_pd_count;
	int proxy_pd_count;

	struct reg_info active_regs[1];
	struct reg_info proxy_regs[1];
	struct reg_info fallback_proxy_regs[2];
	int active_reg_count;
	int proxy_reg_count;
	int fallback_proxy_reg_count;

	bool dump_mba_loaded;
	size_t current_dump_size;
	size_t total_dump_size;

	phys_addr_t mba_phys;
	size_t mba_size;
	size_t dp_size;

	phys_addr_t mpss_phys;
	phys_addr_t mpss_reloc;
	size_t mpss_size;

	struct qcom_rproc_glink glink_subdev;
	struct qcom_rproc_subdev smd_subdev;
	struct qcom_rproc_ssr ssr_subdev;
	struct qcom_sysmon *sysmon;
	bool need_mem_protection;
	bool has_alt_reset;
	bool has_mba_logs;
	bool has_spare_reg;
	int mpss_perm;
	int mba_perm;
	const char *hexagon_mdt_image;
	int version;
};

enum {
	MSS_MSM8916,
	MSS_MSM8974,
	MSS_MSM8996,
	MSS_MSM8998,
	MSS_SC7180,
	MSS_SDM845,
};

static int q6v5_regulator_init(struct device *dev, struct reg_info *regs,
			       const struct qcom_mss_reg_res *reg_res)
{
	int rc;
	int i;

	if (!reg_res)
		return 0;

	for (i = 0; reg_res[i].supply; i++) {
		regs[i].reg = devm_regulator_get(dev, reg_res[i].supply);
		if (IS_ERR(regs[i].reg)) {
			rc = PTR_ERR(regs[i].reg);
			if (rc != -EPROBE_DEFER)
				dev_err(dev, "Failed to get %s\n regulator",
					reg_res[i].supply);
			return rc;
		}

		regs[i].uV = reg_res[i].uV;
		regs[i].uA = reg_res[i].uA;
	}

	return i;
}

static int q6v5_regulator_enable(struct q6v5 *qproc,
				 struct reg_info *regs, int count)
{
	int ret;
	int i;

	for (i = 0; i < count; i++) {
		if (regs[i].uV > 0) {
			ret = regulator_set_voltage(regs[i].reg,
					regs[i].uV, INT_MAX);
			if (ret) {
				dev_err(qproc->dev,
					"Failed to request voltage for %d.\n",
						i);
				goto err;
			}
		}

		if (regs[i].uA > 0) {
			ret = regulator_set_load(regs[i].reg,
						 regs[i].uA);
			if (ret < 0) {
				dev_err(qproc->dev,
					"Failed to set regulator mode\n");
				goto err;
			}
		}

		ret = regulator_enable(regs[i].reg);
		if (ret) {
			dev_err(qproc->dev, "Regulator enable failed\n");
			goto err;
		}
	}

	return 0;
err:
	for (; i >= 0; i--) {
		if (regs[i].uV > 0)
			regulator_set_voltage(regs[i].reg, 0, INT_MAX);

		if (regs[i].uA > 0)
			regulator_set_load(regs[i].reg, 0);

		regulator_disable(regs[i].reg);
	}

	return ret;
}

static void q6v5_regulator_disable(struct q6v5 *qproc,
				   struct reg_info *regs, int count)
{
	int i;

	for (i = 0; i < count; i++) {
		if (regs[i].uV > 0)
			regulator_set_voltage(regs[i].reg, 0, INT_MAX);

		if (regs[i].uA > 0)
			regulator_set_load(regs[i].reg, 0);

		regulator_disable(regs[i].reg);
	}
}

static int q6v5_clk_enable(struct device *dev,
			   struct clk **clks, int count)
{
	int rc;
	int i;

	for (i = 0; i < count; i++) {
		rc = clk_prepare_enable(clks[i]);
		if (rc) {
			dev_err(dev, "Clock enable failed\n");
			goto err;
		}
	}

	return 0;
err:
	for (i--; i >= 0; i--)
		clk_disable_unprepare(clks[i]);

	return rc;
}

static void q6v5_clk_disable(struct device *dev,
			     struct clk **clks, int count)
{
	int i;

	for (i = 0; i < count; i++)
		clk_disable_unprepare(clks[i]);
}

static int q6v5_pds_enable(struct q6v5 *qproc, struct device **pds,
			   size_t pd_count)
{
	int ret;
	int i;

	for (i = 0; i < pd_count; i++) {
		dev_pm_genpd_set_performance_state(pds[i], INT_MAX);
		ret = pm_runtime_get_sync(pds[i]);
		if (ret < 0) {
			pm_runtime_put_noidle(pds[i]);
			dev_pm_genpd_set_performance_state(pds[i], 0);
			goto unroll_pd_votes;
		}
	}

	return 0;

unroll_pd_votes:
	for (i--; i >= 0; i--) {
		dev_pm_genpd_set_performance_state(pds[i], 0);
		pm_runtime_put(pds[i]);
	}

	return ret;
}

static void q6v5_pds_disable(struct q6v5 *qproc, struct device **pds,
			     size_t pd_count)
{
	int i;

	for (i = 0; i < pd_count; i++) {
		dev_pm_genpd_set_performance_state(pds[i], 0);
		pm_runtime_put(pds[i]);
	}
}

static int q6v5_xfer_mem_ownership(struct q6v5 *qproc, int *current_perm,
				   bool local, bool remote, phys_addr_t addr,
				   size_t size)
{
	struct qcom_scm_vmperm next[2];
	int perms = 0;

	if (!qproc->need_mem_protection)
		return 0;

	if (local == !!(*current_perm & BIT(QCOM_SCM_VMID_HLOS)) &&
	    remote == !!(*current_perm & BIT(QCOM_SCM_VMID_MSS_MSA)))
		return 0;

	if (local) {
		next[perms].vmid = QCOM_SCM_VMID_HLOS;
		next[perms].perm = QCOM_SCM_PERM_RWX;
		perms++;
	}

	if (remote) {
		next[perms].vmid = QCOM_SCM_VMID_MSS_MSA;
		next[perms].perm = QCOM_SCM_PERM_RW;
		perms++;
	}

	return qcom_scm_assign_mem(addr, ALIGN(size, SZ_4K),
				   current_perm, next, perms);
}

static void q6v5_debug_policy_load(struct q6v5 *qproc, void *mba_region)
{
	const struct firmware *dp_fw;

	if (request_firmware_direct(&dp_fw, "msadp", qproc->dev))
		return;

	if (SZ_1M + dp_fw->size <= qproc->mba_size) {
		memcpy(mba_region + SZ_1M, dp_fw->data, dp_fw->size);
		qproc->dp_size = dp_fw->size;
	}

	release_firmware(dp_fw);
}

static int q6v5_load(struct rproc *rproc, const struct firmware *fw)
{
	struct q6v5 *qproc = rproc->priv;
	void *mba_region;

	/* MBA is restricted to a maximum size of 1M */
	if (fw->size > qproc->mba_size || fw->size > SZ_1M) {
		dev_err(qproc->dev, "MBA firmware load failed\n");
		return -EINVAL;
	}

	mba_region = memremap(qproc->mba_phys, qproc->mba_size, MEMREMAP_WC);
	if (!mba_region) {
		dev_err(qproc->dev, "unable to map memory region: %pa+%zx\n",
			&qproc->mba_phys, qproc->mba_size);
		return -EBUSY;
	}

	memcpy(mba_region, fw->data, fw->size);
	q6v5_debug_policy_load(qproc, mba_region);
	memunmap(mba_region);

	return 0;
}

static int q6v5_reset_assert(struct q6v5 *qproc)
{
	int ret;

	if (qproc->has_alt_reset) {
		reset_control_assert(qproc->pdc_reset);
		ret = reset_control_reset(qproc->mss_restart);
		reset_control_deassert(qproc->pdc_reset);
	} else if (qproc->has_spare_reg) {
		/*
		 * When the AXI pipeline is being reset with the Q6 modem partly
		 * operational there is possibility of AXI valid signal to
		 * glitch, leading to spurious transactions and Q6 hangs. A work
		 * around is employed by asserting the AXI_GATING_VALID_OVERRIDE
		 * BIT before triggering Q6 MSS reset. AXI_GATING_VALID_OVERRIDE
		 * is withdrawn post MSS assert followed by a MSS deassert,
		 * while holding the PDC reset.
		 */
		reset_control_assert(qproc->pdc_reset);
		regmap_update_bits(qproc->conn_map, qproc->conn_box,
				   AXI_GATING_VALID_OVERRIDE, 1);
		reset_control_assert(qproc->mss_restart);
		reset_control_deassert(qproc->pdc_reset);
		regmap_update_bits(qproc->conn_map, qproc->conn_box,
				   AXI_GATING_VALID_OVERRIDE, 0);
		ret = reset_control_deassert(qproc->mss_restart);
	} else {
		ret = reset_control_assert(qproc->mss_restart);
	}

	return ret;
}

static int q6v5_reset_deassert(struct q6v5 *qproc)
{
	int ret;

	if (qproc->has_alt_reset) {
		reset_control_assert(qproc->pdc_reset);
		writel(1, qproc->rmb_base + RMB_MBA_ALT_RESET);
		ret = reset_control_reset(qproc->mss_restart);
		writel(0, qproc->rmb_base + RMB_MBA_ALT_RESET);
		reset_control_deassert(qproc->pdc_reset);
	} else if (qproc->has_spare_reg) {
		ret = reset_control_reset(qproc->mss_restart);
	} else {
		ret = reset_control_deassert(qproc->mss_restart);
	}

	return ret;
}

static int q6v5_rmb_pbl_wait(struct q6v5 *qproc, int ms)
{
	unsigned long timeout;
	s32 val;

	timeout = jiffies + msecs_to_jiffies(ms);
	for (;;) {
		val = readl(qproc->rmb_base + RMB_PBL_STATUS_REG);
		if (val)
			break;

		if (time_after(jiffies, timeout))
			return -ETIMEDOUT;

		msleep(1);
	}

	return val;
}

static int q6v5_rmb_mba_wait(struct q6v5 *qproc, u32 status, int ms)
{

	unsigned long timeout;
	s32 val;

	timeout = jiffies + msecs_to_jiffies(ms);
	for (;;) {
		val = readl(qproc->rmb_base + RMB_MBA_STATUS_REG);
		if (val < 0)
			break;

		if (!status && val)
			break;
		else if (status && val == status)
			break;

		if (time_after(jiffies, timeout))
			return -ETIMEDOUT;

		msleep(1);
	}

	return val;
}

static void q6v5_dump_mba_logs(struct q6v5 *qproc)
{
	struct rproc *rproc = qproc->rproc;
	void *data;
	void *mba_region;

	if (!qproc->has_mba_logs)
		return;

	if (q6v5_xfer_mem_ownership(qproc, &qproc->mba_perm, true, false, qproc->mba_phys,
				    qproc->mba_size))
		return;

	mba_region = memremap(qproc->mba_phys, qproc->mba_size, MEMREMAP_WC);
	if (!mba_region)
		return;

	data = vmalloc(MBA_LOG_SIZE);
	if (data) {
		memcpy(data, mba_region, MBA_LOG_SIZE);
		dev_coredumpv(&rproc->dev, data, MBA_LOG_SIZE, GFP_KERNEL);
	}
	memunmap(mba_region);
}

static int q6v5proc_reset(struct q6v5 *qproc)
{
	u32 val;
	int ret;
	int i;

	if (qproc->version == MSS_SDM845) {
		val = readl(qproc->reg_base + QDSP6SS_SLEEP);
		val |= Q6SS_CBCR_CLKEN;
		writel(val, qproc->reg_base + QDSP6SS_SLEEP);

		ret = readl_poll_timeout(qproc->reg_base + QDSP6SS_SLEEP,
					 val, !(val & Q6SS_CBCR_CLKOFF), 1,
					 Q6SS_CBCR_TIMEOUT_US);
		if (ret) {
			dev_err(qproc->dev, "QDSP6SS Sleep clock timed out\n");
			return -ETIMEDOUT;
		}

		/* De-assert QDSP6 stop core */
		writel(1, qproc->reg_base + QDSP6SS_BOOT_CORE_START);
		/* Trigger boot FSM */
		writel(1, qproc->reg_base + QDSP6SS_BOOT_CMD);

		ret = readl_poll_timeout(qproc->rmb_base + RMB_MBA_MSS_STATUS,
				val, (val & BIT(0)) != 0, 10, BOOT_FSM_TIMEOUT);
		if (ret) {
			dev_err(qproc->dev, "Boot FSM failed to complete.\n");
			/* Reset the modem so that boot FSM is in reset state */
			q6v5_reset_deassert(qproc);
			return ret;
		}

		goto pbl_wait;
	} else if (qproc->version == MSS_SC7180) {
		val = readl(qproc->reg_base + QDSP6SS_SLEEP);
		val |= Q6SS_CBCR_CLKEN;
		writel(val, qproc->reg_base + QDSP6SS_SLEEP);

		ret = readl_poll_timeout(qproc->reg_base + QDSP6SS_SLEEP,
					 val, !(val & Q6SS_CBCR_CLKOFF), 1,
					 Q6SS_CBCR_TIMEOUT_US);
		if (ret) {
			dev_err(qproc->dev, "QDSP6SS Sleep clock timed out\n");
			return -ETIMEDOUT;
		}

		/* Turn on the XO clock needed for PLL setup */
		val = readl(qproc->reg_base + QDSP6SS_XO_CBCR);
		val |= Q6SS_CBCR_CLKEN;
		writel(val, qproc->reg_base + QDSP6SS_XO_CBCR);

		ret = readl_poll_timeout(qproc->reg_base + QDSP6SS_XO_CBCR,
					 val, !(val & Q6SS_CBCR_CLKOFF), 1,
					 Q6SS_CBCR_TIMEOUT_US);
		if (ret) {
			dev_err(qproc->dev, "QDSP6SS XO clock timed out\n");
			return -ETIMEDOUT;
		}

		/* Configure Q6 core CBCR to auto-enable after reset sequence */
		val = readl(qproc->reg_base + QDSP6SS_CORE_CBCR);
		val |= Q6SS_CBCR_CLKEN;
		writel(val, qproc->reg_base + QDSP6SS_CORE_CBCR);

		/* De-assert the Q6 stop core signal */
		writel(1, qproc->reg_base + QDSP6SS_BOOT_CORE_START);

		/* Wait for 10 us for any staggering logic to settle */
		usleep_range(10, 20);

		/* Trigger the boot FSM to start the Q6 out-of-reset sequence */
		writel(1, qproc->reg_base + QDSP6SS_BOOT_CMD);

		/* Poll the MSS_STATUS for FSM completion */
		ret = readl_poll_timeout(qproc->rmb_base + RMB_MBA_MSS_STATUS,
					 val, (val & BIT(0)) != 0, 10, BOOT_FSM_TIMEOUT);
		if (ret) {
			dev_err(qproc->dev, "Boot FSM failed to complete.\n");
			/* Reset the modem so that boot FSM is in reset state */
			q6v5_reset_deassert(qproc);
			return ret;
		}
		goto pbl_wait;
	} else if (qproc->version == MSS_MSM8996 ||
		   qproc->version == MSS_MSM8998) {
		int mem_pwr_ctl;

		/* Override the ACC value if required */
		writel(QDSP6SS_ACC_OVERRIDE_VAL,
		       qproc->reg_base + QDSP6SS_STRAP_ACC);

		/* Assert resets, stop core */
		val = readl(qproc->reg_base + QDSP6SS_RESET_REG);
		val |= Q6SS_CORE_ARES | Q6SS_BUS_ARES_ENABLE | Q6SS_STOP_CORE;
		writel(val, qproc->reg_base + QDSP6SS_RESET_REG);

		/* BHS require xo cbcr to be enabled */
		val = readl(qproc->reg_base + QDSP6SS_XO_CBCR);
		val |= Q6SS_CBCR_CLKEN;
		writel(val, qproc->reg_base + QDSP6SS_XO_CBCR);

		/* Read CLKOFF bit to go low indicating CLK is enabled */
		ret = readl_poll_timeout(qproc->reg_base + QDSP6SS_XO_CBCR,
					 val, !(val & Q6SS_CBCR_CLKOFF), 1,
					 Q6SS_CBCR_TIMEOUT_US);
		if (ret) {
			dev_err(qproc->dev,
				"xo cbcr enabling timed out (rc:%d)\n", ret);
			return ret;
		}
		/* Enable power block headswitch and wait for it to stabilize */
		val = readl(qproc->reg_base + QDSP6SS_PWR_CTL_REG);
		val |= QDSP6v56_BHS_ON;
		writel(val, qproc->reg_base + QDSP6SS_PWR_CTL_REG);
		val |= readl(qproc->reg_base + QDSP6SS_PWR_CTL_REG);
		udelay(1);

		/* Put LDO in bypass mode */
		val |= QDSP6v56_LDO_BYP;
		writel(val, qproc->reg_base + QDSP6SS_PWR_CTL_REG);

		/* Deassert QDSP6 compiler memory clamp */
		val = readl(qproc->reg_base + QDSP6SS_PWR_CTL_REG);
		val &= ~QDSP6v56_CLAMP_QMC_MEM;
		writel(val, qproc->reg_base + QDSP6SS_PWR_CTL_REG);

		/* Deassert memory peripheral sleep and L2 memory standby */
		val |= Q6SS_L2DATA_STBY_N | Q6SS_SLP_RET_N;
		writel(val, qproc->reg_base + QDSP6SS_PWR_CTL_REG);

		/* Turn on L1, L2, ETB and JU memories 1 at a time */
		if (qproc->version == MSS_MSM8996) {
			mem_pwr_ctl = QDSP6SS_MEM_PWR_CTL;
			i = 19;
		} else {
			/* MSS_MSM8998 */
			mem_pwr_ctl = QDSP6V6SS_MEM_PWR_CTL;
			i = 28;
		}
		val = readl(qproc->reg_base + mem_pwr_ctl);
		for (; i >= 0; i--) {
			val |= BIT(i);
			writel(val, qproc->reg_base + mem_pwr_ctl);
			/*
			 * Read back value to ensure the write is done then
			 * wait for 1us for both memory peripheral and data
			 * array to turn on.
			 */
			val |= readl(qproc->reg_base + mem_pwr_ctl);
			udelay(1);
		}
		/* Remove word line clamp */
		val = readl(qproc->reg_base + QDSP6SS_PWR_CTL_REG);
		val &= ~QDSP6v56_CLAMP_WL;
		writel(val, qproc->reg_base + QDSP6SS_PWR_CTL_REG);
	} else {
		/* Assert resets, stop core */
		val = readl(qproc->reg_base + QDSP6SS_RESET_REG);
		val |= Q6SS_CORE_ARES | Q6SS_BUS_ARES_ENABLE | Q6SS_STOP_CORE;
		writel(val, qproc->reg_base + QDSP6SS_RESET_REG);

		/* Enable power block headswitch and wait for it to stabilize */
		val = readl(qproc->reg_base + QDSP6SS_PWR_CTL_REG);
		val |= QDSS_BHS_ON | QDSS_LDO_BYP;
		writel(val, qproc->reg_base + QDSP6SS_PWR_CTL_REG);
		val |= readl(qproc->reg_base + QDSP6SS_PWR_CTL_REG);
		udelay(1);
		/*
		 * Turn on memories. L2 banks should be done individually
		 * to minimize inrush current.
		 */
		val = readl(qproc->reg_base + QDSP6SS_PWR_CTL_REG);
		val |= Q6SS_SLP_RET_N | Q6SS_L2TAG_SLP_NRET_N |
			Q6SS_ETB_SLP_NRET_N | Q6SS_L2DATA_STBY_N;
		writel(val, qproc->reg_base + QDSP6SS_PWR_CTL_REG);
		val |= Q6SS_L2DATA_SLP_NRET_N_2;
		writel(val, qproc->reg_base + QDSP6SS_PWR_CTL_REG);
		val |= Q6SS_L2DATA_SLP_NRET_N_1;
		writel(val, qproc->reg_base + QDSP6SS_PWR_CTL_REG);
		val |= Q6SS_L2DATA_SLP_NRET_N_0;
		writel(val, qproc->reg_base + QDSP6SS_PWR_CTL_REG);
	}
	/* Remove IO clamp */
	val &= ~Q6SS_CLAMP_IO;
	writel(val, qproc->reg_base + QDSP6SS_PWR_CTL_REG);

	/* Bring core out of reset */
	val = readl(qproc->reg_base + QDSP6SS_RESET_REG);
	val &= ~Q6SS_CORE_ARES;
	writel(val, qproc->reg_base + QDSP6SS_RESET_REG);

	/* Turn on core clock */
	val = readl(qproc->reg_base + QDSP6SS_GFMUX_CTL_REG);
	val |= Q6SS_CLK_ENABLE;
	writel(val, qproc->reg_base + QDSP6SS_GFMUX_CTL_REG);

	/* Start core execution */
	val = readl(qproc->reg_base + QDSP6SS_RESET_REG);
	val &= ~Q6SS_STOP_CORE;
	writel(val, qproc->reg_base + QDSP6SS_RESET_REG);

pbl_wait:
	/* Wait for PBL status */
	ret = q6v5_rmb_pbl_wait(qproc, 1000);
	if (ret == -ETIMEDOUT) {
		dev_err(qproc->dev, "PBL boot timed out\n");
	} else if (ret != RMB_PBL_SUCCESS) {
		dev_err(qproc->dev, "PBL returned unexpected status %d\n", ret);
		ret = -EINVAL;
	} else {
		ret = 0;
	}

	return ret;
}

static void q6v5proc_halt_axi_port(struct q6v5 *qproc,
				   struct regmap *halt_map,
				   u32 offset)
{
	unsigned int val;
	int ret;

	/* Check if we're already idle */
	ret = regmap_read(halt_map, offset + AXI_IDLE_REG, &val);
	if (!ret && val)
		return;

	/* Assert halt request */
	regmap_write(halt_map, offset + AXI_HALTREQ_REG, 1);

	/* Wait for halt */
	regmap_read_poll_timeout(halt_map, offset + AXI_HALTACK_REG, val,
				 val, 1000, HALT_ACK_TIMEOUT_US);

	ret = regmap_read(halt_map, offset + AXI_IDLE_REG, &val);
	if (ret || !val)
		dev_err(qproc->dev, "port failed halt\n");

	/* Clear halt request (port will remain halted until reset) */
	regmap_write(halt_map, offset + AXI_HALTREQ_REG, 0);
}

static int q6v5_mpss_init_image(struct q6v5 *qproc, const struct firmware *fw)
{
	unsigned long dma_attrs = DMA_ATTR_FORCE_CONTIGUOUS;
	dma_addr_t phys;
	void *metadata;
	int mdata_perm;
	int xferop_ret;
	size_t size;
	void *ptr;
	int ret;

	metadata = qcom_mdt_read_metadata(fw, &size);
	if (IS_ERR(metadata))
		return PTR_ERR(metadata);

	ptr = dma_alloc_attrs(qproc->dev, size, &phys, GFP_KERNEL, dma_attrs);
	if (!ptr) {
		kfree(metadata);
		dev_err(qproc->dev, "failed to allocate mdt buffer\n");
		return -ENOMEM;
	}

	memcpy(ptr, metadata, size);

	/* Hypervisor mapping to access metadata by modem */
	mdata_perm = BIT(QCOM_SCM_VMID_HLOS);
	ret = q6v5_xfer_mem_ownership(qproc, &mdata_perm, false, true,
				      phys, size);
	if (ret) {
		dev_err(qproc->dev,
			"assigning Q6 access to metadata failed: %d\n", ret);
		ret = -EAGAIN;
		goto free_dma_attrs;
	}

	writel(phys, qproc->rmb_base + RMB_PMI_META_DATA_REG);
	writel(RMB_CMD_META_DATA_READY, qproc->rmb_base + RMB_MBA_COMMAND_REG);

	ret = q6v5_rmb_mba_wait(qproc, RMB_MBA_META_DATA_AUTH_SUCCESS, 1000);
	if (ret == -ETIMEDOUT)
		dev_err(qproc->dev, "MPSS header authentication timed out\n");
	else if (ret < 0)
		dev_err(qproc->dev, "MPSS header authentication failed: %d\n", ret);

	/* Metadata authentication done, remove modem access */
	xferop_ret = q6v5_xfer_mem_ownership(qproc, &mdata_perm, true, false,
					     phys, size);
	if (xferop_ret)
		dev_warn(qproc->dev,
			 "mdt buffer not reclaimed system may become unstable\n");

free_dma_attrs:
	dma_free_attrs(qproc->dev, size, ptr, phys, dma_attrs);
	kfree(metadata);

	return ret < 0 ? ret : 0;
}

static bool q6v5_phdr_valid(const struct elf32_phdr *phdr)
{
	if (phdr->p_type != PT_LOAD)
		return false;

	if ((phdr->p_flags & QCOM_MDT_TYPE_MASK) == QCOM_MDT_TYPE_HASH)
		return false;

	if (!phdr->p_memsz)
		return false;

	return true;
}

static int q6v5_mba_load(struct q6v5 *qproc)
{
	int ret;
	int xfermemop_ret;
	bool mba_load_err = false;

	qcom_q6v5_prepare(&qproc->q6v5);

	ret = q6v5_pds_enable(qproc, qproc->active_pds, qproc->active_pd_count);
	if (ret < 0) {
		dev_err(qproc->dev, "failed to enable active power domains\n");
		goto disable_irqs;
	}

	ret = q6v5_pds_enable(qproc, qproc->proxy_pds, qproc->proxy_pd_count);
	if (ret < 0) {
		dev_err(qproc->dev, "failed to enable proxy power domains\n");
		goto disable_active_pds;
	}

	ret = q6v5_regulator_enable(qproc, qproc->fallback_proxy_regs,
				    qproc->fallback_proxy_reg_count);
	if (ret) {
		dev_err(qproc->dev, "failed to enable fallback proxy supplies\n");
		goto disable_proxy_pds;
	}

	ret = q6v5_regulator_enable(qproc, qproc->proxy_regs,
				    qproc->proxy_reg_count);
	if (ret) {
		dev_err(qproc->dev, "failed to enable proxy supplies\n");
		goto disable_fallback_proxy_reg;
	}

	ret = q6v5_clk_enable(qproc->dev, qproc->proxy_clks,
			      qproc->proxy_clk_count);
	if (ret) {
		dev_err(qproc->dev, "failed to enable proxy clocks\n");
		goto disable_proxy_reg;
	}

	ret = q6v5_regulator_enable(qproc, qproc->active_regs,
				    qproc->active_reg_count);
	if (ret) {
		dev_err(qproc->dev, "failed to enable supplies\n");
		goto disable_proxy_clk;
	}

	ret = q6v5_clk_enable(qproc->dev, qproc->reset_clks,
			      qproc->reset_clk_count);
	if (ret) {
		dev_err(qproc->dev, "failed to enable reset clocks\n");
		goto disable_vdd;
	}

	ret = q6v5_reset_deassert(qproc);
	if (ret) {
		dev_err(qproc->dev, "failed to deassert mss restart\n");
		goto disable_reset_clks;
	}

	ret = q6v5_clk_enable(qproc->dev, qproc->active_clks,
			      qproc->active_clk_count);
	if (ret) {
		dev_err(qproc->dev, "failed to enable clocks\n");
		goto assert_reset;
	}

	/*
	 * Some versions of the MBA firmware will upon boot wipe the MPSS region as well, so provide
	 * the Q6 access to this region.
	 */
	ret = q6v5_xfer_mem_ownership(qproc, &qproc->mpss_perm, false, true,
				      qproc->mpss_phys, qproc->mpss_size);
	if (ret) {
		dev_err(qproc->dev, "assigning Q6 access to mpss memory failed: %d\n", ret);
		goto disable_active_clks;
	}

	/* Assign MBA image access in DDR to q6 */
	ret = q6v5_xfer_mem_ownership(qproc, &qproc->mba_perm, false, true,
				      qproc->mba_phys, qproc->mba_size);
	if (ret) {
		dev_err(qproc->dev,
			"assigning Q6 access to mba memory failed: %d\n", ret);
		goto disable_active_clks;
	}

	writel(qproc->mba_phys, qproc->rmb_base + RMB_MBA_IMAGE_REG);
	if (qproc->dp_size) {
		writel(qproc->mba_phys + SZ_1M, qproc->rmb_base + RMB_PMI_CODE_START_REG);
		writel(qproc->dp_size, qproc->rmb_base + RMB_PMI_CODE_LENGTH_REG);
	}

	ret = q6v5proc_reset(qproc);
	if (ret)
		goto reclaim_mba;

	ret = q6v5_rmb_mba_wait(qproc, 0, 5000);
	if (ret == -ETIMEDOUT) {
		dev_err(qproc->dev, "MBA boot timed out\n");
		goto halt_axi_ports;
	} else if (ret != RMB_MBA_XPU_UNLOCKED &&
		   ret != RMB_MBA_XPU_UNLOCKED_SCRIBBLED) {
		dev_err(qproc->dev, "MBA returned unexpected status %d\n", ret);
		ret = -EINVAL;
		goto halt_axi_ports;
	}

	qproc->dump_mba_loaded = true;
	return 0;

halt_axi_ports:
	q6v5proc_halt_axi_port(qproc, qproc->halt_map, qproc->halt_q6);
	q6v5proc_halt_axi_port(qproc, qproc->halt_map, qproc->halt_modem);
	q6v5proc_halt_axi_port(qproc, qproc->halt_map, qproc->halt_nc);
	mba_load_err = true;
reclaim_mba:
	xfermemop_ret = q6v5_xfer_mem_ownership(qproc, &qproc->mba_perm, true,
						false, qproc->mba_phys,
						qproc->mba_size);
	if (xfermemop_ret) {
		dev_err(qproc->dev,
			"Failed to reclaim mba buffer, system may become unstable\n");
	} else if (mba_load_err) {
		q6v5_dump_mba_logs(qproc);
	}

disable_active_clks:
	q6v5_clk_disable(qproc->dev, qproc->active_clks,
			 qproc->active_clk_count);
assert_reset:
	q6v5_reset_assert(qproc);
disable_reset_clks:
	q6v5_clk_disable(qproc->dev, qproc->reset_clks,
			 qproc->reset_clk_count);
disable_vdd:
	q6v5_regulator_disable(qproc, qproc->active_regs,
			       qproc->active_reg_count);
disable_proxy_clk:
	q6v5_clk_disable(qproc->dev, qproc->proxy_clks,
			 qproc->proxy_clk_count);
disable_proxy_reg:
	q6v5_regulator_disable(qproc, qproc->proxy_regs,
			       qproc->proxy_reg_count);
disable_fallback_proxy_reg:
	q6v5_regulator_disable(qproc, qproc->fallback_proxy_regs,
			       qproc->fallback_proxy_reg_count);
disable_proxy_pds:
	q6v5_pds_disable(qproc, qproc->proxy_pds, qproc->proxy_pd_count);
disable_active_pds:
	q6v5_pds_disable(qproc, qproc->active_pds, qproc->active_pd_count);
disable_irqs:
	qcom_q6v5_unprepare(&qproc->q6v5);

	return ret;
}

static void q6v5_mba_reclaim(struct q6v5 *qproc)
{
	int ret;
	u32 val;

	qproc->dump_mba_loaded = false;
	qproc->dp_size = 0;

	q6v5proc_halt_axi_port(qproc, qproc->halt_map, qproc->halt_q6);
	q6v5proc_halt_axi_port(qproc, qproc->halt_map, qproc->halt_modem);
	q6v5proc_halt_axi_port(qproc, qproc->halt_map, qproc->halt_nc);
	if (qproc->version == MSS_MSM8996) {
		/*
		 * To avoid high MX current during LPASS/MSS restart.
		 */
		val = readl(qproc->reg_base + QDSP6SS_PWR_CTL_REG);
		val |= Q6SS_CLAMP_IO | QDSP6v56_CLAMP_WL |
			QDSP6v56_CLAMP_QMC_MEM;
		writel(val, qproc->reg_base + QDSP6SS_PWR_CTL_REG);
	}

	q6v5_reset_assert(qproc);

	q6v5_clk_disable(qproc->dev, qproc->reset_clks,
			 qproc->reset_clk_count);
	q6v5_clk_disable(qproc->dev, qproc->active_clks,
			 qproc->active_clk_count);
	q6v5_regulator_disable(qproc, qproc->active_regs,
			       qproc->active_reg_count);
	q6v5_pds_disable(qproc, qproc->active_pds, qproc->active_pd_count);

	/* In case of failure or coredump scenario where reclaiming MBA memory
	 * could not happen reclaim it here.
	 */
	ret = q6v5_xfer_mem_ownership(qproc, &qproc->mba_perm, true, false,
				      qproc->mba_phys,
				      qproc->mba_size);
	WARN_ON(ret);

	ret = qcom_q6v5_unprepare(&qproc->q6v5);
	if (ret) {
		q6v5_pds_disable(qproc, qproc->proxy_pds,
				 qproc->proxy_pd_count);
		q6v5_clk_disable(qproc->dev, qproc->proxy_clks,
				 qproc->proxy_clk_count);
		q6v5_regulator_disable(qproc, qproc->fallback_proxy_regs,
				       qproc->fallback_proxy_reg_count);
		q6v5_regulator_disable(qproc, qproc->proxy_regs,
				       qproc->proxy_reg_count);
	}
}

static int q6v5_reload_mba(struct rproc *rproc)
{
	struct q6v5 *qproc = rproc->priv;
	const struct firmware *fw;
	int ret;

	ret = request_firmware(&fw, rproc->firmware, qproc->dev);
	if (ret < 0)
		return ret;

	q6v5_load(rproc, fw);
	ret = q6v5_mba_load(qproc);
	release_firmware(fw);

	return ret;
}

static int q6v5_mpss_load(struct q6v5 *qproc)
{
	const struct elf32_phdr *phdrs;
	const struct elf32_phdr *phdr;
	const struct firmware *seg_fw;
	const struct firmware *fw;
	struct elf32_hdr *ehdr;
	phys_addr_t mpss_reloc;
	phys_addr_t boot_addr;
	phys_addr_t min_addr = PHYS_ADDR_MAX;
	phys_addr_t max_addr = 0;
	u32 code_length;
	bool relocate = false;
	char *fw_name;
	size_t fw_name_len;
	ssize_t offset;
	size_t size = 0;
	void *ptr;
	int ret;
	int i;

	fw_name_len = strlen(qproc->hexagon_mdt_image);
	if (fw_name_len <= 4)
		return -EINVAL;

	fw_name = kstrdup(qproc->hexagon_mdt_image, GFP_KERNEL);
	if (!fw_name)
		return -ENOMEM;

	ret = request_firmware(&fw, fw_name, qproc->dev);
	if (ret < 0) {
		dev_err(qproc->dev, "unable to load %s\n", fw_name);
		goto out;
	}

	/* Initialize the RMB validator */
	writel(0, qproc->rmb_base + RMB_PMI_CODE_LENGTH_REG);

	ret = q6v5_mpss_init_image(qproc, fw);
	if (ret)
		goto release_firmware;

	ehdr = (struct elf32_hdr *)fw->data;
	phdrs = (struct elf32_phdr *)(ehdr + 1);

	for (i = 0; i < ehdr->e_phnum; i++) {
		phdr = &phdrs[i];

		if (!q6v5_phdr_valid(phdr))
			continue;

		if (phdr->p_flags & QCOM_MDT_RELOCATABLE)
			relocate = true;

		if (phdr->p_paddr < min_addr)
			min_addr = phdr->p_paddr;

		if (phdr->p_paddr + phdr->p_memsz > max_addr)
			max_addr = ALIGN(phdr->p_paddr + phdr->p_memsz, SZ_4K);
	}

	/*
	 * In case of a modem subsystem restart on secure devices, the modem
	 * memory can be reclaimed only after MBA is loaded.
	 */
	q6v5_xfer_mem_ownership(qproc, &qproc->mpss_perm, true, false,
				qproc->mpss_phys, qproc->mpss_size);

	/* Share ownership between Linux and MSS, during segment loading */
	ret = q6v5_xfer_mem_ownership(qproc, &qproc->mpss_perm, true, true,
				      qproc->mpss_phys, qproc->mpss_size);
	if (ret) {
		dev_err(qproc->dev,
			"assigning Q6 access to mpss memory failed: %d\n", ret);
		ret = -EAGAIN;
		goto release_firmware;
	}

	mpss_reloc = relocate ? min_addr : qproc->mpss_phys;
	qproc->mpss_reloc = mpss_reloc;
	/* Load firmware segments */
	for (i = 0; i < ehdr->e_phnum; i++) {
		phdr = &phdrs[i];

		if (!q6v5_phdr_valid(phdr))
			continue;

		offset = phdr->p_paddr - mpss_reloc;
		if (offset < 0 || offset + phdr->p_memsz > qproc->mpss_size) {
			dev_err(qproc->dev, "segment outside memory range\n");
			ret = -EINVAL;
			goto release_firmware;
		}

<<<<<<< HEAD
=======
		if (phdr->p_filesz > phdr->p_memsz) {
			dev_err(qproc->dev,
				"refusing to load segment %d with p_filesz > p_memsz\n",
				i);
			ret = -EINVAL;
			goto release_firmware;
		}

>>>>>>> 689e89ae
		ptr = memremap(qproc->mpss_phys + offset, phdr->p_memsz, MEMREMAP_WC);
		if (!ptr) {
			dev_err(qproc->dev,
				"unable to map memory region: %pa+%zx-%x\n",
				&qproc->mpss_phys, offset, phdr->p_memsz);
			goto release_firmware;
		}

		if (phdr->p_filesz && phdr->p_offset < fw->size) {
			/* Firmware is large enough to be non-split */
			if (phdr->p_offset + phdr->p_filesz > fw->size) {
				dev_err(qproc->dev,
					"failed to load segment %d from truncated file %s\n",
					i, fw_name);
				ret = -EINVAL;
				memunmap(ptr);
				goto release_firmware;
			}

			memcpy(ptr, fw->data + phdr->p_offset, phdr->p_filesz);
		} else if (phdr->p_filesz) {
			/* Replace "xxx.xxx" with "xxx.bxx" */
			sprintf(fw_name + fw_name_len - 3, "b%02d", i);
			ret = request_firmware_into_buf(&seg_fw, fw_name, qproc->dev,
							ptr, phdr->p_filesz);
			if (ret) {
				dev_err(qproc->dev, "failed to load %s\n", fw_name);
				memunmap(ptr);
<<<<<<< HEAD
=======
				goto release_firmware;
			}

			if (seg_fw->size != phdr->p_filesz) {
				dev_err(qproc->dev,
					"failed to load segment %d from truncated file %s\n",
					i, fw_name);
				ret = -EINVAL;
				release_firmware(seg_fw);
				memunmap(ptr);
>>>>>>> 689e89ae
				goto release_firmware;
			}

			release_firmware(seg_fw);
		}

		if (phdr->p_memsz > phdr->p_filesz) {
			memset(ptr + phdr->p_filesz, 0,
			       phdr->p_memsz - phdr->p_filesz);
		}
		memunmap(ptr);
		size += phdr->p_memsz;

		code_length = readl(qproc->rmb_base + RMB_PMI_CODE_LENGTH_REG);
		if (!code_length) {
			boot_addr = relocate ? qproc->mpss_phys : min_addr;
			writel(boot_addr, qproc->rmb_base + RMB_PMI_CODE_START_REG);
			writel(RMB_CMD_LOAD_READY, qproc->rmb_base + RMB_MBA_COMMAND_REG);
		}
		writel(size, qproc->rmb_base + RMB_PMI_CODE_LENGTH_REG);

		ret = readl(qproc->rmb_base + RMB_MBA_STATUS_REG);
		if (ret < 0) {
			dev_err(qproc->dev, "MPSS authentication failed: %d\n",
				ret);
			goto release_firmware;
		}
	}

	/* Transfer ownership of modem ddr region to q6 */
	ret = q6v5_xfer_mem_ownership(qproc, &qproc->mpss_perm, false, true,
				      qproc->mpss_phys, qproc->mpss_size);
	if (ret) {
		dev_err(qproc->dev,
			"assigning Q6 access to mpss memory failed: %d\n", ret);
		ret = -EAGAIN;
		goto release_firmware;
	}

	ret = q6v5_rmb_mba_wait(qproc, RMB_MBA_AUTH_COMPLETE, 10000);
	if (ret == -ETIMEDOUT)
		dev_err(qproc->dev, "MPSS authentication timed out\n");
	else if (ret < 0)
		dev_err(qproc->dev, "MPSS authentication failed: %d\n", ret);

	qcom_pil_info_store("modem", qproc->mpss_phys, qproc->mpss_size);

release_firmware:
	release_firmware(fw);
out:
	kfree(fw_name);

	return ret < 0 ? ret : 0;
}

static void qcom_q6v5_dump_segment(struct rproc *rproc,
				   struct rproc_dump_segment *segment,
				   void *dest, size_t cp_offset, size_t size)
{
	int ret = 0;
	struct q6v5 *qproc = rproc->priv;
	int offset = segment->da - qproc->mpss_reloc;
	void *ptr = NULL;

	/* Unlock mba before copying segments */
	if (!qproc->dump_mba_loaded) {
		ret = q6v5_reload_mba(rproc);
		if (!ret) {
			/* Reset ownership back to Linux to copy segments */
			ret = q6v5_xfer_mem_ownership(qproc, &qproc->mpss_perm,
						      true, false,
						      qproc->mpss_phys,
						      qproc->mpss_size);
		}
	}

	if (!ret)
		ptr = memremap(qproc->mpss_phys + offset + cp_offset, size, MEMREMAP_WC);

	if (ptr) {
		memcpy(dest, ptr, size);
		memunmap(ptr);
	} else {
		memset(dest, 0xff, size);
	}

	qproc->current_dump_size += size;

	/* Reclaim mba after copying segments */
	if (qproc->current_dump_size == qproc->total_dump_size) {
		if (qproc->dump_mba_loaded) {
			/* Try to reset ownership back to Q6 */
			q6v5_xfer_mem_ownership(qproc, &qproc->mpss_perm,
						false, true,
						qproc->mpss_phys,
						qproc->mpss_size);
			q6v5_mba_reclaim(qproc);
		}
	}
}

static int q6v5_start(struct rproc *rproc)
{
	struct q6v5 *qproc = (struct q6v5 *)rproc->priv;
	int xfermemop_ret;
	int ret;

	ret = q6v5_mba_load(qproc);
	if (ret)
		return ret;

	dev_info(qproc->dev, "MBA booted with%s debug policy, loading mpss\n",
		 qproc->dp_size ? "" : "out");

	ret = q6v5_mpss_load(qproc);
	if (ret)
		goto reclaim_mpss;

	ret = qcom_q6v5_wait_for_start(&qproc->q6v5, msecs_to_jiffies(5000));
	if (ret == -ETIMEDOUT) {
		dev_err(qproc->dev, "start timed out\n");
		goto reclaim_mpss;
	}

	xfermemop_ret = q6v5_xfer_mem_ownership(qproc, &qproc->mba_perm, true,
						false, qproc->mba_phys,
						qproc->mba_size);
	if (xfermemop_ret)
		dev_err(qproc->dev,
			"Failed to reclaim mba buffer system may become unstable\n");

	/* Reset Dump Segment Mask */
	qproc->current_dump_size = 0;

	return 0;

reclaim_mpss:
	q6v5_mba_reclaim(qproc);
	q6v5_dump_mba_logs(qproc);

	return ret;
}

static int q6v5_stop(struct rproc *rproc)
{
	struct q6v5 *qproc = (struct q6v5 *)rproc->priv;
	int ret;

	ret = qcom_q6v5_request_stop(&qproc->q6v5, qproc->sysmon);
	if (ret == -ETIMEDOUT)
		dev_err(qproc->dev, "timed out on wait\n");

	q6v5_mba_reclaim(qproc);

	return 0;
}

static int qcom_q6v5_register_dump_segments(struct rproc *rproc,
					    const struct firmware *mba_fw)
{
	const struct firmware *fw;
	const struct elf32_phdr *phdrs;
	const struct elf32_phdr *phdr;
	const struct elf32_hdr *ehdr;
	struct q6v5 *qproc = rproc->priv;
	unsigned long i;
	int ret;

	ret = request_firmware(&fw, qproc->hexagon_mdt_image, qproc->dev);
	if (ret < 0) {
		dev_err(qproc->dev, "unable to load %s\n",
			qproc->hexagon_mdt_image);
		return ret;
	}

	rproc_coredump_set_elf_info(rproc, ELFCLASS32, EM_NONE);

	ehdr = (struct elf32_hdr *)fw->data;
	phdrs = (struct elf32_phdr *)(ehdr + 1);
	qproc->total_dump_size = 0;

	for (i = 0; i < ehdr->e_phnum; i++) {
		phdr = &phdrs[i];

		if (!q6v5_phdr_valid(phdr))
			continue;

		ret = rproc_coredump_add_custom_segment(rproc, phdr->p_paddr,
							phdr->p_memsz,
							qcom_q6v5_dump_segment,
							NULL);
		if (ret)
			break;

		qproc->total_dump_size += phdr->p_memsz;
	}

	release_firmware(fw);
	return ret;
}

static const struct rproc_ops q6v5_ops = {
	.start = q6v5_start,
	.stop = q6v5_stop,
	.parse_fw = qcom_q6v5_register_dump_segments,
	.load = q6v5_load,
};

static void qcom_msa_handover(struct qcom_q6v5 *q6v5)
{
	struct q6v5 *qproc = container_of(q6v5, struct q6v5, q6v5);

	q6v5_clk_disable(qproc->dev, qproc->proxy_clks,
			 qproc->proxy_clk_count);
	q6v5_regulator_disable(qproc, qproc->proxy_regs,
			       qproc->proxy_reg_count);
	q6v5_regulator_disable(qproc, qproc->fallback_proxy_regs,
			       qproc->fallback_proxy_reg_count);
	q6v5_pds_disable(qproc, qproc->proxy_pds, qproc->proxy_pd_count);
}

static int q6v5_init_mem(struct q6v5 *qproc, struct platform_device *pdev)
{
	struct of_phandle_args args;
	struct resource *res;
	int ret;

	res = platform_get_resource_byname(pdev, IORESOURCE_MEM, "qdsp6");
	qproc->reg_base = devm_ioremap_resource(&pdev->dev, res);
	if (IS_ERR(qproc->reg_base))
		return PTR_ERR(qproc->reg_base);

	res = platform_get_resource_byname(pdev, IORESOURCE_MEM, "rmb");
	qproc->rmb_base = devm_ioremap_resource(&pdev->dev, res);
	if (IS_ERR(qproc->rmb_base))
		return PTR_ERR(qproc->rmb_base);

	ret = of_parse_phandle_with_fixed_args(pdev->dev.of_node,
					       "qcom,halt-regs", 3, 0, &args);
	if (ret < 0) {
		dev_err(&pdev->dev, "failed to parse qcom,halt-regs\n");
		return -EINVAL;
	}

	qproc->halt_map = syscon_node_to_regmap(args.np);
	of_node_put(args.np);
	if (IS_ERR(qproc->halt_map))
		return PTR_ERR(qproc->halt_map);

	qproc->halt_q6 = args.args[0];
	qproc->halt_modem = args.args[1];
	qproc->halt_nc = args.args[2];

	if (qproc->has_spare_reg) {
		ret = of_parse_phandle_with_fixed_args(pdev->dev.of_node,
						       "qcom,spare-regs",
						       1, 0, &args);
		if (ret < 0) {
			dev_err(&pdev->dev, "failed to parse spare-regs\n");
			return -EINVAL;
		}

		qproc->conn_map = syscon_node_to_regmap(args.np);
		of_node_put(args.np);
		if (IS_ERR(qproc->conn_map))
			return PTR_ERR(qproc->conn_map);

		qproc->conn_box = args.args[0];
	}

	return 0;
}

static int q6v5_init_clocks(struct device *dev, struct clk **clks,
		char **clk_names)
{
	int i;

	if (!clk_names)
		return 0;

	for (i = 0; clk_names[i]; i++) {
		clks[i] = devm_clk_get(dev, clk_names[i]);
		if (IS_ERR(clks[i])) {
			int rc = PTR_ERR(clks[i]);

			if (rc != -EPROBE_DEFER)
				dev_err(dev, "Failed to get %s clock\n",
					clk_names[i]);
			return rc;
		}
	}

	return i;
}

static int q6v5_pds_attach(struct device *dev, struct device **devs,
			   char **pd_names)
{
	size_t num_pds = 0;
	int ret;
	int i;

	if (!pd_names)
		return 0;

	while (pd_names[num_pds])
		num_pds++;

	for (i = 0; i < num_pds; i++) {
		devs[i] = dev_pm_domain_attach_by_name(dev, pd_names[i]);
		if (IS_ERR_OR_NULL(devs[i])) {
			ret = PTR_ERR(devs[i]) ? : -ENODATA;
			goto unroll_attach;
		}
	}

	return num_pds;

unroll_attach:
	for (i--; i >= 0; i--)
		dev_pm_domain_detach(devs[i], false);

	return ret;
}

static void q6v5_pds_detach(struct q6v5 *qproc, struct device **pds,
			    size_t pd_count)
{
	int i;

	for (i = 0; i < pd_count; i++)
		dev_pm_domain_detach(pds[i], false);
}

static int q6v5_init_reset(struct q6v5 *qproc)
{
	qproc->mss_restart = devm_reset_control_get_exclusive(qproc->dev,
							      "mss_restart");
	if (IS_ERR(qproc->mss_restart)) {
		dev_err(qproc->dev, "failed to acquire mss restart\n");
		return PTR_ERR(qproc->mss_restart);
	}

	if (qproc->has_alt_reset || qproc->has_spare_reg) {
		qproc->pdc_reset = devm_reset_control_get_exclusive(qproc->dev,
								    "pdc_reset");
		if (IS_ERR(qproc->pdc_reset)) {
			dev_err(qproc->dev, "failed to acquire pdc reset\n");
			return PTR_ERR(qproc->pdc_reset);
		}
	}

	return 0;
}

static int q6v5_alloc_memory_region(struct q6v5 *qproc)
{
	struct device_node *child;
	struct device_node *node;
	struct resource r;
	int ret;

	/*
	 * In the absence of mba/mpss sub-child, extract the mba and mpss
	 * reserved memory regions from device's memory-region property.
	 */
	child = of_get_child_by_name(qproc->dev->of_node, "mba");
	if (!child)
		node = of_parse_phandle(qproc->dev->of_node,
					"memory-region", 0);
	else
		node = of_parse_phandle(child, "memory-region", 0);

	ret = of_address_to_resource(node, 0, &r);
	if (ret) {
		dev_err(qproc->dev, "unable to resolve mba region\n");
		return ret;
	}
	of_node_put(node);

	qproc->mba_phys = r.start;
	qproc->mba_size = resource_size(&r);

	if (!child) {
		node = of_parse_phandle(qproc->dev->of_node,
					"memory-region", 1);
	} else {
		child = of_get_child_by_name(qproc->dev->of_node, "mpss");
		node = of_parse_phandle(child, "memory-region", 0);
	}

	ret = of_address_to_resource(node, 0, &r);
	if (ret) {
		dev_err(qproc->dev, "unable to resolve mpss region\n");
		return ret;
	}
	of_node_put(node);

	qproc->mpss_phys = qproc->mpss_reloc = r.start;
	qproc->mpss_size = resource_size(&r);

	return 0;
}

static int q6v5_probe(struct platform_device *pdev)
{
	const struct rproc_hexagon_res *desc;
	struct q6v5 *qproc;
	struct rproc *rproc;
	const char *mba_image;
	int ret;

	desc = of_device_get_match_data(&pdev->dev);
	if (!desc)
		return -EINVAL;

	if (desc->need_mem_protection && !qcom_scm_is_available())
		return -EPROBE_DEFER;

	mba_image = desc->hexagon_mba_image;
	ret = of_property_read_string_index(pdev->dev.of_node, "firmware-name",
					    0, &mba_image);
	if (ret < 0 && ret != -EINVAL)
		return ret;

	rproc = rproc_alloc(&pdev->dev, pdev->name, &q6v5_ops,
			    mba_image, sizeof(*qproc));
	if (!rproc) {
		dev_err(&pdev->dev, "failed to allocate rproc\n");
		return -ENOMEM;
	}

	rproc->auto_boot = false;
	rproc_coredump_set_elf_info(rproc, ELFCLASS32, EM_NONE);

	qproc = (struct q6v5 *)rproc->priv;
	qproc->dev = &pdev->dev;
	qproc->rproc = rproc;
	qproc->hexagon_mdt_image = "modem.mdt";
	ret = of_property_read_string_index(pdev->dev.of_node, "firmware-name",
					    1, &qproc->hexagon_mdt_image);
	if (ret < 0 && ret != -EINVAL)
		goto free_rproc;

	platform_set_drvdata(pdev, qproc);

	qproc->has_spare_reg = desc->has_spare_reg;
	ret = q6v5_init_mem(qproc, pdev);
	if (ret)
		goto free_rproc;

	ret = q6v5_alloc_memory_region(qproc);
	if (ret)
		goto free_rproc;

	ret = q6v5_init_clocks(&pdev->dev, qproc->proxy_clks,
			       desc->proxy_clk_names);
	if (ret < 0) {
		dev_err(&pdev->dev, "Failed to get proxy clocks.\n");
		goto free_rproc;
	}
	qproc->proxy_clk_count = ret;

	ret = q6v5_init_clocks(&pdev->dev, qproc->reset_clks,
			       desc->reset_clk_names);
	if (ret < 0) {
		dev_err(&pdev->dev, "Failed to get reset clocks.\n");
		goto free_rproc;
	}
	qproc->reset_clk_count = ret;

	ret = q6v5_init_clocks(&pdev->dev, qproc->active_clks,
			       desc->active_clk_names);
	if (ret < 0) {
		dev_err(&pdev->dev, "Failed to get active clocks.\n");
		goto free_rproc;
	}
	qproc->active_clk_count = ret;

	ret = q6v5_regulator_init(&pdev->dev, qproc->proxy_regs,
				  desc->proxy_supply);
	if (ret < 0) {
		dev_err(&pdev->dev, "Failed to get proxy regulators.\n");
		goto free_rproc;
	}
	qproc->proxy_reg_count = ret;

	ret = q6v5_regulator_init(&pdev->dev,  qproc->active_regs,
				  desc->active_supply);
	if (ret < 0) {
		dev_err(&pdev->dev, "Failed to get active regulators.\n");
		goto free_rproc;
	}
	qproc->active_reg_count = ret;

	ret = q6v5_pds_attach(&pdev->dev, qproc->active_pds,
			      desc->active_pd_names);
	if (ret < 0) {
		dev_err(&pdev->dev, "Failed to attach active power domains\n");
		goto free_rproc;
	}
	qproc->active_pd_count = ret;

	ret = q6v5_pds_attach(&pdev->dev, qproc->proxy_pds,
			      desc->proxy_pd_names);
	/* Fallback to regulators for old device trees */
	if (ret == -ENODATA && desc->fallback_proxy_supply) {
		ret = q6v5_regulator_init(&pdev->dev,
					  qproc->fallback_proxy_regs,
					  desc->fallback_proxy_supply);
		if (ret < 0) {
			dev_err(&pdev->dev, "Failed to get fallback proxy regulators.\n");
			goto detach_active_pds;
		}
		qproc->fallback_proxy_reg_count = ret;
	} else if (ret < 0) {
		dev_err(&pdev->dev, "Failed to init power domains\n");
		goto detach_active_pds;
	} else {
		qproc->proxy_pd_count = ret;
	}

	qproc->has_alt_reset = desc->has_alt_reset;
	ret = q6v5_init_reset(qproc);
	if (ret)
		goto detach_proxy_pds;

	qproc->version = desc->version;
	qproc->need_mem_protection = desc->need_mem_protection;
	qproc->has_mba_logs = desc->has_mba_logs;

	ret = qcom_q6v5_init(&qproc->q6v5, pdev, rproc, MPSS_CRASH_REASON_SMEM,
			     qcom_msa_handover);
	if (ret)
		goto detach_proxy_pds;

	qproc->mpss_perm = BIT(QCOM_SCM_VMID_HLOS);
	qproc->mba_perm = BIT(QCOM_SCM_VMID_HLOS);
	qcom_add_glink_subdev(rproc, &qproc->glink_subdev, "mpss");
	qcom_add_smd_subdev(rproc, &qproc->smd_subdev);
	qcom_add_ssr_subdev(rproc, &qproc->ssr_subdev, "mpss");
	qproc->sysmon = qcom_add_sysmon_subdev(rproc, "modem", 0x12);
	if (IS_ERR(qproc->sysmon)) {
		ret = PTR_ERR(qproc->sysmon);
		goto remove_subdevs;
	}

	ret = rproc_add(rproc);
	if (ret)
		goto remove_sysmon_subdev;

	return 0;

remove_sysmon_subdev:
	qcom_remove_sysmon_subdev(qproc->sysmon);
remove_subdevs:
	qcom_remove_ssr_subdev(rproc, &qproc->ssr_subdev);
	qcom_remove_smd_subdev(rproc, &qproc->smd_subdev);
	qcom_remove_glink_subdev(rproc, &qproc->glink_subdev);
detach_proxy_pds:
	q6v5_pds_detach(qproc, qproc->proxy_pds, qproc->proxy_pd_count);
detach_active_pds:
	q6v5_pds_detach(qproc, qproc->active_pds, qproc->active_pd_count);
free_rproc:
	rproc_free(rproc);

	return ret;
}

static int q6v5_remove(struct platform_device *pdev)
{
	struct q6v5 *qproc = platform_get_drvdata(pdev);
	struct rproc *rproc = qproc->rproc;

	rproc_del(rproc);

	qcom_remove_sysmon_subdev(qproc->sysmon);
	qcom_remove_ssr_subdev(rproc, &qproc->ssr_subdev);
	qcom_remove_smd_subdev(rproc, &qproc->smd_subdev);
	qcom_remove_glink_subdev(rproc, &qproc->glink_subdev);

	q6v5_pds_detach(qproc, qproc->proxy_pds, qproc->proxy_pd_count);
	q6v5_pds_detach(qproc, qproc->active_pds, qproc->active_pd_count);

	rproc_free(rproc);

	return 0;
}

static const struct rproc_hexagon_res sc7180_mss = {
	.hexagon_mba_image = "mba.mbn",
	.proxy_clk_names = (char*[]){
		"xo",
		NULL
	},
	.reset_clk_names = (char*[]){
		"iface",
		"bus",
		"snoc_axi",
		NULL
	},
	.active_clk_names = (char*[]){
		"mnoc_axi",
		"nav",
		NULL
	},
	.active_pd_names = (char*[]){
		"load_state",
		NULL
	},
	.proxy_pd_names = (char*[]){
		"cx",
		"mx",
		"mss",
		NULL
	},
	.need_mem_protection = true,
	.has_alt_reset = false,
	.has_mba_logs = true,
	.has_spare_reg = true,
	.version = MSS_SC7180,
};

static const struct rproc_hexagon_res sdm845_mss = {
	.hexagon_mba_image = "mba.mbn",
	.proxy_clk_names = (char*[]){
			"xo",
			"prng",
			NULL
	},
	.reset_clk_names = (char*[]){
			"iface",
			"snoc_axi",
			NULL
	},
	.active_clk_names = (char*[]){
			"bus",
			"mem",
			"gpll0_mss",
			"mnoc_axi",
			NULL
	},
	.active_pd_names = (char*[]){
			"load_state",
			NULL
	},
	.proxy_pd_names = (char*[]){
			"cx",
			"mx",
			"mss",
			NULL
	},
	.need_mem_protection = true,
	.has_alt_reset = true,
	.has_mba_logs = false,
	.has_spare_reg = false,
	.version = MSS_SDM845,
};

static const struct rproc_hexagon_res msm8998_mss = {
	.hexagon_mba_image = "mba.mbn",
	.proxy_clk_names = (char*[]){
			"xo",
			"qdss",
			"mem",
			NULL
	},
	.active_clk_names = (char*[]){
			"iface",
			"bus",
			"gpll0_mss",
			"mnoc_axi",
			"snoc_axi",
			NULL
	},
	.proxy_pd_names = (char*[]){
			"cx",
			"mx",
			NULL
	},
	.need_mem_protection = true,
	.has_alt_reset = false,
	.has_mba_logs = false,
	.has_spare_reg = false,
	.version = MSS_MSM8998,
};

static const struct rproc_hexagon_res msm8996_mss = {
	.hexagon_mba_image = "mba.mbn",
	.proxy_supply = (struct qcom_mss_reg_res[]) {
		{
			.supply = "pll",
			.uA = 100000,
		},
		{}
	},
	.proxy_clk_names = (char*[]){
			"xo",
			"pnoc",
			"qdss",
			NULL
	},
	.active_clk_names = (char*[]){
			"iface",
			"bus",
			"mem",
			"gpll0_mss",
			"snoc_axi",
			"mnoc_axi",
			NULL
	},
	.need_mem_protection = true,
	.has_alt_reset = false,
	.has_mba_logs = false,
	.has_spare_reg = false,
	.version = MSS_MSM8996,
};

static const struct rproc_hexagon_res msm8916_mss = {
	.hexagon_mba_image = "mba.mbn",
	.proxy_supply = (struct qcom_mss_reg_res[]) {
		{
			.supply = "pll",
			.uA = 100000,
		},
		{}
	},
	.fallback_proxy_supply = (struct qcom_mss_reg_res[]) {
		{
			.supply = "mx",
			.uV = 1050000,
		},
		{
			.supply = "cx",
			.uA = 100000,
		},
		{}
	},
	.proxy_clk_names = (char*[]){
		"xo",
		NULL
	},
	.active_clk_names = (char*[]){
		"iface",
		"bus",
		"mem",
		NULL
	},
	.proxy_pd_names = (char*[]){
		"mx",
		"cx",
		NULL
	},
	.need_mem_protection = false,
	.has_alt_reset = false,
	.has_mba_logs = false,
	.has_spare_reg = false,
	.version = MSS_MSM8916,
};

static const struct rproc_hexagon_res msm8974_mss = {
	.hexagon_mba_image = "mba.b00",
	.proxy_supply = (struct qcom_mss_reg_res[]) {
		{
			.supply = "pll",
			.uA = 100000,
		},
		{}
	},
	.fallback_proxy_supply = (struct qcom_mss_reg_res[]) {
		{
			.supply = "mx",
			.uV = 1050000,
		},
		{
			.supply = "cx",
			.uA = 100000,
		},
		{}
	},
	.active_supply = (struct qcom_mss_reg_res[]) {
		{
			.supply = "mss",
			.uV = 1050000,
			.uA = 100000,
		},
		{}
	},
	.proxy_clk_names = (char*[]){
		"xo",
		NULL
	},
	.active_clk_names = (char*[]){
		"iface",
		"bus",
		"mem",
		NULL
	},
	.proxy_pd_names = (char*[]){
		"mx",
		"cx",
		NULL
	},
	.need_mem_protection = false,
	.has_alt_reset = false,
	.has_mba_logs = false,
	.has_spare_reg = false,
	.version = MSS_MSM8974,
};

static const struct of_device_id q6v5_of_match[] = {
	{ .compatible = "qcom,q6v5-pil", .data = &msm8916_mss},
	{ .compatible = "qcom,msm8916-mss-pil", .data = &msm8916_mss},
	{ .compatible = "qcom,msm8974-mss-pil", .data = &msm8974_mss},
	{ .compatible = "qcom,msm8996-mss-pil", .data = &msm8996_mss},
	{ .compatible = "qcom,msm8998-mss-pil", .data = &msm8998_mss},
	{ .compatible = "qcom,sc7180-mss-pil", .data = &sc7180_mss},
	{ .compatible = "qcom,sdm845-mss-pil", .data = &sdm845_mss},
	{ },
};
MODULE_DEVICE_TABLE(of, q6v5_of_match);

static struct platform_driver q6v5_driver = {
	.probe = q6v5_probe,
	.remove = q6v5_remove,
	.driver = {
		.name = "qcom-q6v5-mss",
		.of_match_table = q6v5_of_match,
	},
};
module_platform_driver(q6v5_driver);

MODULE_DESCRIPTION("Qualcomm Self-authenticating modem remoteproc driver");
MODULE_LICENSE("GPL v2");<|MERGE_RESOLUTION|>--- conflicted
+++ resolved
@@ -1210,8 +1210,6 @@
 			goto release_firmware;
 		}
 
-<<<<<<< HEAD
-=======
 		if (phdr->p_filesz > phdr->p_memsz) {
 			dev_err(qproc->dev,
 				"refusing to load segment %d with p_filesz > p_memsz\n",
@@ -1220,7 +1218,6 @@
 			goto release_firmware;
 		}
 
->>>>>>> 689e89ae
 		ptr = memremap(qproc->mpss_phys + offset, phdr->p_memsz, MEMREMAP_WC);
 		if (!ptr) {
 			dev_err(qproc->dev,
@@ -1249,8 +1246,6 @@
 			if (ret) {
 				dev_err(qproc->dev, "failed to load %s\n", fw_name);
 				memunmap(ptr);
-<<<<<<< HEAD
-=======
 				goto release_firmware;
 			}
 
@@ -1261,7 +1256,6 @@
 				ret = -EINVAL;
 				release_firmware(seg_fw);
 				memunmap(ptr);
->>>>>>> 689e89ae
 				goto release_firmware;
 			}
 
