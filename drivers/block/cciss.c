--- conflicted
+++ resolved
@@ -3939,11 +3939,7 @@
 	*board_id = ((subsystem_device_id << 16) & 0xffff0000) |
 			subsystem_vendor_id;
 
-<<<<<<< HEAD
-	for (i = 0; i < ARRAY_SIZE(products); i++) {
-=======
 	for (i = 0; i < ARRAY_SIZE(products); i++)
->>>>>>> 9457b24a
 		if (*board_id == products[i].board_id)
 			return i;
 	dev_warn(&pdev->dev, "unrecognized board ID: 0x%08x, ignoring.\n",
