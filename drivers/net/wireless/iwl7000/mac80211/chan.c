--- conflicted
+++ resolved
@@ -271,11 +271,7 @@
 				    ieee80211_get_max_required_bw(sdata));
 			break;
 		case NL80211_IFTYPE_P2P_DEVICE:
-<<<<<<< HEAD
-#if CFG80211_VERSION >= KERNEL_VERSION(4,9,0)
-=======
 #if CFG80211_VERSION >= KERNEL_VERSION(4,4,0)
->>>>>>> d791bd29
 		case NL80211_IFTYPE_NAN:
 			/* keep code in case of fall-through (spatch generated) */
 #endif
@@ -294,11 +290,7 @@
 		case NL80211_IFTYPE_MONITOR:
 		case NL80211_IFTYPE_P2P_CLIENT:
 		case NL80211_IFTYPE_P2P_GO:
-<<<<<<< HEAD
 #if CFG80211_VERSION >= KERNEL_VERSION(99,0,0)
-=======
-#if CFG80211_VERSION >= KERNEL_VERSION(4,99,0)
->>>>>>> d791bd29
 		case NL80211_IFTYPE_NAN_DATA:
 			/* keep code in case of fall-through (spatch generated) */
 #endif
@@ -737,11 +729,7 @@
 
 		switch (sdata->vif.type) {
 		case NL80211_IFTYPE_P2P_DEVICE:
-<<<<<<< HEAD
-#if CFG80211_VERSION >= KERNEL_VERSION(4,9,0)
-=======
 #if CFG80211_VERSION >= KERNEL_VERSION(4,4,0)
->>>>>>> d791bd29
 		case NL80211_IFTYPE_NAN:
 			/* keep code in case of fall-through (spatch generated) */
 #endif
@@ -1013,19 +1001,11 @@
 	case NL80211_IFTYPE_P2P_CLIENT:
 	case NL80211_IFTYPE_P2P_GO:
 	case NL80211_IFTYPE_P2P_DEVICE:
-<<<<<<< HEAD
-#if CFG80211_VERSION >= KERNEL_VERSION(4,9,0)
+#if CFG80211_VERSION >= KERNEL_VERSION(4,4,0)
 	case NL80211_IFTYPE_NAN:
 		/* keep code in case of fall-through (spatch generated) */
 #endif
 #if CFG80211_VERSION >= KERNEL_VERSION(99,0,0)
-=======
-#if CFG80211_VERSION >= KERNEL_VERSION(4,4,0)
-	case NL80211_IFTYPE_NAN:
-		/* keep code in case of fall-through (spatch generated) */
-#endif
-#if CFG80211_VERSION >= KERNEL_VERSION(4,99,0)
->>>>>>> d791bd29
 	case NL80211_IFTYPE_NAN_DATA:
 		/* keep code in case of fall-through (spatch generated) */
 #endif
