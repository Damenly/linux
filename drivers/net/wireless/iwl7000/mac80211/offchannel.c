/*
 * Off-channel operation helpers
 *
 * Copyright 2003, Jouni Malinen <jkmaline@cc.hut.fi>
 * Copyright 2004, Instant802 Networks, Inc.
 * Copyright 2005, Devicescape Software, Inc.
 * Copyright 2006-2007	Jiri Benc <jbenc@suse.cz>
 * Copyright 2007, Michael Wu <flamingice@sourmilk.net>
 * Copyright 2009	Johannes Berg <johannes@sipsolutions.net>
 *
 * This program is free software; you can redistribute it and/or modify
 * it under the terms of the GNU General Public License version 2 as
 * published by the Free Software Foundation.
 */
#include <linux/export.h>
#include <net/mac80211.h>
#include "ieee80211_i.h"
#include "driver-ops.h"

/*
 * Tell our hardware to disable PS.
 * Optionally inform AP that we will go to sleep so that it will buffer
 * the frames while we are doing off-channel work.  This is optional
 * because we *may* be doing work on-operating channel, and want our
 * hardware unconditionally awake, but still let the AP send us normal frames.
 */
static void ieee80211_offchannel_ps_enable(struct ieee80211_sub_if_data *sdata)
{
	struct ieee80211_local *local = sdata->local;
	struct ieee80211_if_managed *ifmgd = &sdata->u.mgd;

	local->offchannel_ps_enabled = false;

	/* FIXME: what to do when local->pspolling is true? */

	del_timer_sync(&local->dynamic_ps_timer);
	del_timer_sync(&ifmgd->bcn_mon_timer);
	del_timer_sync(&ifmgd->conn_mon_timer);

	cancel_work_sync(&local->dynamic_ps_enable_work);

	if (local->hw.conf.flags & IEEE80211_CONF_PS) {
		local->offchannel_ps_enabled = true;
		local->hw.conf.flags &= ~IEEE80211_CONF_PS;
		ieee80211_hw_config(local, IEEE80211_CONF_CHANGE_PS);
	}

	if (!local->offchannel_ps_enabled ||
	    !ieee80211_hw_check(&local->hw, PS_NULLFUNC_STACK))
		/*
		 * If power save was enabled, no need to send a nullfunc
		 * frame because AP knows that we are sleeping. But if the
		 * hardware is creating the nullfunc frame for power save
		 * status (ie. IEEE80211_HW_PS_NULLFUNC_STACK is not
		 * enabled) and power save was enabled, the firmware just
		 * sent a null frame with power save disabled. So we need
		 * to send a new nullfunc frame to inform the AP that we
		 * are again sleeping.
		 */
		ieee80211_send_nullfunc(local, sdata, true);
}

/* inform AP that we are awake again, unless power save is enabled */
static void ieee80211_offchannel_ps_disable(struct ieee80211_sub_if_data *sdata)
{
	struct ieee80211_local *local = sdata->local;

	if (!local->ps_sdata)
		ieee80211_send_nullfunc(local, sdata, false);
	else if (local->offchannel_ps_enabled) {
		/*
		 * In !IEEE80211_HW_PS_NULLFUNC_STACK case the hardware
		 * will send a nullfunc frame with the powersave bit set
		 * even though the AP already knows that we are sleeping.
		 * This could be avoided by sending a null frame with power
		 * save bit disabled before enabling the power save, but
		 * this doesn't gain anything.
		 *
		 * When IEEE80211_HW_PS_NULLFUNC_STACK is enabled, no need
		 * to send a nullfunc frame because AP already knows that
		 * we are sleeping, let's just enable power save mode in
		 * hardware.
		 */
		/* TODO:  Only set hardware if CONF_PS changed?
		 * TODO:  Should we set offchannel_ps_enabled to false?
		 */
		local->hw.conf.flags |= IEEE80211_CONF_PS;
		ieee80211_hw_config(local, IEEE80211_CONF_CHANGE_PS);
	} else if (local->hw.conf.dynamic_ps_timeout > 0) {
		/*
		 * If IEEE80211_CONF_PS was not set and the dynamic_ps_timer
		 * had been running before leaving the operating channel,
		 * restart the timer now and send a nullfunc frame to inform
		 * the AP that we are awake.
		 */
		ieee80211_send_nullfunc(local, sdata, false);
		mod_timer(&local->dynamic_ps_timer, jiffies +
			  msecs_to_jiffies(local->hw.conf.dynamic_ps_timeout));
	}

	ieee80211_sta_reset_beacon_monitor(sdata);
	ieee80211_sta_reset_conn_monitor(sdata);
}

void ieee80211_offchannel_stop_vifs(struct ieee80211_local *local)
{
	struct ieee80211_sub_if_data *sdata;

	if (WARN_ON(local->use_chanctx))
		return;

	/*
	 * notify the AP about us leaving the channel and stop all
	 * STA interfaces.
	 */

	/*
	 * Stop queues and transmit all frames queued by the driver
	 * before sending nullfunc to enable powersave at the AP.
	 */
	ieee80211_stop_queues_by_reason(&local->hw, IEEE80211_MAX_QUEUE_MAP,
					IEEE80211_QUEUE_STOP_REASON_OFFCHANNEL,
					false);
	ieee80211_flush_queues(local, NULL, false);

	mutex_lock(&local->iflist_mtx);
	list_for_each_entry(sdata, &local->interfaces, list) {
		if (!ieee80211_sdata_running(sdata))
			continue;

		if (sdata->vif.type == NL80211_IFTYPE_P2P_DEVICE ||
		    ieee80211_viftype_nan(sdata->vif.type))
			continue;

		if (sdata->vif.type != NL80211_IFTYPE_MONITOR)
			set_bit(SDATA_STATE_OFFCHANNEL, &sdata->state);

		/* Check to see if we should disable beaconing. */
		if (sdata->vif.bss_conf.enable_beacon) {
			set_bit(SDATA_STATE_OFFCHANNEL_BEACON_STOPPED,
				&sdata->state);
			sdata->vif.bss_conf.enable_beacon = false;
			ieee80211_bss_info_change_notify(
				sdata, BSS_CHANGED_BEACON_ENABLED);
		}

		if (sdata->vif.type == NL80211_IFTYPE_STATION &&
		    sdata->u.mgd.associated)
			ieee80211_offchannel_ps_enable(sdata);
	}
	mutex_unlock(&local->iflist_mtx);
}

void ieee80211_offchannel_return(struct ieee80211_local *local)
{
	struct ieee80211_sub_if_data *sdata;

	if (WARN_ON(local->use_chanctx))
		return;

	mutex_lock(&local->iflist_mtx);
	list_for_each_entry(sdata, &local->interfaces, list) {
		if (sdata->vif.type == NL80211_IFTYPE_P2P_DEVICE)
			continue;

		if (sdata->vif.type != NL80211_IFTYPE_MONITOR)
			clear_bit(SDATA_STATE_OFFCHANNEL, &sdata->state);

		if (!ieee80211_sdata_running(sdata))
			continue;

		/* Tell AP we're back */
		if (sdata->vif.type == NL80211_IFTYPE_STATION &&
		    sdata->u.mgd.associated)
			ieee80211_offchannel_ps_disable(sdata);

		if (test_and_clear_bit(SDATA_STATE_OFFCHANNEL_BEACON_STOPPED,
				       &sdata->state)) {
			sdata->vif.bss_conf.enable_beacon = true;
			ieee80211_bss_info_change_notify(
				sdata, BSS_CHANGED_BEACON_ENABLED);
		}
	}
	mutex_unlock(&local->iflist_mtx);

	ieee80211_wake_queues_by_reason(&local->hw, IEEE80211_MAX_QUEUE_MAP,
					IEEE80211_QUEUE_STOP_REASON_OFFCHANNEL,
					false);
}

static void ieee80211_roc_notify_destroy(struct ieee80211_roc_work *roc)
{
	/* was never transmitted */
	if (roc->frame) {
		cfg80211_mgmt_tx_status(&roc->sdata->wdev, roc->mgmt_tx_cookie,
					roc->frame->data, roc->frame->len,
					false, GFP_KERNEL);
		ieee80211_free_txskb(&roc->sdata->local->hw, roc->frame);
	}

	if (!roc->mgmt_tx_cookie)
		cfg80211_remain_on_channel_expired(&roc->sdata->wdev,
						   roc->cookie, roc->chan,
						   GFP_KERNEL);

	list_del(&roc->list);
	kfree(roc);
}

static unsigned long ieee80211_end_finished_rocs(struct ieee80211_local *local,
						 unsigned long now)
{
	struct ieee80211_roc_work *roc, *tmp;
	long remaining_dur_min = LONG_MAX;

	lockdep_assert_held(&local->mtx);

	list_for_each_entry_safe(roc, tmp, &local->roc_list, list) {
		long remaining;

		if (!roc->started)
			break;

		remaining = roc->start_time +
			    msecs_to_jiffies(roc->duration) -
			    now;

		/* In case of HW ROC, it is possible that the HW finished the
		 * ROC session before the actual requested time. In such a case
		 * end the ROC session (disregarding the remaining time).
		 */
		if (roc->abort || roc->hw_begun || remaining <= 0)
			ieee80211_roc_notify_destroy(roc);
		else
			remaining_dur_min = min(remaining_dur_min, remaining);
	}

	return remaining_dur_min;
}

static bool ieee80211_recalc_sw_work(struct ieee80211_local *local,
				     unsigned long now)
{
	long dur = ieee80211_end_finished_rocs(local, now);

	if (dur == LONG_MAX)
		return false;

	mod_delayed_work(local->workqueue, &local->roc_work, dur);
	return true;
}

static void ieee80211_handle_roc_started(struct ieee80211_roc_work *roc,
					 unsigned long start_time)
{
	if (WARN_ON(roc->notified))
		return;

	roc->start_time = start_time;
	roc->started = true;

	if (roc->mgmt_tx_cookie) {
		if (!WARN_ON(!roc->frame)) {
			ieee80211_tx_skb_tid_band(roc->sdata, roc->frame, 7,
						  roc->chan->band);
			roc->frame = NULL;
		}
	} else {
		cfg80211_ready_on_channel(&roc->sdata->wdev, roc->cookie,
					  roc->chan, roc->req_duration,
					  GFP_KERNEL);
	}

	roc->notified = true;
}

static void ieee80211_hw_roc_start(struct work_struct *work)
{
	struct ieee80211_local *local =
		container_of(work, struct ieee80211_local, hw_roc_start);
	struct ieee80211_roc_work *roc;

	mutex_lock(&local->mtx);

	list_for_each_entry(roc, &local->roc_list, list) {
		if (!roc->started)
			break;

		roc->hw_begun = true;
		ieee80211_handle_roc_started(roc, local->hw_roc_start_time);
	}

	mutex_unlock(&local->mtx);
}

void ieee80211_ready_on_channel(struct ieee80211_hw *hw)
{
	struct ieee80211_local *local = hw_to_local(hw);

	local->hw_roc_start_time = jiffies;

	trace_api_ready_on_channel(local);

	ieee80211_queue_work(hw, &local->hw_roc_start);
}
EXPORT_SYMBOL_GPL(ieee80211_ready_on_channel);

static void _ieee80211_start_next_roc(struct ieee80211_local *local)
{
	struct ieee80211_roc_work *roc, *tmp;
	enum ieee80211_roc_type type;
	u32 min_dur, max_dur;

	lockdep_assert_held(&local->mtx);

	if (WARN_ON(list_empty(&local->roc_list)))
		return;

	roc = list_first_entry(&local->roc_list, struct ieee80211_roc_work,
			       list);

	if (WARN_ON(roc->started))
		return;

	min_dur = roc->duration;
	max_dur = roc->duration;
	type = roc->type;

	list_for_each_entry(tmp, &local->roc_list, list) {
		if (tmp == roc)
			continue;
		if (tmp->sdata != roc->sdata || tmp->chan != roc->chan)
			break;
		max_dur = max(tmp->duration, max_dur);
		min_dur = min(tmp->duration, min_dur);
		type = max(tmp->type, type);
	}

	if (local->ops->remain_on_channel) {
		int ret = drv_remain_on_channel(local, roc->sdata, roc->chan,
						max_dur, type);

		if (ret) {
			wiphy_warn(local->hw.wiphy,
				   "failed to start next HW ROC (%d)\n", ret);
			/*
			 * queue the work struct again to avoid recursion
			 * when multiple failures occur
			 */
			list_for_each_entry(tmp, &local->roc_list, list) {
				if (tmp->sdata != roc->sdata ||
				    tmp->chan != roc->chan)
					break;
				tmp->started = true;
				tmp->abort = true;
			}
			ieee80211_queue_work(&local->hw, &local->hw_roc_done);
			return;
		}

		/* we'll notify about the start once the HW calls back */
		list_for_each_entry(tmp, &local->roc_list, list) {
			if (tmp->sdata != roc->sdata || tmp->chan != roc->chan)
				break;
			tmp->started = true;
		}
	} else {
		/* If actually operating on the desired channel (with at least
		 * 20 MHz channel width) don't stop all the operations but still
		 * treat it as though the ROC operation started properly, so
		 * other ROC operations won't interfere with this one.
		 */
		roc->on_channel = roc->chan == local->_oper_chandef.chan &&
				  local->_oper_chandef.width != NL80211_CHAN_WIDTH_5 &&
				  local->_oper_chandef.width != NL80211_CHAN_WIDTH_10;

		/* start this ROC */
		ieee80211_recalc_idle(local);

		if (!roc->on_channel) {
			ieee80211_offchannel_stop_vifs(local);

			local->tmp_channel = roc->chan;
			ieee80211_hw_config(local, 0);
		}

		ieee80211_queue_delayed_work(&local->hw, &local->roc_work,
					     msecs_to_jiffies(min_dur));

		/* tell userspace or send frame(s) */
		list_for_each_entry(tmp, &local->roc_list, list) {
			if (tmp->sdata != roc->sdata || tmp->chan != roc->chan)
				break;

			tmp->on_channel = roc->on_channel;
			ieee80211_handle_roc_started(tmp, jiffies);
		}
	}
}

void ieee80211_start_next_roc(struct ieee80211_local *local)
{
	struct ieee80211_roc_work *roc;

	lockdep_assert_held(&local->mtx);

	if (list_empty(&local->roc_list)) {
		ieee80211_run_deferred_scan(local);
		return;
	}

	/* defer roc if driver is not started (i.e. during reconfig) */
	if (local->in_reconfig)
		return;

	roc = list_first_entry(&local->roc_list, struct ieee80211_roc_work,
			       list);

	if (WARN_ON_ONCE(roc->started))
		return;

	if (local->ops->remain_on_channel) {
		_ieee80211_start_next_roc(local);
	} else {
		/* delay it a bit */
		ieee80211_queue_delayed_work(&local->hw, &local->roc_work,
					     round_jiffies_relative(HZ/2));
	}
}

static void __ieee80211_roc_work(struct ieee80211_local *local)
{
	struct ieee80211_roc_work *roc;
	bool on_channel;

	lockdep_assert_held(&local->mtx);

	if (WARN_ON(local->ops->remain_on_channel))
		return;

	roc = list_first_entry_or_null(&local->roc_list,
				       struct ieee80211_roc_work, list);
	if (!roc)
		return;

	if (!roc->started) {
		WARN_ON(local->use_chanctx);
		_ieee80211_start_next_roc(local);
	} else {
		on_channel = roc->on_channel;
		if (ieee80211_recalc_sw_work(local, jiffies))
			return;

		/* careful - roc pointer became invalid during recalc */

		if (!on_channel) {
			ieee80211_flush_queues(local, NULL, false);

			local->tmp_channel = NULL;
			ieee80211_hw_config(local, 0);

			ieee80211_offchannel_return(local);
		}

		ieee80211_recalc_idle(local);
		ieee80211_start_next_roc(local);
	}
}

static void ieee80211_roc_work(struct work_struct *work)
{
	struct ieee80211_local *local =
		container_of(work, struct ieee80211_local, roc_work.work);

	mutex_lock(&local->mtx);
	__ieee80211_roc_work(local);
	mutex_unlock(&local->mtx);
}

static void ieee80211_hw_roc_done(struct work_struct *work)
{
	struct ieee80211_local *local =
		container_of(work, struct ieee80211_local, hw_roc_done);

	mutex_lock(&local->mtx);

	ieee80211_end_finished_rocs(local, jiffies);

	/* if there's another roc, start it now */
	ieee80211_start_next_roc(local);

	mutex_unlock(&local->mtx);
}

void ieee80211_remain_on_channel_expired(struct ieee80211_hw *hw)
{
	struct ieee80211_local *local = hw_to_local(hw);

	trace_api_remain_on_channel_expired(local);

	ieee80211_queue_work(hw, &local->hw_roc_done);
}
EXPORT_SYMBOL_GPL(ieee80211_remain_on_channel_expired);

static bool
ieee80211_coalesce_hw_started_roc(struct ieee80211_local *local,
				  struct ieee80211_roc_work *new_roc,
				  struct ieee80211_roc_work *cur_roc)
{
	unsigned long now = jiffies;
	unsigned long remaining;

	if (WARN_ON(!cur_roc->started))
		return false;

	/* if it was scheduled in the hardware, but not started yet,
	 * we can only combine if the older one had a longer duration
	 */
	if (!cur_roc->hw_begun && new_roc->duration > cur_roc->duration)
		return false;

	remaining = cur_roc->start_time +
		    msecs_to_jiffies(cur_roc->duration) -
		    now;

	/* if it doesn't fit entirely, schedule a new one */
	if (new_roc->duration > jiffies_to_msecs(remaining))
		return false;

	/* add just after the current one so we combine their finish later */
	list_add(&new_roc->list, &cur_roc->list);

	/* if the existing one has already begun then let this one also
	 * begin, otherwise they'll both be marked properly by the work
	 * struct that runs once the driver notifies us of the beginning
	 */
	if (cur_roc->hw_begun) {
		new_roc->hw_begun = true;
		ieee80211_handle_roc_started(new_roc, now);
	}

	return true;
}

static int ieee80211_start_roc_work(struct ieee80211_local *local,
				    struct ieee80211_sub_if_data *sdata,
				    struct ieee80211_channel *channel,
				    unsigned int duration, u64 *cookie,
				    struct sk_buff *txskb,
				    enum ieee80211_roc_type type)
{
	struct ieee80211_roc_work *roc, *tmp;
	bool queued = false, combine_started = true;
	int ret;

	lockdep_assert_held(&local->mtx);

	if (local->use_chanctx && !local->ops->remain_on_channel)
		return -EOPNOTSUPP;

	roc = kzalloc(sizeof(*roc), GFP_KERNEL);
	if (!roc)
		return -ENOMEM;

	/*
	 * If the duration is zero, then the driver
	 * wouldn't actually do anything. Set it to
	 * 10 for now.
	 *
	 * TODO: cancel the off-channel operation
	 *       when we get the SKB's TX status and
	 *       the wait time was zero before.
	 */
	if (!duration)
		duration = 10;

	roc->chan = channel;
	roc->duration = duration;
	roc->req_duration = duration;
	roc->frame = txskb;
	roc->type = type;
	roc->sdata = sdata;

	/*
	 * cookie is either the roc cookie (for normal roc)
	 * or the SKB (for mgmt TX)
	 */
	if (!txskb) {
		roc->cookie = ieee80211_mgmt_tx_cookie(local);
		*cookie = roc->cookie;
	} else {
		roc->mgmt_tx_cookie = *cookie;
	}

	/* if there's no need to queue, handle it immediately */
	if (list_empty(&local->roc_list) &&
	    !local->scanning && !ieee80211_is_radar_required(local)) {
		/* if not HW assist, just queue & schedule work */
		if (!local->ops->remain_on_channel) {
			list_add_tail(&roc->list, &local->roc_list);
			ieee80211_queue_delayed_work(&local->hw,
						     &local->roc_work, 0);
		} else {
			/* otherwise actually kick it off here
			 * (for error handling)
			 */
			ret = drv_remain_on_channel(local, sdata, channel,
						    duration, type);
			if (ret) {
				kfree(roc);
				return ret;
			}
			roc->started = true;
			list_add_tail(&roc->list, &local->roc_list);
		}

		return 0;
	}

	/* otherwise handle queueing */

	list_for_each_entry(tmp, &local->roc_list, list) {
		if (tmp->chan != channel || tmp->sdata != sdata)
			continue;

		/*
		 * Extend this ROC if possible: If it hasn't started, add
		 * just after the new one to combine.
		 */
		if (!tmp->started) {
			list_add(&roc->list, &tmp->list);
			queued = true;
			break;
		}

		if (!combine_started)
			continue;

		if (!local->ops->remain_on_channel) {
			/* If there's no hardware remain-on-channel, and
			 * doing so won't push us over the maximum r-o-c
			 * we allow, then we can just add the new one to
			 * the list and mark it as having started now.
			 * If it would push over the limit, don't try to
			 * combine with other started ones (that haven't
			 * been running as long) but potentially sort it
			 * with others that had the same fate.
			 */
			unsigned long now = jiffies;
			u32 elapsed = jiffies_to_msecs(now - tmp->start_time);
			struct wiphy *wiphy = local->hw.wiphy;
			u32 max_roc = wiphy->max_remain_on_channel_duration;

			if (elapsed + roc->duration > max_roc) {
				combine_started = false;
				continue;
			}

			list_add(&roc->list, &tmp->list);
			queued = true;
			roc->on_channel = tmp->on_channel;
			ieee80211_handle_roc_started(roc, now);
			ieee80211_recalc_sw_work(local, now);
			break;
		}

		queued = ieee80211_coalesce_hw_started_roc(local, roc, tmp);
		if (queued)
			break;
		/* if it wasn't queued, perhaps it can be combined with
		 * another that also couldn't get combined previously,
		 * but no need to check for already started ones, since
		 * that can't work.
		 */
		combine_started = false;
	}

	if (!queued)
		list_add_tail(&roc->list, &local->roc_list);

	return 0;
}

int ieee80211_remain_on_channel(struct wiphy *wiphy, struct wireless_dev *wdev,
				struct ieee80211_channel *chan,
				unsigned int duration, u64 *cookie)
{
	struct ieee80211_sub_if_data *sdata = IEEE80211_WDEV_TO_SUB_IF(wdev);
	struct ieee80211_local *local = sdata->local;
	int ret;

	mutex_lock(&local->mtx);
	ret = ieee80211_start_roc_work(local, sdata, chan,
				       duration, cookie, NULL,
				       IEEE80211_ROC_TYPE_NORMAL);
	mutex_unlock(&local->mtx);

	return ret;
}

static int ieee80211_cancel_roc(struct ieee80211_local *local,
				u64 cookie, bool mgmt_tx)
{
	struct ieee80211_roc_work *roc, *tmp, *found = NULL;
	int ret;

	if (!cookie)
		return -ENOENT;

	flush_work(&local->hw_roc_start);

	mutex_lock(&local->mtx);
	list_for_each_entry_safe(roc, tmp, &local->roc_list, list) {
		if (!mgmt_tx && roc->cookie != cookie)
			continue;
		else if (mgmt_tx && roc->mgmt_tx_cookie != cookie)
			continue;

		found = roc;
		break;
	}

	if (!found) {
		mutex_unlock(&local->mtx);
		return -ENOENT;
	}

	if (!found->started) {
		ieee80211_roc_notify_destroy(found);
		goto out_unlock;
	}

	if (local->ops->remain_on_channel) {
		ret = drv_cancel_remain_on_channel(local);
		if (WARN_ON_ONCE(ret)) {
			mutex_unlock(&local->mtx);
			return ret;
		}

		/* TODO:
		 * if multiple items were combined here then we really shouldn't
		 * cancel them all - we should wait for as much time as needed
		 * for the longest remaining one, and only then cancel ...
		 */
		list_for_each_entry_safe(roc, tmp, &local->roc_list, list) {
			if (!roc->started)
				break;
			if (roc == found)
				found = NULL;
			ieee80211_roc_notify_destroy(roc);
		}

		/* that really must not happen - it was started */
		WARN_ON(found);

		ieee80211_start_next_roc(local);
	} else {
		/* go through work struct to return to the operating channel */
		found->abort = true;
		mod_delayed_work(local->workqueue, &local->roc_work, 0);
	}

 out_unlock:
	mutex_unlock(&local->mtx);

	return 0;
}

int ieee80211_cancel_remain_on_channel(struct wiphy *wiphy,
				       struct wireless_dev *wdev, u64 cookie)
{
	struct ieee80211_sub_if_data *sdata = IEEE80211_WDEV_TO_SUB_IF(wdev);
	struct ieee80211_local *local = sdata->local;

	return ieee80211_cancel_roc(local, cookie, false);
}

int ieee80211_mgmt_tx(struct wiphy *wiphy, struct wireless_dev *wdev,
		      struct cfg80211_mgmt_tx_params *params, u64 *cookie)
{
	struct ieee80211_sub_if_data *sdata = IEEE80211_WDEV_TO_SUB_IF(wdev);
	struct ieee80211_local *local = sdata->local;
	struct sk_buff *skb;
	struct sta_info *sta;
	const struct ieee80211_mgmt *mgmt = (void *)params->buf;
	bool need_offchan = false;
	u32 flags;
	int ret;
	u8 *data;

	if (params->dont_wait_for_ack)
		flags = IEEE80211_TX_CTL_NO_ACK;
	else
		flags = IEEE80211_TX_INTFL_NL80211_FRAME_TX |
			IEEE80211_TX_CTL_REQ_TX_STATUS;

	if (params->no_cck)
		flags |= IEEE80211_TX_CTL_NO_CCK_RATE;

	switch (sdata->vif.type) {
	case NL80211_IFTYPE_ADHOC:
		if (!sdata->vif.bss_conf.ibss_joined)
			need_offchan = true;
#ifdef CPTCFG_MAC80211_MESH
		/* fall through */
	case NL80211_IFTYPE_MESH_POINT:
		if (ieee80211_vif_is_mesh(&sdata->vif) &&
		    !sdata->u.mesh.mesh_id_len)
			need_offchan = true;
#endif
		/* fall through */
	case NL80211_IFTYPE_AP:
	case NL80211_IFTYPE_AP_VLAN:
	case NL80211_IFTYPE_P2P_GO:
		if (sdata->vif.type != NL80211_IFTYPE_ADHOC &&
		    !ieee80211_vif_is_mesh(&sdata->vif) &&
		    !rcu_access_pointer(sdata->bss->beacon))
			need_offchan = true;
		if (!ieee80211_is_action(mgmt->frame_control) ||
		    mgmt->u.action.category == WLAN_CATEGORY_PUBLIC ||
		    mgmt->u.action.category == WLAN_CATEGORY_SELF_PROTECTED ||
		    mgmt->u.action.category == WLAN_CATEGORY_SPECTRUM_MGMT)
			break;
		rcu_read_lock();
		sta = sta_info_get_bss(sdata, mgmt->da);
		rcu_read_unlock();
		if (!sta)
			return -ENOLINK;
		break;
	case NL80211_IFTYPE_STATION:
	case NL80211_IFTYPE_P2P_CLIENT:
		sdata_lock(sdata);
		if (!sdata->u.mgd.associated ||
		    (params->offchan && params->wait &&
		     local->ops->remain_on_channel &&
		     memcmp(sdata->u.mgd.associated->bssid,
			    mgmt->bssid, ETH_ALEN)))
			need_offchan = true;
		sdata_unlock(sdata);
		break;
	case NL80211_IFTYPE_P2P_DEVICE:
		need_offchan = true;
		break;
<<<<<<< HEAD
#if CFG80211_VERSION >= KERNEL_VERSION(4,9,0)
=======
#if CFG80211_VERSION >= KERNEL_VERSION(4,4,0)
>>>>>>> d791bd29
	case NL80211_IFTYPE_NAN:
		/* keep code in case of fall-through (spatch generated) */
#endif
	default:
		return -EOPNOTSUPP;
	}

	/* configurations requiring offchan cannot work if no channel has been
	 * specified
	 */
	if (need_offchan && !params->chan)
		return -EINVAL;

	mutex_lock(&local->mtx);

	/* Check if the operating channel is the requested channel */
	if (!need_offchan) {
		struct ieee80211_chanctx_conf *chanctx_conf;

		rcu_read_lock();
		chanctx_conf = rcu_dereference(sdata->vif.chanctx_conf);

		if (chanctx_conf) {
			need_offchan = params->chan &&
				       (params->chan !=
					chanctx_conf->def.chan);
		} else if (!params->chan) {
			ret = -EINVAL;
			rcu_read_unlock();
			goto out_unlock;
		} else {
			need_offchan = true;
		}
		rcu_read_unlock();
	}

	if (need_offchan && !params->offchan) {
		ret = -EBUSY;
		goto out_unlock;
	}

	skb = dev_alloc_skb(local->hw.extra_tx_headroom + params->len);
	if (!skb) {
		ret = -ENOMEM;
		goto out_unlock;
	}
	skb_reserve(skb, local->hw.extra_tx_headroom);

	data = skb_put_data(skb, params->buf, params->len);

#if CFG80211_VERSION >= KERNEL_VERSION(3,16,0)
	/* Update CSA counters */
	if (sdata->vif.csa_active &&
	    (sdata->vif.type == NL80211_IFTYPE_AP ||
	     sdata->vif.type == NL80211_IFTYPE_MESH_POINT ||
	     sdata->vif.type == NL80211_IFTYPE_ADHOC) &&
	    params->n_csa_offsets) {
		int i;
		struct beacon_data *beacon = NULL;

		rcu_read_lock();

		if (sdata->vif.type == NL80211_IFTYPE_AP)
			beacon = rcu_dereference(sdata->u.ap.beacon);
		else if (sdata->vif.type == NL80211_IFTYPE_ADHOC)
			beacon = rcu_dereference(sdata->u.ibss.presp);
		else if (ieee80211_vif_is_mesh(&sdata->vif))
			beacon = rcu_dereference(sdata->u.mesh.beacon);

		if (beacon)
			for (i = 0; i < params->n_csa_offsets; i++)
				data[params->csa_offsets[i]] =
					beacon->csa_current_counter;

		rcu_read_unlock();
	}
#endif

	IEEE80211_SKB_CB(skb)->flags = flags;

	skb->dev = sdata->dev;

	if (!params->dont_wait_for_ack) {
		/* make a copy to preserve the frame contents
		 * in case of encryption.
		 */
		ret = ieee80211_attach_ack_skb(local, skb, cookie, GFP_KERNEL);
		if (ret) {
			kfree_skb(skb);
			goto out_unlock;
		}
	} else {
		/* Assign a dummy non-zero cookie, it's not sent to
		 * userspace in this case but we rely on its value
		 * internally in the need_offchan case to distinguish
		 * mgmt-tx from remain-on-channel.
		 */
		*cookie = 0xffffffff;
	}

	if (!need_offchan) {
		ieee80211_tx_skb(sdata, skb);
		ret = 0;
		goto out_unlock;
	}

	IEEE80211_SKB_CB(skb)->flags |= IEEE80211_TX_CTL_TX_OFFCHAN |
					IEEE80211_TX_INTFL_OFFCHAN_TX_OK;
	if (ieee80211_hw_check(&local->hw, QUEUE_CONTROL))
		IEEE80211_SKB_CB(skb)->hw_queue =
			local->hw.offchannel_tx_hw_queue;

	/* This will handle all kinds of coalescing and immediate TX */
	ret = ieee80211_start_roc_work(local, sdata, params->chan,
				       params->wait, cookie, skb,
				       IEEE80211_ROC_TYPE_MGMT_TX);
	if (ret)
		ieee80211_free_txskb(&local->hw, skb);
 out_unlock:
	mutex_unlock(&local->mtx);
	return ret;
}

int ieee80211_mgmt_tx_cancel_wait(struct wiphy *wiphy,
				  struct wireless_dev *wdev, u64 cookie)
{
	struct ieee80211_local *local = wiphy_priv(wiphy);

	return ieee80211_cancel_roc(local, cookie, true);
}

void ieee80211_roc_setup(struct ieee80211_local *local)
{
	INIT_WORK(&local->hw_roc_start, ieee80211_hw_roc_start);
	INIT_WORK(&local->hw_roc_done, ieee80211_hw_roc_done);
	INIT_DELAYED_WORK(&local->roc_work, ieee80211_roc_work);
	INIT_LIST_HEAD(&local->roc_list);
}

void ieee80211_roc_purge(struct ieee80211_local *local,
			 struct ieee80211_sub_if_data *sdata)
{
	struct ieee80211_roc_work *roc, *tmp;
	bool work_to_do = false;

	mutex_lock(&local->mtx);
	list_for_each_entry_safe(roc, tmp, &local->roc_list, list) {
		if (sdata && roc->sdata != sdata)
			continue;

		if (roc->started) {
			if (local->ops->remain_on_channel) {
				/* can race, so ignore return value */
				drv_cancel_remain_on_channel(local);
				ieee80211_roc_notify_destroy(roc);
			} else {
				roc->abort = true;
				work_to_do = true;
			}
		} else {
			ieee80211_roc_notify_destroy(roc);
		}
	}
	if (work_to_do)
		__ieee80211_roc_work(local);
	mutex_unlock(&local->mtx);
}<|MERGE_RESOLUTION|>--- conflicted
+++ resolved
@@ -841,11 +841,7 @@
 	case NL80211_IFTYPE_P2P_DEVICE:
 		need_offchan = true;
 		break;
-<<<<<<< HEAD
-#if CFG80211_VERSION >= KERNEL_VERSION(4,9,0)
-=======
 #if CFG80211_VERSION >= KERNEL_VERSION(4,4,0)
->>>>>>> d791bd29
 	case NL80211_IFTYPE_NAN:
 		/* keep code in case of fall-through (spatch generated) */
 #endif
