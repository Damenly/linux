--- conflicted
+++ resolved
@@ -5205,20 +5205,6 @@
 		if (!ar->hw_rfkill_on) {
 			/* If the current driver state is RESTARTING but not yet
 			 * fully RESTARTED because of incoming suspend event,
-<<<<<<< HEAD
-			 * then ath10k_halt is already called via
-			 * ath10k_core_restart and should not be called here.
-			 */
-			if (ar->state != ATH10K_STATE_RESTARTING)
-				ath10k_halt(ar);
-			else
-				/* Suspending here, because when in RESTARTING
-				 * state, ath10k_core_stop skips
-				 * ath10k_wait_for_suspend.
-				 */
-				ath10k_wait_for_suspend(ar,
-							WMI_PDEV_SUSPEND_AND_DISABLE_INTR);
-=======
 			 * then ath10k_halt() is already called via
 			 * ath10k_core_restart() and should not be called here.
 			 */
@@ -5232,7 +5218,6 @@
 				opt = WMI_PDEV_SUSPEND_AND_DISABLE_INTR;
 				ath10k_wait_for_suspend(ar, opt);
 			}
->>>>>>> e2e52b40
 		}
 		ar->state = ATH10K_STATE_OFF;
 	}
