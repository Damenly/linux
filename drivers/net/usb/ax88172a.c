--- conflicted
+++ resolved
@@ -243,13 +243,8 @@
 	dev->driver_priv = priv;
 
 	/* Get the MAC address */
-<<<<<<< HEAD
 	ret = asix_read_cmd(dev, AX_CMD_READ_NODE_ID, 0, 0, ETH_ALEN, buf, 0);
-	if (ret < 0) {
-=======
-	ret = asix_read_cmd(dev, AX_CMD_READ_NODE_ID, 0, 0, ETH_ALEN, buf);
 	if (ret < ETH_ALEN) {
->>>>>>> 48a16935
 		netdev_err(dev->net, "Failed to read MAC address: %d\n", ret);
 		goto free;
 	}
