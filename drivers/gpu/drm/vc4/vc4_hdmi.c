// SPDX-License-Identifier: GPL-2.0-only
/*
 * Copyright (C) 2015 Broadcom
 * Copyright (c) 2014 The Linux Foundation. All rights reserved.
 * Copyright (C) 2013 Red Hat
 * Author: Rob Clark <robdclark@gmail.com>
 */

/**
 * DOC: VC4 Falcon HDMI module
 *
 * The HDMI core has a state machine and a PHY.  On BCM2835, most of
 * the unit operates off of the HSM clock from CPRMAN.  It also
 * internally uses the PLLH_PIX clock for the PHY.
 *
 * HDMI infoframes are kept within a small packet ram, where each
 * packet can be individually enabled for including in a frame.
 *
 * HDMI audio is implemented entirely within the HDMI IP block.  A
 * register in the HDMI encoder takes SPDIF frames from the DMA engine
 * and transfers them over an internal MAI (multi-channel audio
 * interconnect) bus to the encoder side for insertion into the video
 * blank regions.
 *
 * The driver's HDMI encoder does not yet support power management.
 * The HDMI encoder's power domain and the HSM/pixel clocks are kept
 * continuously running, and only the HDMI logic and packet ram are
 * powered off/on at disable/enable time.
 *
 * The driver does not yet support CEC control, though the HDMI
 * encoder block has CEC support.
 */

#include <drm/display/drm_hdmi_helper.h>
#include <drm/display/drm_scdc_helper.h>
#include <drm/drm_atomic_helper.h>
#include <drm/drm_probe_helper.h>
#include <drm/drm_simple_kms_helper.h>
#include <linux/clk.h>
#include <linux/component.h>
#include <linux/gpio/consumer.h>
#include <linux/i2c.h>
#include <linux/of_address.h>
#include <linux/of_gpio.h>
#include <linux/of_platform.h>
#include <linux/pm_runtime.h>
#include <linux/rational.h>
#include <linux/reset.h>
#include <sound/dmaengine_pcm.h>
#include <sound/hdmi-codec.h>
#include <sound/pcm_drm_eld.h>
#include <sound/pcm_params.h>
#include <sound/soc.h>
#include "media/cec.h"
#include "vc4_drv.h"
#include "vc4_hdmi.h"
#include "vc4_hdmi_regs.h"
#include "vc4_regs.h"

#define VC5_HDMI_HORZA_HFP_SHIFT		16
#define VC5_HDMI_HORZA_HFP_MASK			VC4_MASK(28, 16)
#define VC5_HDMI_HORZA_VPOS			BIT(15)
#define VC5_HDMI_HORZA_HPOS			BIT(14)
#define VC5_HDMI_HORZA_HAP_SHIFT		0
#define VC5_HDMI_HORZA_HAP_MASK			VC4_MASK(13, 0)

#define VC5_HDMI_HORZB_HBP_SHIFT		16
#define VC5_HDMI_HORZB_HBP_MASK			VC4_MASK(26, 16)
#define VC5_HDMI_HORZB_HSP_SHIFT		0
#define VC5_HDMI_HORZB_HSP_MASK			VC4_MASK(10, 0)

#define VC5_HDMI_VERTA_VSP_SHIFT		24
#define VC5_HDMI_VERTA_VSP_MASK			VC4_MASK(28, 24)
#define VC5_HDMI_VERTA_VFP_SHIFT		16
#define VC5_HDMI_VERTA_VFP_MASK			VC4_MASK(22, 16)
#define VC5_HDMI_VERTA_VAL_SHIFT		0
#define VC5_HDMI_VERTA_VAL_MASK			VC4_MASK(12, 0)

#define VC5_HDMI_VERTB_VSPO_SHIFT		16
#define VC5_HDMI_VERTB_VSPO_MASK		VC4_MASK(29, 16)

#define VC5_HDMI_MISC_CONTROL_PIXEL_REP_SHIFT	0
#define VC5_HDMI_MISC_CONTROL_PIXEL_REP_MASK	VC4_MASK(3, 0)

#define VC5_HDMI_SCRAMBLER_CTL_ENABLE		BIT(0)

#define VC5_HDMI_DEEP_COLOR_CONFIG_1_INIT_PACK_PHASE_SHIFT	8
#define VC5_HDMI_DEEP_COLOR_CONFIG_1_INIT_PACK_PHASE_MASK	VC4_MASK(10, 8)

#define VC5_HDMI_DEEP_COLOR_CONFIG_1_COLOR_DEPTH_SHIFT		0
#define VC5_HDMI_DEEP_COLOR_CONFIG_1_COLOR_DEPTH_MASK		VC4_MASK(3, 0)

#define VC5_HDMI_GCP_CONFIG_GCP_ENABLE		BIT(31)

#define VC5_HDMI_GCP_WORD_1_GCP_SUBPACKET_BYTE_1_SHIFT	8
#define VC5_HDMI_GCP_WORD_1_GCP_SUBPACKET_BYTE_1_MASK	VC4_MASK(15, 8)

# define VC4_HD_M_SW_RST			BIT(2)
# define VC4_HD_M_ENABLE			BIT(0)

#define HSM_MIN_CLOCK_FREQ	120000000
#define CEC_CLOCK_FREQ 40000

#define HDMI_14_MAX_TMDS_CLK   (340 * 1000 * 1000)

static const char * const output_format_str[] = {
	[VC4_HDMI_OUTPUT_RGB]		= "RGB",
	[VC4_HDMI_OUTPUT_YUV420]	= "YUV 4:2:0",
	[VC4_HDMI_OUTPUT_YUV422]	= "YUV 4:2:2",
	[VC4_HDMI_OUTPUT_YUV444]	= "YUV 4:4:4",
};

static const char *vc4_hdmi_output_fmt_str(enum vc4_hdmi_output_format fmt)
{
	if (fmt >= ARRAY_SIZE(output_format_str))
		return "invalid";

	return output_format_str[fmt];
}

static unsigned long long
vc4_hdmi_encoder_compute_mode_clock(const struct drm_display_mode *mode,
				    unsigned int bpc, enum vc4_hdmi_output_format fmt);

static bool vc4_hdmi_mode_needs_scrambling(const struct drm_display_mode *mode,
					   unsigned int bpc,
					   enum vc4_hdmi_output_format fmt)
{
	unsigned long long clock = vc4_hdmi_encoder_compute_mode_clock(mode, bpc, fmt);

	return clock > HDMI_14_MAX_TMDS_CLK;
}

static bool vc4_hdmi_is_full_range_rgb(struct vc4_hdmi *vc4_hdmi,
				       const struct drm_display_mode *mode)
{
	struct drm_display_info *display = &vc4_hdmi->connector.display_info;

	return !display->is_hdmi ||
		drm_default_rgb_quant_range(mode) == HDMI_QUANTIZATION_RANGE_FULL;
}

static int vc4_hdmi_debugfs_regs(struct seq_file *m, void *unused)
{
	struct drm_info_node *node = (struct drm_info_node *)m->private;
	struct vc4_hdmi *vc4_hdmi = node->info_ent->data;
	struct drm_printer p = drm_seq_file_printer(m);

	drm_print_regset32(&p, &vc4_hdmi->hdmi_regset);
	drm_print_regset32(&p, &vc4_hdmi->hd_regset);

	return 0;
}

static void vc4_hdmi_reset(struct vc4_hdmi *vc4_hdmi)
{
	unsigned long flags;

	spin_lock_irqsave(&vc4_hdmi->hw_lock, flags);

	HDMI_WRITE(HDMI_M_CTL, VC4_HD_M_SW_RST);
	udelay(1);
	HDMI_WRITE(HDMI_M_CTL, 0);

	HDMI_WRITE(HDMI_M_CTL, VC4_HD_M_ENABLE);

	HDMI_WRITE(HDMI_SW_RESET_CONTROL,
		   VC4_HDMI_SW_RESET_HDMI |
		   VC4_HDMI_SW_RESET_FORMAT_DETECT);

	HDMI_WRITE(HDMI_SW_RESET_CONTROL, 0);

	spin_unlock_irqrestore(&vc4_hdmi->hw_lock, flags);
}

static void vc5_hdmi_reset(struct vc4_hdmi *vc4_hdmi)
{
	unsigned long flags;

	reset_control_reset(vc4_hdmi->reset);

	spin_lock_irqsave(&vc4_hdmi->hw_lock, flags);

	HDMI_WRITE(HDMI_DVP_CTL, 0);

	HDMI_WRITE(HDMI_CLOCK_STOP,
		   HDMI_READ(HDMI_CLOCK_STOP) | VC4_DVP_HT_CLOCK_STOP_PIXEL);

	spin_unlock_irqrestore(&vc4_hdmi->hw_lock, flags);
}

#ifdef CONFIG_DRM_VC4_HDMI_CEC
static void vc4_hdmi_cec_update_clk_div(struct vc4_hdmi *vc4_hdmi)
{
	unsigned long cec_rate = clk_get_rate(vc4_hdmi->cec_clock);
	unsigned long flags;
	u16 clk_cnt;
	u32 value;

	spin_lock_irqsave(&vc4_hdmi->hw_lock, flags);

	value = HDMI_READ(HDMI_CEC_CNTRL_1);
	value &= ~VC4_HDMI_CEC_DIV_CLK_CNT_MASK;

	/*
	 * Set the clock divider: the hsm_clock rate and this divider
	 * setting will give a 40 kHz CEC clock.
	 */
	clk_cnt = cec_rate / CEC_CLOCK_FREQ;
	value |= clk_cnt << VC4_HDMI_CEC_DIV_CLK_CNT_SHIFT;
	HDMI_WRITE(HDMI_CEC_CNTRL_1, value);

	spin_unlock_irqrestore(&vc4_hdmi->hw_lock, flags);
}
#else
static void vc4_hdmi_cec_update_clk_div(struct vc4_hdmi *vc4_hdmi) {}
#endif

static void vc4_hdmi_enable_scrambling(struct drm_encoder *encoder);

static enum drm_connector_status
vc4_hdmi_connector_detect(struct drm_connector *connector, bool force)
{
	struct vc4_hdmi *vc4_hdmi = connector_to_vc4_hdmi(connector);
	bool connected = false;

	mutex_lock(&vc4_hdmi->mutex);

	WARN_ON(pm_runtime_resume_and_get(&vc4_hdmi->pdev->dev));

	if (vc4_hdmi->hpd_gpio) {
		if (gpiod_get_value_cansleep(vc4_hdmi->hpd_gpio))
			connected = true;
	} else {
		if (vc4_hdmi->variant->hp_detect &&
		    vc4_hdmi->variant->hp_detect(vc4_hdmi))
			connected = true;
	}

	if (connected) {
		if (connector->status != connector_status_connected) {
			struct edid *edid = drm_get_edid(connector, vc4_hdmi->ddc);

			if (edid) {
				cec_s_phys_addr_from_edid(vc4_hdmi->cec_adap, edid);
				kfree(edid);
			}
		}

		vc4_hdmi_enable_scrambling(&vc4_hdmi->encoder.base);
		pm_runtime_put(&vc4_hdmi->pdev->dev);
		mutex_unlock(&vc4_hdmi->mutex);
		return connector_status_connected;
	}

	cec_phys_addr_invalidate(vc4_hdmi->cec_adap);
	pm_runtime_put(&vc4_hdmi->pdev->dev);
	mutex_unlock(&vc4_hdmi->mutex);
	return connector_status_disconnected;
}

static void vc4_hdmi_connector_destroy(struct drm_connector *connector)
{
	drm_connector_unregister(connector);
	drm_connector_cleanup(connector);
}

static int vc4_hdmi_connector_get_modes(struct drm_connector *connector)
{
	struct vc4_hdmi *vc4_hdmi = connector_to_vc4_hdmi(connector);
	int ret = 0;
	struct edid *edid;

	mutex_lock(&vc4_hdmi->mutex);

	edid = drm_get_edid(connector, vc4_hdmi->ddc);
	cec_s_phys_addr_from_edid(vc4_hdmi->cec_adap, edid);
	if (!edid) {
		ret = -ENODEV;
		goto out;
	}

	drm_connector_update_edid_property(connector, edid);
	ret = drm_add_edid_modes(connector, edid);
	kfree(edid);

	if (vc4_hdmi->disable_4kp60) {
		struct drm_device *drm = connector->dev;
		struct drm_display_mode *mode;

		list_for_each_entry(mode, &connector->probed_modes, head) {
			if (vc4_hdmi_mode_needs_scrambling(mode, 8, VC4_HDMI_OUTPUT_RGB)) {
				drm_warn_once(drm, "The core clock cannot reach frequencies high enough to support 4k @ 60Hz.");
				drm_warn_once(drm, "Please change your config.txt file to add hdmi_enable_4kp60.");
			}
		}
	}

out:
	mutex_unlock(&vc4_hdmi->mutex);

	return ret;
}

static int vc4_hdmi_connector_atomic_check(struct drm_connector *connector,
					   struct drm_atomic_state *state)
{
	struct drm_connector_state *old_state =
		drm_atomic_get_old_connector_state(state, connector);
	struct drm_connector_state *new_state =
		drm_atomic_get_new_connector_state(state, connector);
	struct drm_crtc *crtc = new_state->crtc;

	if (!crtc)
		return 0;

	if (old_state->colorspace != new_state->colorspace ||
	    !drm_connector_atomic_hdr_metadata_equal(old_state, new_state)) {
		struct drm_crtc_state *crtc_state;

		crtc_state = drm_atomic_get_crtc_state(state, crtc);
		if (IS_ERR(crtc_state))
			return PTR_ERR(crtc_state);

		crtc_state->mode_changed = true;
	}

	return 0;
}

static void vc4_hdmi_connector_reset(struct drm_connector *connector)
{
	struct vc4_hdmi_connector_state *old_state =
		conn_state_to_vc4_hdmi_conn_state(connector->state);
	struct vc4_hdmi_connector_state *new_state =
		kzalloc(sizeof(*new_state), GFP_KERNEL);

	if (connector->state)
		__drm_atomic_helper_connector_destroy_state(connector->state);

	kfree(old_state);
	__drm_atomic_helper_connector_reset(connector, &new_state->base);

	if (!new_state)
		return;

	new_state->base.max_bpc = 8;
	new_state->base.max_requested_bpc = 8;
	new_state->output_format = VC4_HDMI_OUTPUT_RGB;
	drm_atomic_helper_connector_tv_reset(connector);
}

static struct drm_connector_state *
vc4_hdmi_connector_duplicate_state(struct drm_connector *connector)
{
	struct drm_connector_state *conn_state = connector->state;
	struct vc4_hdmi_connector_state *vc4_state = conn_state_to_vc4_hdmi_conn_state(conn_state);
	struct vc4_hdmi_connector_state *new_state;

	new_state = kzalloc(sizeof(*new_state), GFP_KERNEL);
	if (!new_state)
		return NULL;

	new_state->tmds_char_rate = vc4_state->tmds_char_rate;
	new_state->output_bpc = vc4_state->output_bpc;
	new_state->output_format = vc4_state->output_format;
	__drm_atomic_helper_connector_duplicate_state(connector, &new_state->base);

	return &new_state->base;
}

static const struct drm_connector_funcs vc4_hdmi_connector_funcs = {
	.detect = vc4_hdmi_connector_detect,
	.fill_modes = drm_helper_probe_single_connector_modes,
	.destroy = vc4_hdmi_connector_destroy,
	.reset = vc4_hdmi_connector_reset,
	.atomic_duplicate_state = vc4_hdmi_connector_duplicate_state,
	.atomic_destroy_state = drm_atomic_helper_connector_destroy_state,
};

static const struct drm_connector_helper_funcs vc4_hdmi_connector_helper_funcs = {
	.get_modes = vc4_hdmi_connector_get_modes,
	.atomic_check = vc4_hdmi_connector_atomic_check,
};

static int vc4_hdmi_connector_init(struct drm_device *dev,
				   struct vc4_hdmi *vc4_hdmi)
{
	struct drm_connector *connector = &vc4_hdmi->connector;
	struct drm_encoder *encoder = &vc4_hdmi->encoder.base;
	int ret;

	drm_connector_init_with_ddc(dev, connector,
				    &vc4_hdmi_connector_funcs,
				    DRM_MODE_CONNECTOR_HDMIA,
				    vc4_hdmi->ddc);
	drm_connector_helper_add(connector, &vc4_hdmi_connector_helper_funcs);

	/*
	 * Some of the properties below require access to state, like bpc.
	 * Allocate some default initial connector state with our reset helper.
	 */
	if (connector->funcs->reset)
		connector->funcs->reset(connector);

	/* Create and attach TV margin props to this connector. */
	ret = drm_mode_create_tv_margin_properties(dev);
	if (ret)
		return ret;

	ret = drm_mode_create_hdmi_colorspace_property(connector);
	if (ret)
		return ret;

	drm_connector_attach_colorspace_property(connector);
	drm_connector_attach_tv_margin_properties(connector);
	drm_connector_attach_max_bpc_property(connector, 8, 12);

	connector->polled = (DRM_CONNECTOR_POLL_CONNECT |
			     DRM_CONNECTOR_POLL_DISCONNECT);

	connector->interlace_allowed = 1;
	connector->doublescan_allowed = 0;

	if (vc4_hdmi->variant->supports_hdr)
		drm_connector_attach_hdr_output_metadata_property(connector);

	drm_connector_attach_encoder(connector, encoder);

	return 0;
}

static int vc4_hdmi_stop_packet(struct drm_encoder *encoder,
				enum hdmi_infoframe_type type,
				bool poll)
{
	struct vc4_hdmi *vc4_hdmi = encoder_to_vc4_hdmi(encoder);
	u32 packet_id = type - 0x80;
	unsigned long flags;

	spin_lock_irqsave(&vc4_hdmi->hw_lock, flags);
	HDMI_WRITE(HDMI_RAM_PACKET_CONFIG,
		   HDMI_READ(HDMI_RAM_PACKET_CONFIG) & ~BIT(packet_id));
	spin_unlock_irqrestore(&vc4_hdmi->hw_lock, flags);

	if (!poll)
		return 0;

	return wait_for(!(HDMI_READ(HDMI_RAM_PACKET_STATUS) &
			  BIT(packet_id)), 100);
}

static void vc4_hdmi_write_infoframe(struct drm_encoder *encoder,
				     union hdmi_infoframe *frame)
{
	struct vc4_hdmi *vc4_hdmi = encoder_to_vc4_hdmi(encoder);
	u32 packet_id = frame->any.type - 0x80;
	const struct vc4_hdmi_register *ram_packet_start =
		&vc4_hdmi->variant->registers[HDMI_RAM_PACKET_START];
	u32 packet_reg = ram_packet_start->offset + VC4_HDMI_PACKET_STRIDE * packet_id;
	void __iomem *base = __vc4_hdmi_get_field_base(vc4_hdmi,
						       ram_packet_start->reg);
	uint8_t buffer[VC4_HDMI_PACKET_STRIDE];
	unsigned long flags;
	ssize_t len, i;
	int ret;

	WARN_ONCE(!(HDMI_READ(HDMI_RAM_PACKET_CONFIG) &
		    VC4_HDMI_RAM_PACKET_ENABLE),
		  "Packet RAM has to be on to store the packet.");

	len = hdmi_infoframe_pack(frame, buffer, sizeof(buffer));
	if (len < 0)
		return;

	ret = vc4_hdmi_stop_packet(encoder, frame->any.type, true);
	if (ret) {
		DRM_ERROR("Failed to wait for infoframe to go idle: %d\n", ret);
		return;
	}

	spin_lock_irqsave(&vc4_hdmi->hw_lock, flags);

	for (i = 0; i < len; i += 7) {
		writel(buffer[i + 0] << 0 |
		       buffer[i + 1] << 8 |
		       buffer[i + 2] << 16,
		       base + packet_reg);
		packet_reg += 4;

		writel(buffer[i + 3] << 0 |
		       buffer[i + 4] << 8 |
		       buffer[i + 5] << 16 |
		       buffer[i + 6] << 24,
		       base + packet_reg);
		packet_reg += 4;
	}

	HDMI_WRITE(HDMI_RAM_PACKET_CONFIG,
		   HDMI_READ(HDMI_RAM_PACKET_CONFIG) | BIT(packet_id));

	spin_unlock_irqrestore(&vc4_hdmi->hw_lock, flags);

	ret = wait_for((HDMI_READ(HDMI_RAM_PACKET_STATUS) &
			BIT(packet_id)), 100);
	if (ret)
		DRM_ERROR("Failed to wait for infoframe to start: %d\n", ret);
}

static void vc4_hdmi_avi_infoframe_colorspace(struct hdmi_avi_infoframe *frame,
					      enum vc4_hdmi_output_format fmt)
{
	switch (fmt) {
	case VC4_HDMI_OUTPUT_RGB:
		frame->colorspace = HDMI_COLORSPACE_RGB;
		break;

	case VC4_HDMI_OUTPUT_YUV420:
		frame->colorspace = HDMI_COLORSPACE_YUV420;
		break;

	case VC4_HDMI_OUTPUT_YUV422:
		frame->colorspace = HDMI_COLORSPACE_YUV422;
		break;

	case VC4_HDMI_OUTPUT_YUV444:
		frame->colorspace = HDMI_COLORSPACE_YUV444;
		break;

	default:
		break;
	}
}

static void vc4_hdmi_set_avi_infoframe(struct drm_encoder *encoder)
{
	struct vc4_hdmi *vc4_hdmi = encoder_to_vc4_hdmi(encoder);
	struct drm_connector *connector = &vc4_hdmi->connector;
	struct drm_connector_state *cstate = connector->state;
	struct vc4_hdmi_connector_state *vc4_state =
		conn_state_to_vc4_hdmi_conn_state(cstate);
	const struct drm_display_mode *mode = &vc4_hdmi->saved_adjusted_mode;
	union hdmi_infoframe frame;
	int ret;

	lockdep_assert_held(&vc4_hdmi->mutex);

	ret = drm_hdmi_avi_infoframe_from_display_mode(&frame.avi,
						       connector, mode);
	if (ret < 0) {
		DRM_ERROR("couldn't fill AVI infoframe\n");
		return;
	}

	drm_hdmi_avi_infoframe_quant_range(&frame.avi,
					   connector, mode,
					   vc4_hdmi_is_full_range_rgb(vc4_hdmi, mode) ?
					   HDMI_QUANTIZATION_RANGE_FULL :
					   HDMI_QUANTIZATION_RANGE_LIMITED);
	drm_hdmi_avi_infoframe_colorimetry(&frame.avi, cstate);
	vc4_hdmi_avi_infoframe_colorspace(&frame.avi, vc4_state->output_format);
	drm_hdmi_avi_infoframe_bars(&frame.avi, cstate);

	vc4_hdmi_write_infoframe(encoder, &frame);
}

static void vc4_hdmi_set_spd_infoframe(struct drm_encoder *encoder)
{
	union hdmi_infoframe frame;
	int ret;

	ret = hdmi_spd_infoframe_init(&frame.spd, "Broadcom", "Videocore");
	if (ret < 0) {
		DRM_ERROR("couldn't fill SPD infoframe\n");
		return;
	}

	frame.spd.sdi = HDMI_SPD_SDI_PC;

	vc4_hdmi_write_infoframe(encoder, &frame);
}

static void vc4_hdmi_set_audio_infoframe(struct drm_encoder *encoder)
{
	struct vc4_hdmi *vc4_hdmi = encoder_to_vc4_hdmi(encoder);
	struct hdmi_audio_infoframe *audio = &vc4_hdmi->audio.infoframe;
	union hdmi_infoframe frame;

	memcpy(&frame.audio, audio, sizeof(*audio));
	vc4_hdmi_write_infoframe(encoder, &frame);
}

static void vc4_hdmi_set_hdr_infoframe(struct drm_encoder *encoder)
{
	struct vc4_hdmi *vc4_hdmi = encoder_to_vc4_hdmi(encoder);
	struct drm_connector *connector = &vc4_hdmi->connector;
	struct drm_connector_state *conn_state = connector->state;
	union hdmi_infoframe frame;

	lockdep_assert_held(&vc4_hdmi->mutex);

	if (!vc4_hdmi->variant->supports_hdr)
		return;

	if (!conn_state->hdr_output_metadata)
		return;

	if (drm_hdmi_infoframe_set_hdr_metadata(&frame.drm, conn_state))
		return;

	vc4_hdmi_write_infoframe(encoder, &frame);
}

static void vc4_hdmi_set_infoframes(struct drm_encoder *encoder)
{
	struct vc4_hdmi *vc4_hdmi = encoder_to_vc4_hdmi(encoder);

	lockdep_assert_held(&vc4_hdmi->mutex);

	vc4_hdmi_set_avi_infoframe(encoder);
	vc4_hdmi_set_spd_infoframe(encoder);
	/*
	 * If audio was streaming, then we need to reenabled the audio
	 * infoframe here during encoder_enable.
	 */
	if (vc4_hdmi->audio.streaming)
		vc4_hdmi_set_audio_infoframe(encoder);

	vc4_hdmi_set_hdr_infoframe(encoder);
}

static bool vc4_hdmi_supports_scrambling(struct drm_encoder *encoder,
					 struct drm_display_mode *mode)
{
	struct vc4_hdmi *vc4_hdmi = encoder_to_vc4_hdmi(encoder);
	struct drm_display_info *display = &vc4_hdmi->connector.display_info;

	lockdep_assert_held(&vc4_hdmi->mutex);

	if (!display->is_hdmi)
		return false;

	if (!display->hdmi.scdc.supported ||
	    !display->hdmi.scdc.scrambling.supported)
		return false;

	return true;
}

#define SCRAMBLING_POLLING_DELAY_MS	1000

static void vc4_hdmi_enable_scrambling(struct drm_encoder *encoder)
{
	struct vc4_hdmi *vc4_hdmi = encoder_to_vc4_hdmi(encoder);
	struct drm_display_mode *mode = &vc4_hdmi->saved_adjusted_mode;
	unsigned long flags;

	lockdep_assert_held(&vc4_hdmi->mutex);

	if (!vc4_hdmi_supports_scrambling(encoder, mode))
		return;

	if (!vc4_hdmi_mode_needs_scrambling(mode,
					    vc4_hdmi->output_bpc,
					    vc4_hdmi->output_format))
		return;

	drm_scdc_set_high_tmds_clock_ratio(vc4_hdmi->ddc, true);
	drm_scdc_set_scrambling(vc4_hdmi->ddc, true);

	spin_lock_irqsave(&vc4_hdmi->hw_lock, flags);
	HDMI_WRITE(HDMI_SCRAMBLER_CTL, HDMI_READ(HDMI_SCRAMBLER_CTL) |
		   VC5_HDMI_SCRAMBLER_CTL_ENABLE);
	spin_unlock_irqrestore(&vc4_hdmi->hw_lock, flags);

	vc4_hdmi->scdc_enabled = true;

	queue_delayed_work(system_wq, &vc4_hdmi->scrambling_work,
			   msecs_to_jiffies(SCRAMBLING_POLLING_DELAY_MS));
}

static void vc4_hdmi_disable_scrambling(struct drm_encoder *encoder)
{
	struct vc4_hdmi *vc4_hdmi = encoder_to_vc4_hdmi(encoder);
	unsigned long flags;

	lockdep_assert_held(&vc4_hdmi->mutex);

	if (!vc4_hdmi->scdc_enabled)
		return;

	vc4_hdmi->scdc_enabled = false;

	if (delayed_work_pending(&vc4_hdmi->scrambling_work))
		cancel_delayed_work_sync(&vc4_hdmi->scrambling_work);

	spin_lock_irqsave(&vc4_hdmi->hw_lock, flags);
	HDMI_WRITE(HDMI_SCRAMBLER_CTL, HDMI_READ(HDMI_SCRAMBLER_CTL) &
		   ~VC5_HDMI_SCRAMBLER_CTL_ENABLE);
	spin_unlock_irqrestore(&vc4_hdmi->hw_lock, flags);

	drm_scdc_set_scrambling(vc4_hdmi->ddc, false);
	drm_scdc_set_high_tmds_clock_ratio(vc4_hdmi->ddc, false);
}

static void vc4_hdmi_scrambling_wq(struct work_struct *work)
{
	struct vc4_hdmi *vc4_hdmi = container_of(to_delayed_work(work),
						 struct vc4_hdmi,
						 scrambling_work);

	if (drm_scdc_get_scrambling_status(vc4_hdmi->ddc))
		return;

	drm_scdc_set_high_tmds_clock_ratio(vc4_hdmi->ddc, true);
	drm_scdc_set_scrambling(vc4_hdmi->ddc, true);

	queue_delayed_work(system_wq, &vc4_hdmi->scrambling_work,
			   msecs_to_jiffies(SCRAMBLING_POLLING_DELAY_MS));
}

static void vc4_hdmi_encoder_post_crtc_disable(struct drm_encoder *encoder,
					       struct drm_atomic_state *state)
{
	struct vc4_hdmi *vc4_hdmi = encoder_to_vc4_hdmi(encoder);
	unsigned long flags;

	mutex_lock(&vc4_hdmi->mutex);

	spin_lock_irqsave(&vc4_hdmi->hw_lock, flags);

	HDMI_WRITE(HDMI_RAM_PACKET_CONFIG, 0);

	HDMI_WRITE(HDMI_VID_CTL, HDMI_READ(HDMI_VID_CTL) | VC4_HD_VID_CTL_CLRRGB);

	spin_unlock_irqrestore(&vc4_hdmi->hw_lock, flags);

	mdelay(1);

	spin_lock_irqsave(&vc4_hdmi->hw_lock, flags);
	HDMI_WRITE(HDMI_VID_CTL,
		   HDMI_READ(HDMI_VID_CTL) & ~VC4_HD_VID_CTL_ENABLE);
	spin_unlock_irqrestore(&vc4_hdmi->hw_lock, flags);

	vc4_hdmi_disable_scrambling(encoder);

	mutex_unlock(&vc4_hdmi->mutex);
}

static void vc4_hdmi_encoder_post_crtc_powerdown(struct drm_encoder *encoder,
						 struct drm_atomic_state *state)
{
	struct vc4_hdmi *vc4_hdmi = encoder_to_vc4_hdmi(encoder);
	unsigned long flags;
	int ret;

	mutex_lock(&vc4_hdmi->mutex);

	spin_lock_irqsave(&vc4_hdmi->hw_lock, flags);
	HDMI_WRITE(HDMI_VID_CTL,
		   HDMI_READ(HDMI_VID_CTL) | VC4_HD_VID_CTL_BLANKPIX);
	spin_unlock_irqrestore(&vc4_hdmi->hw_lock, flags);

	if (vc4_hdmi->variant->phy_disable)
		vc4_hdmi->variant->phy_disable(vc4_hdmi);

	clk_disable_unprepare(vc4_hdmi->pixel_bvb_clock);
	clk_disable_unprepare(vc4_hdmi->pixel_clock);

	ret = pm_runtime_put(&vc4_hdmi->pdev->dev);
	if (ret < 0)
		DRM_ERROR("Failed to release power domain: %d\n", ret);

	mutex_unlock(&vc4_hdmi->mutex);
}

static void vc4_hdmi_encoder_disable(struct drm_encoder *encoder)
{
	struct vc4_hdmi *vc4_hdmi = encoder_to_vc4_hdmi(encoder);

	mutex_lock(&vc4_hdmi->mutex);
	vc4_hdmi->output_enabled = false;
	mutex_unlock(&vc4_hdmi->mutex);
}

static void vc4_hdmi_csc_setup(struct vc4_hdmi *vc4_hdmi,
			       struct drm_connector_state *state,
			       const struct drm_display_mode *mode)
{
	unsigned long flags;
	u32 csc_ctl;

	spin_lock_irqsave(&vc4_hdmi->hw_lock, flags);

	csc_ctl = VC4_SET_FIELD(VC4_HD_CSC_CTL_ORDER_BGR,
				VC4_HD_CSC_CTL_ORDER);

	if (!vc4_hdmi_is_full_range_rgb(vc4_hdmi, mode)) {
		/* CEA VICs other than #1 requre limited range RGB
		 * output unless overridden by an AVI infoframe.
		 * Apply a colorspace conversion to squash 0-255 down
		 * to 16-235.  The matrix here is:
		 *
		 * [ 0      0      0.8594 16]
		 * [ 0      0.8594 0      16]
		 * [ 0.8594 0      0      16]
		 * [ 0      0      0       1]
		 */
		csc_ctl |= VC4_HD_CSC_CTL_ENABLE;
		csc_ctl |= VC4_HD_CSC_CTL_RGB2YCC;
		csc_ctl |= VC4_SET_FIELD(VC4_HD_CSC_CTL_MODE_CUSTOM,
					 VC4_HD_CSC_CTL_MODE);

		HDMI_WRITE(HDMI_CSC_12_11, (0x000 << 16) | 0x000);
		HDMI_WRITE(HDMI_CSC_14_13, (0x100 << 16) | 0x6e0);
		HDMI_WRITE(HDMI_CSC_22_21, (0x6e0 << 16) | 0x000);
		HDMI_WRITE(HDMI_CSC_24_23, (0x100 << 16) | 0x000);
		HDMI_WRITE(HDMI_CSC_32_31, (0x000 << 16) | 0x6e0);
		HDMI_WRITE(HDMI_CSC_34_33, (0x100 << 16) | 0x000);
	}

	/* The RGB order applies even when CSC is disabled. */
	HDMI_WRITE(HDMI_CSC_CTL, csc_ctl);

	spin_unlock_irqrestore(&vc4_hdmi->hw_lock, flags);
}

/*
 * If we need to output Full Range RGB, then use the unity matrix
 *
 * [ 1      0      0      0]
 * [ 0      1      0      0]
 * [ 0      0      1      0]
 *
 * Matrix is signed 2p13 fixed point, with signed 9p6 offsets
 */
static const u16 vc5_hdmi_csc_full_rgb_unity[3][4] = {
	{ 0x2000, 0x0000, 0x0000, 0x0000 },
	{ 0x0000, 0x2000, 0x0000, 0x0000 },
	{ 0x0000, 0x0000, 0x2000, 0x0000 },
};

/*
 * CEA VICs other than #1 require limited range RGB output unless
 * overridden by an AVI infoframe. Apply a colorspace conversion to
 * squash 0-255 down to 16-235. The matrix here is:
 *
 * [ 0.8594 0      0      16]
 * [ 0      0.8594 0      16]
 * [ 0      0      0.8594 16]
 *
 * Matrix is signed 2p13 fixed point, with signed 9p6 offsets
 */
static const u16 vc5_hdmi_csc_full_rgb_to_limited_rgb[3][4] = {
	{ 0x1b80, 0x0000, 0x0000, 0x0400 },
	{ 0x0000, 0x1b80, 0x0000, 0x0400 },
	{ 0x0000, 0x0000, 0x1b80, 0x0400 },
};

/*
 * Conversion between Full Range RGB and Full Range YUV422 using the
 * BT.709 Colorspace
 *
 *
 * [  0.181906  0.611804  0.061758  16  ]
 * [ -0.100268 -0.337232  0.437500  128 ]
 * [  0.437500 -0.397386 -0.040114  128 ]
 *
 * Matrix is signed 2p13 fixed point, with signed 9p6 offsets
 */
static const u16 vc5_hdmi_csc_full_rgb_to_limited_yuv422_bt709[3][4] = {
	{ 0x05d2, 0x1394, 0x01fa, 0x0400 },
	{ 0xfccc, 0xf536, 0x0e00, 0x2000 },
	{ 0x0e00, 0xf34a, 0xfeb8, 0x2000 },
};

/*
 * Conversion between Full Range RGB and Full Range YUV444 using the
 * BT.709 Colorspace
 *
 * [ -0.100268 -0.337232  0.437500  128 ]
 * [  0.437500 -0.397386 -0.040114  128 ]
 * [  0.181906  0.611804  0.061758  16  ]
 *
 * Matrix is signed 2p13 fixed point, with signed 9p6 offsets
 */
static const u16 vc5_hdmi_csc_full_rgb_to_limited_yuv444_bt709[3][4] = {
	{ 0xfccc, 0xf536, 0x0e00, 0x2000 },
	{ 0x0e00, 0xf34a, 0xfeb8, 0x2000 },
	{ 0x05d2, 0x1394, 0x01fa, 0x0400 },
};

static void vc5_hdmi_set_csc_coeffs(struct vc4_hdmi *vc4_hdmi,
				    const u16 coeffs[3][4])
{
	lockdep_assert_held(&vc4_hdmi->hw_lock);

	HDMI_WRITE(HDMI_CSC_12_11, (coeffs[0][1] << 16) | coeffs[0][0]);
	HDMI_WRITE(HDMI_CSC_14_13, (coeffs[0][3] << 16) | coeffs[0][2]);
	HDMI_WRITE(HDMI_CSC_22_21, (coeffs[1][1] << 16) | coeffs[1][0]);
	HDMI_WRITE(HDMI_CSC_24_23, (coeffs[1][3] << 16) | coeffs[1][2]);
	HDMI_WRITE(HDMI_CSC_32_31, (coeffs[2][1] << 16) | coeffs[2][0]);
	HDMI_WRITE(HDMI_CSC_34_33, (coeffs[2][3] << 16) | coeffs[2][2]);
}

static void vc5_hdmi_csc_setup(struct vc4_hdmi *vc4_hdmi,
			       struct drm_connector_state *state,
			       const struct drm_display_mode *mode)
{
	struct vc4_hdmi_connector_state *vc4_state =
		conn_state_to_vc4_hdmi_conn_state(state);
	unsigned long flags;
	u32 if_cfg = 0;
	u32 if_xbar = 0x543210;
	u32 csc_chan_ctl = 0;
	u32 csc_ctl = VC5_MT_CP_CSC_CTL_ENABLE | VC4_SET_FIELD(VC4_HD_CSC_CTL_MODE_CUSTOM,
							       VC5_MT_CP_CSC_CTL_MODE);

	spin_lock_irqsave(&vc4_hdmi->hw_lock, flags);

	switch (vc4_state->output_format) {
	case VC4_HDMI_OUTPUT_YUV444:
		vc5_hdmi_set_csc_coeffs(vc4_hdmi, vc5_hdmi_csc_full_rgb_to_limited_yuv444_bt709);
		break;

	case VC4_HDMI_OUTPUT_YUV422:
		csc_ctl |= VC4_SET_FIELD(VC5_MT_CP_CSC_CTL_FILTER_MODE_444_TO_422_STANDARD,
					 VC5_MT_CP_CSC_CTL_FILTER_MODE_444_TO_422) |
			VC5_MT_CP_CSC_CTL_USE_444_TO_422 |
			VC5_MT_CP_CSC_CTL_USE_RNG_SUPPRESSION;

		csc_chan_ctl |= VC4_SET_FIELD(VC5_MT_CP_CHANNEL_CTL_OUTPUT_REMAP_LEGACY_STYLE,
					      VC5_MT_CP_CHANNEL_CTL_OUTPUT_REMAP);

		if_cfg |= VC4_SET_FIELD(VC5_DVP_HT_VEC_INTERFACE_CFG_SEL_422_FORMAT_422_LEGACY,
					VC5_DVP_HT_VEC_INTERFACE_CFG_SEL_422);

		vc5_hdmi_set_csc_coeffs(vc4_hdmi, vc5_hdmi_csc_full_rgb_to_limited_yuv422_bt709);
		break;

	case VC4_HDMI_OUTPUT_RGB:
		if_xbar = 0x354021;

		if (!vc4_hdmi_is_full_range_rgb(vc4_hdmi, mode))
			vc5_hdmi_set_csc_coeffs(vc4_hdmi, vc5_hdmi_csc_full_rgb_to_limited_rgb);
		else
			vc5_hdmi_set_csc_coeffs(vc4_hdmi, vc5_hdmi_csc_full_rgb_unity);
		break;

	default:
		break;
	}

	HDMI_WRITE(HDMI_VEC_INTERFACE_CFG, if_cfg);
	HDMI_WRITE(HDMI_VEC_INTERFACE_XBAR, if_xbar);
	HDMI_WRITE(HDMI_CSC_CHANNEL_CTL, csc_chan_ctl);
	HDMI_WRITE(HDMI_CSC_CTL, csc_ctl);

	spin_unlock_irqrestore(&vc4_hdmi->hw_lock, flags);
}

static void vc4_hdmi_set_timings(struct vc4_hdmi *vc4_hdmi,
				 struct drm_connector_state *state,
				 struct drm_display_mode *mode)
{
	bool hsync_pos = mode->flags & DRM_MODE_FLAG_PHSYNC;
	bool vsync_pos = mode->flags & DRM_MODE_FLAG_PVSYNC;
	bool interlaced = mode->flags & DRM_MODE_FLAG_INTERLACE;
	u32 pixel_rep = (mode->flags & DRM_MODE_FLAG_DBLCLK) ? 2 : 1;
	u32 verta = (VC4_SET_FIELD(mode->crtc_vsync_end - mode->crtc_vsync_start,
				   VC4_HDMI_VERTA_VSP) |
		     VC4_SET_FIELD(mode->crtc_vsync_start - mode->crtc_vdisplay,
				   VC4_HDMI_VERTA_VFP) |
		     VC4_SET_FIELD(mode->crtc_vdisplay, VC4_HDMI_VERTA_VAL));
	u32 vertb = (VC4_SET_FIELD(0, VC4_HDMI_VERTB_VSPO) |
		     VC4_SET_FIELD(mode->crtc_vtotal - mode->crtc_vsync_end +
				   interlaced,
				   VC4_HDMI_VERTB_VBP));
	u32 vertb_even = (VC4_SET_FIELD(0, VC4_HDMI_VERTB_VSPO) |
			  VC4_SET_FIELD(mode->crtc_vtotal -
					mode->crtc_vsync_end,
					VC4_HDMI_VERTB_VBP));
	unsigned long flags;

	spin_lock_irqsave(&vc4_hdmi->hw_lock, flags);

	HDMI_WRITE(HDMI_HORZA,
		   (vsync_pos ? VC4_HDMI_HORZA_VPOS : 0) |
		   (hsync_pos ? VC4_HDMI_HORZA_HPOS : 0) |
		   VC4_SET_FIELD(mode->hdisplay * pixel_rep,
				 VC4_HDMI_HORZA_HAP));

	HDMI_WRITE(HDMI_HORZB,
		   VC4_SET_FIELD((mode->htotal -
				  mode->hsync_end) * pixel_rep,
				 VC4_HDMI_HORZB_HBP) |
		   VC4_SET_FIELD((mode->hsync_end -
				  mode->hsync_start) * pixel_rep,
				 VC4_HDMI_HORZB_HSP) |
		   VC4_SET_FIELD((mode->hsync_start -
				  mode->hdisplay) * pixel_rep,
				 VC4_HDMI_HORZB_HFP));

	HDMI_WRITE(HDMI_VERTA0, verta);
	HDMI_WRITE(HDMI_VERTA1, verta);

	HDMI_WRITE(HDMI_VERTB0, vertb_even);
	HDMI_WRITE(HDMI_VERTB1, vertb);

	spin_unlock_irqrestore(&vc4_hdmi->hw_lock, flags);
}

static void vc5_hdmi_set_timings(struct vc4_hdmi *vc4_hdmi,
				 struct drm_connector_state *state,
				 struct drm_display_mode *mode)
{
	const struct vc4_hdmi_connector_state *vc4_state =
		conn_state_to_vc4_hdmi_conn_state(state);
	bool hsync_pos = mode->flags & DRM_MODE_FLAG_PHSYNC;
	bool vsync_pos = mode->flags & DRM_MODE_FLAG_PVSYNC;
	bool interlaced = mode->flags & DRM_MODE_FLAG_INTERLACE;
	u32 pixel_rep = (mode->flags & DRM_MODE_FLAG_DBLCLK) ? 2 : 1;
	u32 verta = (VC4_SET_FIELD(mode->crtc_vsync_end - mode->crtc_vsync_start,
				   VC5_HDMI_VERTA_VSP) |
		     VC4_SET_FIELD(mode->crtc_vsync_start - mode->crtc_vdisplay,
				   VC5_HDMI_VERTA_VFP) |
		     VC4_SET_FIELD(mode->crtc_vdisplay, VC5_HDMI_VERTA_VAL));
	u32 vertb = (VC4_SET_FIELD(mode->htotal >> (2 - pixel_rep),
				   VC5_HDMI_VERTB_VSPO) |
		     VC4_SET_FIELD(mode->crtc_vtotal - mode->crtc_vsync_end,
				   VC4_HDMI_VERTB_VBP));
	u32 vertb_even = (VC4_SET_FIELD(0, VC5_HDMI_VERTB_VSPO) |
			  VC4_SET_FIELD(mode->crtc_vtotal -
					mode->crtc_vsync_end - interlaced,
					VC4_HDMI_VERTB_VBP));
	unsigned long flags;
	unsigned char gcp;
	bool gcp_en;
	u32 reg;

	spin_lock_irqsave(&vc4_hdmi->hw_lock, flags);

	HDMI_WRITE(HDMI_HORZA,
		   (vsync_pos ? VC5_HDMI_HORZA_VPOS : 0) |
		   (hsync_pos ? VC5_HDMI_HORZA_HPOS : 0) |
		   VC4_SET_FIELD(mode->hdisplay * pixel_rep,
				 VC5_HDMI_HORZA_HAP) |
		   VC4_SET_FIELD((mode->hsync_start -
				  mode->hdisplay) * pixel_rep,
				 VC5_HDMI_HORZA_HFP));

	HDMI_WRITE(HDMI_HORZB,
		   VC4_SET_FIELD((mode->htotal -
				  mode->hsync_end) * pixel_rep,
				 VC5_HDMI_HORZB_HBP) |
		   VC4_SET_FIELD((mode->hsync_end -
				  mode->hsync_start) * pixel_rep,
				 VC5_HDMI_HORZB_HSP));

	HDMI_WRITE(HDMI_VERTA0, verta);
	HDMI_WRITE(HDMI_VERTA1, verta);

	HDMI_WRITE(HDMI_VERTB0, vertb_even);
	HDMI_WRITE(HDMI_VERTB1, vertb);

	switch (vc4_state->output_bpc) {
	case 12:
		gcp = 6;
		gcp_en = true;
		break;
	case 10:
		gcp = 5;
		gcp_en = true;
		break;
	case 8:
	default:
		gcp = 4;
		gcp_en = false;
		break;
	}

	/*
	 * YCC422 is always 36-bit and not considered deep colour so
	 * doesn't signal in GCP.
	 */
	if (vc4_state->output_format == VC4_HDMI_OUTPUT_YUV422) {
		gcp = 4;
		gcp_en = false;
	}

	reg = HDMI_READ(HDMI_DEEP_COLOR_CONFIG_1);
	reg &= ~(VC5_HDMI_DEEP_COLOR_CONFIG_1_INIT_PACK_PHASE_MASK |
		 VC5_HDMI_DEEP_COLOR_CONFIG_1_COLOR_DEPTH_MASK);
	reg |= VC4_SET_FIELD(2, VC5_HDMI_DEEP_COLOR_CONFIG_1_INIT_PACK_PHASE) |
	       VC4_SET_FIELD(gcp, VC5_HDMI_DEEP_COLOR_CONFIG_1_COLOR_DEPTH);
	HDMI_WRITE(HDMI_DEEP_COLOR_CONFIG_1, reg);

	reg = HDMI_READ(HDMI_GCP_WORD_1);
	reg &= ~VC5_HDMI_GCP_WORD_1_GCP_SUBPACKET_BYTE_1_MASK;
	reg |= VC4_SET_FIELD(gcp, VC5_HDMI_GCP_WORD_1_GCP_SUBPACKET_BYTE_1);
	HDMI_WRITE(HDMI_GCP_WORD_1, reg);

	reg = HDMI_READ(HDMI_GCP_CONFIG);
	reg &= ~VC5_HDMI_GCP_CONFIG_GCP_ENABLE;
	reg |= gcp_en ? VC5_HDMI_GCP_CONFIG_GCP_ENABLE : 0;
	HDMI_WRITE(HDMI_GCP_CONFIG, reg);

	reg = HDMI_READ(HDMI_MISC_CONTROL);
	reg &= ~VC5_HDMI_MISC_CONTROL_PIXEL_REP_MASK;
	reg |= VC4_SET_FIELD(0, VC5_HDMI_MISC_CONTROL_PIXEL_REP);
	HDMI_WRITE(HDMI_MISC_CONTROL, reg);

	HDMI_WRITE(HDMI_CLOCK_STOP, 0);

	spin_unlock_irqrestore(&vc4_hdmi->hw_lock, flags);
}

static void vc4_hdmi_recenter_fifo(struct vc4_hdmi *vc4_hdmi)
{
	unsigned long flags;
	u32 drift;
	int ret;

	spin_lock_irqsave(&vc4_hdmi->hw_lock, flags);

	drift = HDMI_READ(HDMI_FIFO_CTL);
	drift &= VC4_HDMI_FIFO_VALID_WRITE_MASK;

	HDMI_WRITE(HDMI_FIFO_CTL,
		   drift & ~VC4_HDMI_FIFO_CTL_RECENTER);
	HDMI_WRITE(HDMI_FIFO_CTL,
		   drift | VC4_HDMI_FIFO_CTL_RECENTER);

	spin_unlock_irqrestore(&vc4_hdmi->hw_lock, flags);

	usleep_range(1000, 1100);

	spin_lock_irqsave(&vc4_hdmi->hw_lock, flags);

	HDMI_WRITE(HDMI_FIFO_CTL,
		   drift & ~VC4_HDMI_FIFO_CTL_RECENTER);
	HDMI_WRITE(HDMI_FIFO_CTL,
		   drift | VC4_HDMI_FIFO_CTL_RECENTER);

	spin_unlock_irqrestore(&vc4_hdmi->hw_lock, flags);

	ret = wait_for(HDMI_READ(HDMI_FIFO_CTL) &
		       VC4_HDMI_FIFO_CTL_RECENTER_DONE, 1);
	WARN_ONCE(ret, "Timeout waiting for "
		  "VC4_HDMI_FIFO_CTL_RECENTER_DONE");
}

static void vc4_hdmi_encoder_pre_crtc_configure(struct drm_encoder *encoder,
						struct drm_atomic_state *state)
{
	struct vc4_hdmi *vc4_hdmi = encoder_to_vc4_hdmi(encoder);
	struct drm_connector *connector = &vc4_hdmi->connector;
	struct drm_connector_state *conn_state =
		drm_atomic_get_new_connector_state(state, connector);
	struct vc4_hdmi_connector_state *vc4_conn_state =
		conn_state_to_vc4_hdmi_conn_state(conn_state);
	struct drm_display_mode *mode = &vc4_hdmi->saved_adjusted_mode;
	unsigned long tmds_char_rate = vc4_conn_state->tmds_char_rate;
	unsigned long bvb_rate, hsm_rate;
	unsigned long flags;
	int ret;

	mutex_lock(&vc4_hdmi->mutex);

	/*
	 * As stated in RPi's vc4 firmware "HDMI state machine (HSM) clock must
	 * be faster than pixel clock, infinitesimally faster, tested in
	 * simulation. Otherwise, exact value is unimportant for HDMI
	 * operation." This conflicts with bcm2835's vc4 documentation, which
	 * states HSM's clock has to be at least 108% of the pixel clock.
	 *
	 * Real life tests reveal that vc4's firmware statement holds up, and
	 * users are able to use pixel clocks closer to HSM's, namely for
	 * 1920x1200@60Hz. So it was decided to have leave a 1% margin between
	 * both clocks. Which, for RPi0-3 implies a maximum pixel clock of
	 * 162MHz.
	 *
	 * Additionally, the AXI clock needs to be at least 25% of
	 * pixel clock, but HSM ends up being the limiting factor.
	 */
	hsm_rate = max_t(unsigned long, 120000000, (tmds_char_rate / 100) * 101);
	ret = clk_set_min_rate(vc4_hdmi->hsm_clock, hsm_rate);
	if (ret) {
		DRM_ERROR("Failed to set HSM clock rate: %d\n", ret);
		goto out;
	}

	ret = pm_runtime_resume_and_get(&vc4_hdmi->pdev->dev);
	if (ret < 0) {
		DRM_ERROR("Failed to retain power domain: %d\n", ret);
		goto out;
	}

	ret = clk_set_rate(vc4_hdmi->pixel_clock, tmds_char_rate);
	if (ret) {
		DRM_ERROR("Failed to set pixel clock rate: %d\n", ret);
		goto err_put_runtime_pm;
	}

	ret = clk_prepare_enable(vc4_hdmi->pixel_clock);
	if (ret) {
		DRM_ERROR("Failed to turn on pixel clock: %d\n", ret);
		goto err_put_runtime_pm;
	}


	vc4_hdmi_cec_update_clk_div(vc4_hdmi);

	if (tmds_char_rate > 297000000)
		bvb_rate = 300000000;
	else if (tmds_char_rate > 148500000)
		bvb_rate = 150000000;
	else
		bvb_rate = 75000000;

	ret = clk_set_min_rate(vc4_hdmi->pixel_bvb_clock, bvb_rate);
	if (ret) {
		DRM_ERROR("Failed to set pixel bvb clock rate: %d\n", ret);
		goto err_disable_pixel_clock;
	}

	ret = clk_prepare_enable(vc4_hdmi->pixel_bvb_clock);
	if (ret) {
		DRM_ERROR("Failed to turn on pixel bvb clock: %d\n", ret);
		goto err_disable_pixel_clock;
	}

	if (vc4_hdmi->variant->phy_init)
		vc4_hdmi->variant->phy_init(vc4_hdmi, vc4_conn_state);

	spin_lock_irqsave(&vc4_hdmi->hw_lock, flags);

	HDMI_WRITE(HDMI_SCHEDULER_CONTROL,
		   HDMI_READ(HDMI_SCHEDULER_CONTROL) |
		   VC4_HDMI_SCHEDULER_CONTROL_MANUAL_FORMAT |
		   VC4_HDMI_SCHEDULER_CONTROL_IGNORE_VSYNC_PREDICTS);

	spin_unlock_irqrestore(&vc4_hdmi->hw_lock, flags);

	if (vc4_hdmi->variant->set_timings)
		vc4_hdmi->variant->set_timings(vc4_hdmi, conn_state, mode);

	mutex_unlock(&vc4_hdmi->mutex);

	return;

err_disable_pixel_clock:
	clk_disable_unprepare(vc4_hdmi->pixel_clock);
err_put_runtime_pm:
	pm_runtime_put(&vc4_hdmi->pdev->dev);
out:
	mutex_unlock(&vc4_hdmi->mutex);
	return;
}

static void vc4_hdmi_encoder_pre_crtc_enable(struct drm_encoder *encoder,
					     struct drm_atomic_state *state)
{
	struct vc4_hdmi *vc4_hdmi = encoder_to_vc4_hdmi(encoder);
	struct drm_connector *connector = &vc4_hdmi->connector;
	struct drm_display_mode *mode = &vc4_hdmi->saved_adjusted_mode;
	struct drm_connector_state *conn_state =
		drm_atomic_get_new_connector_state(state, connector);
	unsigned long flags;

	mutex_lock(&vc4_hdmi->mutex);

	if (vc4_hdmi->variant->csc_setup)
		vc4_hdmi->variant->csc_setup(vc4_hdmi, conn_state, mode);

	spin_lock_irqsave(&vc4_hdmi->hw_lock, flags);
	HDMI_WRITE(HDMI_FIFO_CTL, VC4_HDMI_FIFO_CTL_MASTER_SLAVE_N);
	spin_unlock_irqrestore(&vc4_hdmi->hw_lock, flags);

	mutex_unlock(&vc4_hdmi->mutex);
}

static void vc4_hdmi_encoder_post_crtc_enable(struct drm_encoder *encoder,
					      struct drm_atomic_state *state)
{
	struct vc4_hdmi *vc4_hdmi = encoder_to_vc4_hdmi(encoder);
	struct drm_display_mode *mode = &vc4_hdmi->saved_adjusted_mode;
	struct drm_display_info *display = &vc4_hdmi->connector.display_info;
	bool hsync_pos = mode->flags & DRM_MODE_FLAG_PHSYNC;
	bool vsync_pos = mode->flags & DRM_MODE_FLAG_PVSYNC;
	unsigned long flags;
	int ret;

	mutex_lock(&vc4_hdmi->mutex);

	spin_lock_irqsave(&vc4_hdmi->hw_lock, flags);

	HDMI_WRITE(HDMI_VID_CTL,
		   VC4_HD_VID_CTL_ENABLE |
		   VC4_HD_VID_CTL_CLRRGB |
		   VC4_HD_VID_CTL_UNDERFLOW_ENABLE |
		   VC4_HD_VID_CTL_FRAME_COUNTER_RESET |
		   (vsync_pos ? 0 : VC4_HD_VID_CTL_VSYNC_LOW) |
		   (hsync_pos ? 0 : VC4_HD_VID_CTL_HSYNC_LOW));

	HDMI_WRITE(HDMI_VID_CTL,
		   HDMI_READ(HDMI_VID_CTL) & ~VC4_HD_VID_CTL_BLANKPIX);

	if (display->is_hdmi) {
		HDMI_WRITE(HDMI_SCHEDULER_CONTROL,
			   HDMI_READ(HDMI_SCHEDULER_CONTROL) |
			   VC4_HDMI_SCHEDULER_CONTROL_MODE_HDMI);

		spin_unlock_irqrestore(&vc4_hdmi->hw_lock, flags);

		ret = wait_for(HDMI_READ(HDMI_SCHEDULER_CONTROL) &
			       VC4_HDMI_SCHEDULER_CONTROL_HDMI_ACTIVE, 1000);
		WARN_ONCE(ret, "Timeout waiting for "
			  "VC4_HDMI_SCHEDULER_CONTROL_HDMI_ACTIVE\n");
	} else {
		HDMI_WRITE(HDMI_RAM_PACKET_CONFIG,
			   HDMI_READ(HDMI_RAM_PACKET_CONFIG) &
			   ~(VC4_HDMI_RAM_PACKET_ENABLE));
		HDMI_WRITE(HDMI_SCHEDULER_CONTROL,
			   HDMI_READ(HDMI_SCHEDULER_CONTROL) &
			   ~VC4_HDMI_SCHEDULER_CONTROL_MODE_HDMI);

		spin_unlock_irqrestore(&vc4_hdmi->hw_lock, flags);

		ret = wait_for(!(HDMI_READ(HDMI_SCHEDULER_CONTROL) &
				 VC4_HDMI_SCHEDULER_CONTROL_HDMI_ACTIVE), 1000);
		WARN_ONCE(ret, "Timeout waiting for "
			  "!VC4_HDMI_SCHEDULER_CONTROL_HDMI_ACTIVE\n");
	}

	if (display->is_hdmi) {
		spin_lock_irqsave(&vc4_hdmi->hw_lock, flags);

		WARN_ON(!(HDMI_READ(HDMI_SCHEDULER_CONTROL) &
			  VC4_HDMI_SCHEDULER_CONTROL_HDMI_ACTIVE));
		HDMI_WRITE(HDMI_SCHEDULER_CONTROL,
			   HDMI_READ(HDMI_SCHEDULER_CONTROL) |
			   VC4_HDMI_SCHEDULER_CONTROL_VERT_ALWAYS_KEEPOUT);

		HDMI_WRITE(HDMI_RAM_PACKET_CONFIG,
			   VC4_HDMI_RAM_PACKET_ENABLE);

		spin_unlock_irqrestore(&vc4_hdmi->hw_lock, flags);

		vc4_hdmi_set_infoframes(encoder);
	}

	vc4_hdmi_recenter_fifo(vc4_hdmi);
	vc4_hdmi_enable_scrambling(encoder);

	mutex_unlock(&vc4_hdmi->mutex);
}

static void vc4_hdmi_encoder_enable(struct drm_encoder *encoder)
{
	struct vc4_hdmi *vc4_hdmi = encoder_to_vc4_hdmi(encoder);

	mutex_lock(&vc4_hdmi->mutex);
	vc4_hdmi->output_enabled = true;
	mutex_unlock(&vc4_hdmi->mutex);
}

static void vc4_hdmi_encoder_atomic_mode_set(struct drm_encoder *encoder,
					     struct drm_crtc_state *crtc_state,
					     struct drm_connector_state *conn_state)
{
	struct vc4_hdmi *vc4_hdmi = encoder_to_vc4_hdmi(encoder);
	struct vc4_hdmi_connector_state *vc4_state =
		conn_state_to_vc4_hdmi_conn_state(conn_state);

	mutex_lock(&vc4_hdmi->mutex);
	drm_mode_copy(&vc4_hdmi->saved_adjusted_mode,
		      &crtc_state->adjusted_mode);
	vc4_hdmi->output_bpc = vc4_state->output_bpc;
	vc4_hdmi->output_format = vc4_state->output_format;
	mutex_unlock(&vc4_hdmi->mutex);
}

static bool
vc4_hdmi_sink_supports_format_bpc(const struct vc4_hdmi *vc4_hdmi,
				  const struct drm_display_info *info,
				  const struct drm_display_mode *mode,
				  unsigned int format, unsigned int bpc)
{
	struct drm_device *dev = vc4_hdmi->connector.dev;
	u8 vic = drm_match_cea_mode(mode);

	if (vic == 1 && bpc != 8) {
		drm_dbg(dev, "VIC1 requires a bpc of 8, got %u\n", bpc);
		return false;
	}

	if (!info->is_hdmi &&
	    (format != VC4_HDMI_OUTPUT_RGB || bpc != 8)) {
		drm_dbg(dev, "DVI Monitors require an RGB output at 8 bpc\n");
		return false;
	}

	switch (format) {
	case VC4_HDMI_OUTPUT_RGB:
		drm_dbg(dev, "RGB Format, checking the constraints.\n");

		if (!(info->color_formats & DRM_COLOR_FORMAT_RGB444))
			return false;

		if (bpc == 10 && !(info->edid_hdmi_rgb444_dc_modes & DRM_EDID_HDMI_DC_30)) {
			drm_dbg(dev, "10 BPC but sink doesn't support Deep Color 30.\n");
			return false;
		}

		if (bpc == 12 && !(info->edid_hdmi_rgb444_dc_modes & DRM_EDID_HDMI_DC_36)) {
			drm_dbg(dev, "12 BPC but sink doesn't support Deep Color 36.\n");
			return false;
		}

		drm_dbg(dev, "RGB format supported in that configuration.\n");

		return true;

	case VC4_HDMI_OUTPUT_YUV422:
		drm_dbg(dev, "YUV422 format, checking the constraints.\n");

		if (!(info->color_formats & DRM_COLOR_FORMAT_YCBCR422)) {
			drm_dbg(dev, "Sink doesn't support YUV422.\n");
			return false;
		}

		if (bpc != 12) {
			drm_dbg(dev, "YUV422 only supports 12 bpc.\n");
			return false;
		}

		drm_dbg(dev, "YUV422 format supported in that configuration.\n");

		return true;

	case VC4_HDMI_OUTPUT_YUV444:
		drm_dbg(dev, "YUV444 format, checking the constraints.\n");

		if (!(info->color_formats & DRM_COLOR_FORMAT_YCBCR444)) {
			drm_dbg(dev, "Sink doesn't support YUV444.\n");
			return false;
		}

		if (bpc == 10 && !(info->edid_hdmi_ycbcr444_dc_modes & DRM_EDID_HDMI_DC_30)) {
			drm_dbg(dev, "10 BPC but sink doesn't support Deep Color 30.\n");
			return false;
		}

		if (bpc == 12 && !(info->edid_hdmi_ycbcr444_dc_modes & DRM_EDID_HDMI_DC_36)) {
			drm_dbg(dev, "12 BPC but sink doesn't support Deep Color 36.\n");
			return false;
		}

		drm_dbg(dev, "YUV444 format supported in that configuration.\n");

		return true;
	}

	return false;
}

static enum drm_mode_status
vc4_hdmi_encoder_clock_valid(const struct vc4_hdmi *vc4_hdmi,
			     unsigned long long clock)
{
	const struct drm_connector *connector = &vc4_hdmi->connector;
	const struct drm_display_info *info = &connector->display_info;

	if (clock > vc4_hdmi->variant->max_pixel_clock)
		return MODE_CLOCK_HIGH;

	if (vc4_hdmi->disable_4kp60 && clock > HDMI_14_MAX_TMDS_CLK)
		return MODE_CLOCK_HIGH;

	if (info->max_tmds_clock && clock > (info->max_tmds_clock * 1000))
		return MODE_CLOCK_HIGH;

	return MODE_OK;
}

static unsigned long long
vc4_hdmi_encoder_compute_mode_clock(const struct drm_display_mode *mode,
				    unsigned int bpc,
				    enum vc4_hdmi_output_format fmt)
{
	unsigned long long clock = mode->clock * 1000ULL;

	if (mode->flags & DRM_MODE_FLAG_DBLCLK)
		clock = clock * 2;

	if (fmt == VC4_HDMI_OUTPUT_YUV422)
		bpc = 8;

	clock = clock * bpc;
	do_div(clock, 8);

	return clock;
}

static int
vc4_hdmi_encoder_compute_clock(const struct vc4_hdmi *vc4_hdmi,
			       struct vc4_hdmi_connector_state *vc4_state,
			       const struct drm_display_mode *mode,
			       unsigned int bpc, unsigned int fmt)
{
	unsigned long long clock;

	clock = vc4_hdmi_encoder_compute_mode_clock(mode, bpc, fmt);
	if (vc4_hdmi_encoder_clock_valid(vc4_hdmi, clock) != MODE_OK)
		return -EINVAL;

	vc4_state->tmds_char_rate = clock;

	return 0;
}

static int
vc4_hdmi_encoder_compute_format(const struct vc4_hdmi *vc4_hdmi,
				struct vc4_hdmi_connector_state *vc4_state,
				const struct drm_display_mode *mode,
				unsigned int bpc)
{
	struct drm_device *dev = vc4_hdmi->connector.dev;
	const struct drm_connector *connector = &vc4_hdmi->connector;
	const struct drm_display_info *info = &connector->display_info;
	unsigned int format;

	drm_dbg(dev, "Trying with an RGB output\n");

	format = VC4_HDMI_OUTPUT_RGB;
	if (vc4_hdmi_sink_supports_format_bpc(vc4_hdmi, info, mode, format, bpc)) {
		int ret;

		ret = vc4_hdmi_encoder_compute_clock(vc4_hdmi, vc4_state,
						     mode, bpc, format);
		if (!ret) {
			vc4_state->output_format = format;
			return 0;
		}
	}

	drm_dbg(dev, "Failed, Trying with an YUV422 output\n");

	format = VC4_HDMI_OUTPUT_YUV422;
	if (vc4_hdmi_sink_supports_format_bpc(vc4_hdmi, info, mode, format, bpc)) {
		int ret;

		ret = vc4_hdmi_encoder_compute_clock(vc4_hdmi, vc4_state,
						     mode, bpc, format);
		if (!ret) {
			vc4_state->output_format = format;
			return 0;
		}
	}

	drm_dbg(dev, "Failed. No Format Supported for that bpc count.\n");

	return -EINVAL;
}

static int
vc4_hdmi_encoder_compute_config(const struct vc4_hdmi *vc4_hdmi,
				struct vc4_hdmi_connector_state *vc4_state,
				const struct drm_display_mode *mode)
{
	struct drm_device *dev = vc4_hdmi->connector.dev;
	struct drm_connector_state *conn_state = &vc4_state->base;
	unsigned int max_bpc = clamp_t(unsigned int, conn_state->max_bpc, 8, 12);
	unsigned int bpc;
	int ret;

	for (bpc = max_bpc; bpc >= 8; bpc -= 2) {
		drm_dbg(dev, "Trying with a %d bpc output\n", bpc);

		ret = vc4_hdmi_encoder_compute_format(vc4_hdmi, vc4_state,
						      mode, bpc);
		if (ret)
			continue;

		vc4_state->output_bpc = bpc;

		drm_dbg(dev,
			"Mode %ux%u @ %uHz: Found configuration: bpc: %u, fmt: %s, clock: %llu\n",
			mode->hdisplay, mode->vdisplay, drm_mode_vrefresh(mode),
			vc4_state->output_bpc,
			vc4_hdmi_output_fmt_str(vc4_state->output_format),
			vc4_state->tmds_char_rate);

		break;
	}

	return ret;
}

#define WIFI_2_4GHz_CH1_MIN_FREQ	2400000000ULL
#define WIFI_2_4GHz_CH1_MAX_FREQ	2422000000ULL

static int vc4_hdmi_encoder_atomic_check(struct drm_encoder *encoder,
					 struct drm_crtc_state *crtc_state,
					 struct drm_connector_state *conn_state)
{
	struct vc4_hdmi_connector_state *vc4_state = conn_state_to_vc4_hdmi_conn_state(conn_state);
	struct drm_display_mode *mode = &crtc_state->adjusted_mode;
	struct vc4_hdmi *vc4_hdmi = encoder_to_vc4_hdmi(encoder);
	unsigned long long tmds_char_rate = mode->clock * 1000;
	unsigned long long tmds_bit_rate;
	int ret;

	if (vc4_hdmi->variant->unsupported_odd_h_timings &&
	    !(mode->flags & DRM_MODE_FLAG_DBLCLK) &&
	    ((mode->hdisplay % 2) || (mode->hsync_start % 2) ||
	     (mode->hsync_end % 2) || (mode->htotal % 2)))
		return -EINVAL;

	/*
	 * The 1440p@60 pixel rate is in the same range than the first
	 * WiFi channel (between 2.4GHz and 2.422GHz with 22MHz
	 * bandwidth). Slightly lower the frequency to bring it out of
	 * the WiFi range.
	 */
	tmds_bit_rate = tmds_char_rate * 10;
	if (vc4_hdmi->disable_wifi_frequencies &&
	    (tmds_bit_rate >= WIFI_2_4GHz_CH1_MIN_FREQ &&
	     tmds_bit_rate <= WIFI_2_4GHz_CH1_MAX_FREQ)) {
		mode->clock = 238560;
		tmds_char_rate = mode->clock * 1000;
	}

	ret = vc4_hdmi_encoder_compute_config(vc4_hdmi, vc4_state, mode);
	if (ret)
		return ret;

	return 0;
}

static enum drm_mode_status
vc4_hdmi_encoder_mode_valid(struct drm_encoder *encoder,
			    const struct drm_display_mode *mode)
{
	struct vc4_hdmi *vc4_hdmi = encoder_to_vc4_hdmi(encoder);

	if (vc4_hdmi->variant->unsupported_odd_h_timings &&
	    !(mode->flags & DRM_MODE_FLAG_DBLCLK) &&
	    ((mode->hdisplay % 2) || (mode->hsync_start % 2) ||
	     (mode->hsync_end % 2) || (mode->htotal % 2)))
		return MODE_H_ILLEGAL;

	return vc4_hdmi_encoder_clock_valid(vc4_hdmi, mode->clock * 1000);
}

static const struct drm_encoder_helper_funcs vc4_hdmi_encoder_helper_funcs = {
	.atomic_check = vc4_hdmi_encoder_atomic_check,
	.atomic_mode_set = vc4_hdmi_encoder_atomic_mode_set,
	.mode_valid = vc4_hdmi_encoder_mode_valid,
	.disable = vc4_hdmi_encoder_disable,
	.enable = vc4_hdmi_encoder_enable,
};

static u32 vc4_hdmi_channel_map(struct vc4_hdmi *vc4_hdmi, u32 channel_mask)
{
	int i;
	u32 channel_map = 0;

	for (i = 0; i < 8; i++) {
		if (channel_mask & BIT(i))
			channel_map |= i << (3 * i);
	}
	return channel_map;
}

static u32 vc5_hdmi_channel_map(struct vc4_hdmi *vc4_hdmi, u32 channel_mask)
{
	int i;
	u32 channel_map = 0;

	for (i = 0; i < 8; i++) {
		if (channel_mask & BIT(i))
			channel_map |= i << (4 * i);
	}
	return channel_map;
}

static bool vc5_hdmi_hp_detect(struct vc4_hdmi *vc4_hdmi)
{
	unsigned long flags;
	u32 hotplug;

	spin_lock_irqsave(&vc4_hdmi->hw_lock, flags);
	hotplug = HDMI_READ(HDMI_HOTPLUG);
	spin_unlock_irqrestore(&vc4_hdmi->hw_lock, flags);

	return !!(hotplug & VC4_HDMI_HOTPLUG_CONNECTED);
}

/* HDMI audio codec callbacks */
static void vc4_hdmi_audio_set_mai_clock(struct vc4_hdmi *vc4_hdmi,
					 unsigned int samplerate)
{
	u32 hsm_clock = clk_get_rate(vc4_hdmi->audio_clock);
	unsigned long flags;
	unsigned long n, m;

	rational_best_approximation(hsm_clock, samplerate,
				    VC4_HD_MAI_SMP_N_MASK >>
				    VC4_HD_MAI_SMP_N_SHIFT,
				    (VC4_HD_MAI_SMP_M_MASK >>
				     VC4_HD_MAI_SMP_M_SHIFT) + 1,
				    &n, &m);

	spin_lock_irqsave(&vc4_hdmi->hw_lock, flags);
	HDMI_WRITE(HDMI_MAI_SMP,
		   VC4_SET_FIELD(n, VC4_HD_MAI_SMP_N) |
		   VC4_SET_FIELD(m - 1, VC4_HD_MAI_SMP_M));
	spin_unlock_irqrestore(&vc4_hdmi->hw_lock, flags);
}

static void vc4_hdmi_set_n_cts(struct vc4_hdmi *vc4_hdmi, unsigned int samplerate)
{
	const struct drm_display_mode *mode = &vc4_hdmi->saved_adjusted_mode;
	u32 n, cts;
	u64 tmp;

	lockdep_assert_held(&vc4_hdmi->mutex);
	lockdep_assert_held(&vc4_hdmi->hw_lock);

	n = 128 * samplerate / 1000;
	tmp = (u64)(mode->clock * 1000) * n;
	do_div(tmp, 128 * samplerate);
	cts = tmp;

	HDMI_WRITE(HDMI_CRP_CFG,
		   VC4_HDMI_CRP_CFG_EXTERNAL_CTS_EN |
		   VC4_SET_FIELD(n, VC4_HDMI_CRP_CFG_N));

	/*
	 * We could get slightly more accurate clocks in some cases by
	 * providing a CTS_1 value.  The two CTS values are alternated
	 * between based on the period fields
	 */
	HDMI_WRITE(HDMI_CTS_0, cts);
	HDMI_WRITE(HDMI_CTS_1, cts);
}

static inline struct vc4_hdmi *dai_to_hdmi(struct snd_soc_dai *dai)
{
	struct snd_soc_card *card = snd_soc_dai_get_drvdata(dai);

	return snd_soc_card_get_drvdata(card);
}

static bool vc4_hdmi_audio_can_stream(struct vc4_hdmi *vc4_hdmi)
{
	lockdep_assert_held(&vc4_hdmi->mutex);

	/*
	 * If the controller is disabled, prevent any ALSA output.
	 */
	if (!vc4_hdmi->output_enabled)
		return false;

	/*
	 * If the encoder is currently in DVI mode, treat the codec DAI
	 * as missing.
	 */
	if (!(HDMI_READ(HDMI_RAM_PACKET_CONFIG) & VC4_HDMI_RAM_PACKET_ENABLE))
		return false;

	return true;
}

static int vc4_hdmi_audio_startup(struct device *dev, void *data)
{
	struct vc4_hdmi *vc4_hdmi = dev_get_drvdata(dev);
	unsigned long flags;

	mutex_lock(&vc4_hdmi->mutex);

	if (!vc4_hdmi_audio_can_stream(vc4_hdmi)) {
		mutex_unlock(&vc4_hdmi->mutex);
		return -ENODEV;
	}

	vc4_hdmi->audio.streaming = true;

	spin_lock_irqsave(&vc4_hdmi->hw_lock, flags);
	HDMI_WRITE(HDMI_MAI_CTL,
		   VC4_HD_MAI_CTL_RESET |
		   VC4_HD_MAI_CTL_FLUSH |
		   VC4_HD_MAI_CTL_DLATE |
		   VC4_HD_MAI_CTL_ERRORE |
		   VC4_HD_MAI_CTL_ERRORF);
	spin_unlock_irqrestore(&vc4_hdmi->hw_lock, flags);

	if (vc4_hdmi->variant->phy_rng_enable)
		vc4_hdmi->variant->phy_rng_enable(vc4_hdmi);

	mutex_unlock(&vc4_hdmi->mutex);

	return 0;
}

static void vc4_hdmi_audio_reset(struct vc4_hdmi *vc4_hdmi)
{
	struct drm_encoder *encoder = &vc4_hdmi->encoder.base;
	struct device *dev = &vc4_hdmi->pdev->dev;
	unsigned long flags;
	int ret;

	lockdep_assert_held(&vc4_hdmi->mutex);

	vc4_hdmi->audio.streaming = false;
	ret = vc4_hdmi_stop_packet(encoder, HDMI_INFOFRAME_TYPE_AUDIO, false);
	if (ret)
		dev_err(dev, "Failed to stop audio infoframe: %d\n", ret);

	spin_lock_irqsave(&vc4_hdmi->hw_lock, flags);

	HDMI_WRITE(HDMI_MAI_CTL, VC4_HD_MAI_CTL_RESET);
	HDMI_WRITE(HDMI_MAI_CTL, VC4_HD_MAI_CTL_ERRORF);
	HDMI_WRITE(HDMI_MAI_CTL, VC4_HD_MAI_CTL_FLUSH);

	spin_unlock_irqrestore(&vc4_hdmi->hw_lock, flags);
}

static void vc4_hdmi_audio_shutdown(struct device *dev, void *data)
{
	struct vc4_hdmi *vc4_hdmi = dev_get_drvdata(dev);
	unsigned long flags;

	mutex_lock(&vc4_hdmi->mutex);

	spin_lock_irqsave(&vc4_hdmi->hw_lock, flags);

	HDMI_WRITE(HDMI_MAI_CTL,
		   VC4_HD_MAI_CTL_DLATE |
		   VC4_HD_MAI_CTL_ERRORE |
		   VC4_HD_MAI_CTL_ERRORF);

	spin_unlock_irqrestore(&vc4_hdmi->hw_lock, flags);

	if (vc4_hdmi->variant->phy_rng_disable)
		vc4_hdmi->variant->phy_rng_disable(vc4_hdmi);

	vc4_hdmi->audio.streaming = false;
	vc4_hdmi_audio_reset(vc4_hdmi);

	mutex_unlock(&vc4_hdmi->mutex);
}

static int sample_rate_to_mai_fmt(int samplerate)
{
	switch (samplerate) {
	case 8000:
		return VC4_HDMI_MAI_SAMPLE_RATE_8000;
	case 11025:
		return VC4_HDMI_MAI_SAMPLE_RATE_11025;
	case 12000:
		return VC4_HDMI_MAI_SAMPLE_RATE_12000;
	case 16000:
		return VC4_HDMI_MAI_SAMPLE_RATE_16000;
	case 22050:
		return VC4_HDMI_MAI_SAMPLE_RATE_22050;
	case 24000:
		return VC4_HDMI_MAI_SAMPLE_RATE_24000;
	case 32000:
		return VC4_HDMI_MAI_SAMPLE_RATE_32000;
	case 44100:
		return VC4_HDMI_MAI_SAMPLE_RATE_44100;
	case 48000:
		return VC4_HDMI_MAI_SAMPLE_RATE_48000;
	case 64000:
		return VC4_HDMI_MAI_SAMPLE_RATE_64000;
	case 88200:
		return VC4_HDMI_MAI_SAMPLE_RATE_88200;
	case 96000:
		return VC4_HDMI_MAI_SAMPLE_RATE_96000;
	case 128000:
		return VC4_HDMI_MAI_SAMPLE_RATE_128000;
	case 176400:
		return VC4_HDMI_MAI_SAMPLE_RATE_176400;
	case 192000:
		return VC4_HDMI_MAI_SAMPLE_RATE_192000;
	default:
		return VC4_HDMI_MAI_SAMPLE_RATE_NOT_INDICATED;
	}
}

/* HDMI audio codec callbacks */
static int vc4_hdmi_audio_prepare(struct device *dev, void *data,
				  struct hdmi_codec_daifmt *daifmt,
				  struct hdmi_codec_params *params)
{
	struct vc4_hdmi *vc4_hdmi = dev_get_drvdata(dev);
	struct drm_encoder *encoder = &vc4_hdmi->encoder.base;
	unsigned int sample_rate = params->sample_rate;
	unsigned int channels = params->channels;
	unsigned long flags;
	u32 audio_packet_config, channel_mask;
	u32 channel_map;
	u32 mai_audio_format;
	u32 mai_sample_rate;

	dev_dbg(dev, "%s: %u Hz, %d bit, %d channels\n", __func__,
		sample_rate, params->sample_width, channels);

	mutex_lock(&vc4_hdmi->mutex);

	if (!vc4_hdmi_audio_can_stream(vc4_hdmi)) {
		mutex_unlock(&vc4_hdmi->mutex);
		return -EINVAL;
	}

	vc4_hdmi_audio_set_mai_clock(vc4_hdmi, sample_rate);

	spin_lock_irqsave(&vc4_hdmi->hw_lock, flags);
	HDMI_WRITE(HDMI_MAI_CTL,
		   VC4_SET_FIELD(channels, VC4_HD_MAI_CTL_CHNUM) |
		   VC4_HD_MAI_CTL_WHOLSMP |
		   VC4_HD_MAI_CTL_CHALIGN |
		   VC4_HD_MAI_CTL_ENABLE);

	mai_sample_rate = sample_rate_to_mai_fmt(sample_rate);
	if (params->iec.status[0] & IEC958_AES0_NONAUDIO &&
	    params->channels == 8)
		mai_audio_format = VC4_HDMI_MAI_FORMAT_HBR;
	else
		mai_audio_format = VC4_HDMI_MAI_FORMAT_PCM;
	HDMI_WRITE(HDMI_MAI_FMT,
		   VC4_SET_FIELD(mai_sample_rate,
				 VC4_HDMI_MAI_FORMAT_SAMPLE_RATE) |
		   VC4_SET_FIELD(mai_audio_format,
				 VC4_HDMI_MAI_FORMAT_AUDIO_FORMAT));

	/* The B frame identifier should match the value used by alsa-lib (8) */
	audio_packet_config =
		VC4_HDMI_AUDIO_PACKET_ZERO_DATA_ON_SAMPLE_FLAT |
		VC4_HDMI_AUDIO_PACKET_ZERO_DATA_ON_INACTIVE_CHANNELS |
		VC4_SET_FIELD(0x8, VC4_HDMI_AUDIO_PACKET_B_FRAME_IDENTIFIER);

	channel_mask = GENMASK(channels - 1, 0);
	audio_packet_config |= VC4_SET_FIELD(channel_mask,
					     VC4_HDMI_AUDIO_PACKET_CEA_MASK);

	/* Set the MAI threshold */
	HDMI_WRITE(HDMI_MAI_THR,
		   VC4_SET_FIELD(0x08, VC4_HD_MAI_THR_PANICHIGH) |
		   VC4_SET_FIELD(0x08, VC4_HD_MAI_THR_PANICLOW) |
		   VC4_SET_FIELD(0x06, VC4_HD_MAI_THR_DREQHIGH) |
		   VC4_SET_FIELD(0x08, VC4_HD_MAI_THR_DREQLOW));

	HDMI_WRITE(HDMI_MAI_CONFIG,
		   VC4_HDMI_MAI_CONFIG_BIT_REVERSE |
		   VC4_HDMI_MAI_CONFIG_FORMAT_REVERSE |
		   VC4_SET_FIELD(channel_mask, VC4_HDMI_MAI_CHANNEL_MASK));

	channel_map = vc4_hdmi->variant->channel_map(vc4_hdmi, channel_mask);
	HDMI_WRITE(HDMI_MAI_CHANNEL_MAP, channel_map);
	HDMI_WRITE(HDMI_AUDIO_PACKET_CONFIG, audio_packet_config);

	vc4_hdmi_set_n_cts(vc4_hdmi, sample_rate);

	spin_unlock_irqrestore(&vc4_hdmi->hw_lock, flags);

	memcpy(&vc4_hdmi->audio.infoframe, &params->cea, sizeof(params->cea));
	vc4_hdmi_set_audio_infoframe(encoder);

	mutex_unlock(&vc4_hdmi->mutex);

	return 0;
}

static const struct snd_soc_component_driver vc4_hdmi_audio_cpu_dai_comp = {
	.name = "vc4-hdmi-cpu-dai-component",
};

static int vc4_hdmi_audio_cpu_dai_probe(struct snd_soc_dai *dai)
{
	struct vc4_hdmi *vc4_hdmi = dai_to_hdmi(dai);

	snd_soc_dai_init_dma_data(dai, &vc4_hdmi->audio.dma_data, NULL);

	return 0;
}

static struct snd_soc_dai_driver vc4_hdmi_audio_cpu_dai_drv = {
	.name = "vc4-hdmi-cpu-dai",
	.probe  = vc4_hdmi_audio_cpu_dai_probe,
	.playback = {
		.stream_name = "Playback",
		.channels_min = 1,
		.channels_max = 8,
		.rates = SNDRV_PCM_RATE_32000 | SNDRV_PCM_RATE_44100 |
			 SNDRV_PCM_RATE_48000 | SNDRV_PCM_RATE_88200 |
			 SNDRV_PCM_RATE_96000 | SNDRV_PCM_RATE_176400 |
			 SNDRV_PCM_RATE_192000,
		.formats = SNDRV_PCM_FMTBIT_IEC958_SUBFRAME_LE,
	},
};

static const struct snd_dmaengine_pcm_config pcm_conf = {
	.chan_names[SNDRV_PCM_STREAM_PLAYBACK] = "audio-rx",
	.prepare_slave_config = snd_dmaengine_pcm_prepare_slave_config,
};

static int vc4_hdmi_audio_get_eld(struct device *dev, void *data,
				  uint8_t *buf, size_t len)
{
	struct vc4_hdmi *vc4_hdmi = dev_get_drvdata(dev);
	struct drm_connector *connector = &vc4_hdmi->connector;

	mutex_lock(&vc4_hdmi->mutex);
	memcpy(buf, connector->eld, min(sizeof(connector->eld), len));
	mutex_unlock(&vc4_hdmi->mutex);

	return 0;
}

static const struct hdmi_codec_ops vc4_hdmi_codec_ops = {
	.get_eld = vc4_hdmi_audio_get_eld,
	.prepare = vc4_hdmi_audio_prepare,
	.audio_shutdown = vc4_hdmi_audio_shutdown,
	.audio_startup = vc4_hdmi_audio_startup,
};

static struct hdmi_codec_pdata vc4_hdmi_codec_pdata = {
	.ops = &vc4_hdmi_codec_ops,
	.max_i2s_channels = 8,
	.i2s = 1,
};

static int vc4_hdmi_audio_init(struct vc4_hdmi *vc4_hdmi)
{
	const struct vc4_hdmi_register *mai_data =
		&vc4_hdmi->variant->registers[HDMI_MAI_DATA];
	struct snd_soc_dai_link *dai_link = &vc4_hdmi->audio.link;
	struct snd_soc_card *card = &vc4_hdmi->audio.card;
	struct device *dev = &vc4_hdmi->pdev->dev;
	struct platform_device *codec_pdev;
	const __be32 *addr;
	int index, len;
	int ret;

	if (!of_find_property(dev->of_node, "dmas", &len) || !len) {
		dev_warn(dev,
			 "'dmas' DT property is missing or empty, no HDMI audio\n");
		return 0;
	}

	if (mai_data->reg != VC4_HD) {
		WARN_ONCE(true, "MAI isn't in the HD block\n");
		return -EINVAL;
	}

	/*
	 * Get the physical address of VC4_HD_MAI_DATA. We need to retrieve
	 * the bus address specified in the DT, because the physical address
	 * (the one returned by platform_get_resource()) is not appropriate
	 * for DMA transfers.
	 * This VC/MMU should probably be exposed to avoid this kind of hacks.
	 */
	index = of_property_match_string(dev->of_node, "reg-names", "hd");
	/* Before BCM2711, we don't have a named register range */
	if (index < 0)
		index = 1;

	addr = of_get_address(dev->of_node, index, NULL, NULL);

	vc4_hdmi->audio.dma_data.addr = be32_to_cpup(addr) + mai_data->offset;
	vc4_hdmi->audio.dma_data.addr_width = DMA_SLAVE_BUSWIDTH_4_BYTES;
	vc4_hdmi->audio.dma_data.maxburst = 2;

	ret = devm_snd_dmaengine_pcm_register(dev, &pcm_conf, 0);
	if (ret) {
		dev_err(dev, "Could not register PCM component: %d\n", ret);
		return ret;
	}

	ret = devm_snd_soc_register_component(dev, &vc4_hdmi_audio_cpu_dai_comp,
					      &vc4_hdmi_audio_cpu_dai_drv, 1);
	if (ret) {
		dev_err(dev, "Could not register CPU DAI: %d\n", ret);
		return ret;
	}

	codec_pdev = platform_device_register_data(dev, HDMI_CODEC_DRV_NAME,
						   PLATFORM_DEVID_AUTO,
						   &vc4_hdmi_codec_pdata,
						   sizeof(vc4_hdmi_codec_pdata));
	if (IS_ERR(codec_pdev)) {
		dev_err(dev, "Couldn't register the HDMI codec: %ld\n", PTR_ERR(codec_pdev));
		return PTR_ERR(codec_pdev);
	}
	vc4_hdmi->audio.codec_pdev = codec_pdev;

	dai_link->cpus		= &vc4_hdmi->audio.cpu;
	dai_link->codecs	= &vc4_hdmi->audio.codec;
	dai_link->platforms	= &vc4_hdmi->audio.platform;

	dai_link->num_cpus	= 1;
	dai_link->num_codecs	= 1;
	dai_link->num_platforms	= 1;

	dai_link->name = "MAI";
	dai_link->stream_name = "MAI PCM";
	dai_link->codecs->dai_name = "i2s-hifi";
	dai_link->cpus->dai_name = dev_name(dev);
	dai_link->codecs->name = dev_name(&codec_pdev->dev);
	dai_link->platforms->name = dev_name(dev);

	card->dai_link = dai_link;
	card->num_links = 1;
	card->name = vc4_hdmi->variant->card_name;
	card->driver_name = "vc4-hdmi";
	card->dev = dev;
	card->owner = THIS_MODULE;

	/*
	 * Be careful, snd_soc_register_card() calls dev_set_drvdata() and
	 * stores a pointer to the snd card object in dev->driver_data. This
	 * means we cannot use it for something else. The hdmi back-pointer is
	 * now stored in card->drvdata and should be retrieved with
	 * snd_soc_card_get_drvdata() if needed.
	 */
	snd_soc_card_set_drvdata(card, vc4_hdmi);
	ret = devm_snd_soc_register_card(dev, card);
	if (ret)
		dev_err_probe(dev, ret, "Could not register sound card\n");

	return ret;

}

static void vc4_hdmi_audio_exit(struct vc4_hdmi *vc4_hdmi)
{
	platform_device_unregister(vc4_hdmi->audio.codec_pdev);
	vc4_hdmi->audio.codec_pdev = NULL;
}

static irqreturn_t vc4_hdmi_hpd_irq_thread(int irq, void *priv)
{
	struct vc4_hdmi *vc4_hdmi = priv;
	struct drm_connector *connector = &vc4_hdmi->connector;
	struct drm_device *dev = connector->dev;

	if (dev && dev->registered)
		drm_connector_helper_hpd_irq_event(connector);

	return IRQ_HANDLED;
}

static int vc4_hdmi_hotplug_init(struct vc4_hdmi *vc4_hdmi)
{
	struct drm_connector *connector = &vc4_hdmi->connector;
	struct platform_device *pdev = vc4_hdmi->pdev;
	int ret;

	if (vc4_hdmi->variant->external_irq_controller) {
		unsigned int hpd_con = platform_get_irq_byname(pdev, "hpd-connected");
		unsigned int hpd_rm = platform_get_irq_byname(pdev, "hpd-removed");

		ret = request_threaded_irq(hpd_con,
					   NULL,
					   vc4_hdmi_hpd_irq_thread, IRQF_ONESHOT,
					   "vc4 hdmi hpd connected", vc4_hdmi);
		if (ret)
			return ret;

		ret = request_threaded_irq(hpd_rm,
					   NULL,
					   vc4_hdmi_hpd_irq_thread, IRQF_ONESHOT,
					   "vc4 hdmi hpd disconnected", vc4_hdmi);
		if (ret) {
			free_irq(hpd_con, vc4_hdmi);
			return ret;
		}

		connector->polled = DRM_CONNECTOR_POLL_HPD;
	}

	return 0;
}

static void vc4_hdmi_hotplug_exit(struct vc4_hdmi *vc4_hdmi)
{
	struct platform_device *pdev = vc4_hdmi->pdev;

	if (vc4_hdmi->variant->external_irq_controller) {
		free_irq(platform_get_irq_byname(pdev, "hpd-connected"), vc4_hdmi);
		free_irq(platform_get_irq_byname(pdev, "hpd-removed"), vc4_hdmi);
	}
}

#ifdef CONFIG_DRM_VC4_HDMI_CEC
static irqreturn_t vc4_cec_irq_handler_rx_thread(int irq, void *priv)
{
	struct vc4_hdmi *vc4_hdmi = priv;

	if (vc4_hdmi->cec_rx_msg.len)
		cec_received_msg(vc4_hdmi->cec_adap,
				 &vc4_hdmi->cec_rx_msg);

	return IRQ_HANDLED;
}

static irqreturn_t vc4_cec_irq_handler_tx_thread(int irq, void *priv)
{
	struct vc4_hdmi *vc4_hdmi = priv;

	if (vc4_hdmi->cec_tx_ok) {
		cec_transmit_done(vc4_hdmi->cec_adap, CEC_TX_STATUS_OK,
				  0, 0, 0, 0);
	} else {
		/*
		 * This CEC implementation makes 1 retry, so if we
		 * get a NACK, then that means it made 2 attempts.
		 */
		cec_transmit_done(vc4_hdmi->cec_adap, CEC_TX_STATUS_NACK,
				  0, 2, 0, 0);
	}
	return IRQ_HANDLED;
}

static irqreturn_t vc4_cec_irq_handler_thread(int irq, void *priv)
{
	struct vc4_hdmi *vc4_hdmi = priv;
	irqreturn_t ret;

	if (vc4_hdmi->cec_irq_was_rx)
		ret = vc4_cec_irq_handler_rx_thread(irq, priv);
	else
		ret = vc4_cec_irq_handler_tx_thread(irq, priv);

	return ret;
}

static void vc4_cec_read_msg(struct vc4_hdmi *vc4_hdmi, u32 cntrl1)
{
	struct drm_device *dev = vc4_hdmi->connector.dev;
	struct cec_msg *msg = &vc4_hdmi->cec_rx_msg;
	unsigned int i;

	lockdep_assert_held(&vc4_hdmi->hw_lock);

	msg->len = 1 + ((cntrl1 & VC4_HDMI_CEC_REC_WRD_CNT_MASK) >>
					VC4_HDMI_CEC_REC_WRD_CNT_SHIFT);

	if (msg->len > 16) {
		drm_err(dev, "Attempting to read too much data (%d)\n", msg->len);
		return;
	}

	for (i = 0; i < msg->len; i += 4) {
		u32 val = HDMI_READ(HDMI_CEC_RX_DATA_1 + (i >> 2));

		msg->msg[i] = val & 0xff;
		msg->msg[i + 1] = (val >> 8) & 0xff;
		msg->msg[i + 2] = (val >> 16) & 0xff;
		msg->msg[i + 3] = (val >> 24) & 0xff;
	}
}

static irqreturn_t vc4_cec_irq_handler_tx_bare_locked(struct vc4_hdmi *vc4_hdmi)
{
	u32 cntrl1;

	lockdep_assert_held(&vc4_hdmi->hw_lock);

	cntrl1 = HDMI_READ(HDMI_CEC_CNTRL_1);
	vc4_hdmi->cec_tx_ok = cntrl1 & VC4_HDMI_CEC_TX_STATUS_GOOD;
	cntrl1 &= ~VC4_HDMI_CEC_START_XMIT_BEGIN;
	HDMI_WRITE(HDMI_CEC_CNTRL_1, cntrl1);

	return IRQ_WAKE_THREAD;
}

static irqreturn_t vc4_cec_irq_handler_tx_bare(int irq, void *priv)
{
	struct vc4_hdmi *vc4_hdmi = priv;
	irqreturn_t ret;

	spin_lock(&vc4_hdmi->hw_lock);
	ret = vc4_cec_irq_handler_tx_bare_locked(vc4_hdmi);
	spin_unlock(&vc4_hdmi->hw_lock);

	return ret;
}

static irqreturn_t vc4_cec_irq_handler_rx_bare_locked(struct vc4_hdmi *vc4_hdmi)
{
	u32 cntrl1;

	lockdep_assert_held(&vc4_hdmi->hw_lock);

	vc4_hdmi->cec_rx_msg.len = 0;
	cntrl1 = HDMI_READ(HDMI_CEC_CNTRL_1);
	vc4_cec_read_msg(vc4_hdmi, cntrl1);
	cntrl1 |= VC4_HDMI_CEC_CLEAR_RECEIVE_OFF;
	HDMI_WRITE(HDMI_CEC_CNTRL_1, cntrl1);
	cntrl1 &= ~VC4_HDMI_CEC_CLEAR_RECEIVE_OFF;

	HDMI_WRITE(HDMI_CEC_CNTRL_1, cntrl1);

	return IRQ_WAKE_THREAD;
}

static irqreturn_t vc4_cec_irq_handler_rx_bare(int irq, void *priv)
{
	struct vc4_hdmi *vc4_hdmi = priv;
	irqreturn_t ret;

	spin_lock(&vc4_hdmi->hw_lock);
	ret = vc4_cec_irq_handler_rx_bare_locked(vc4_hdmi);
	spin_unlock(&vc4_hdmi->hw_lock);

	return ret;
}

static irqreturn_t vc4_cec_irq_handler(int irq, void *priv)
{
	struct vc4_hdmi *vc4_hdmi = priv;
	u32 stat = HDMI_READ(HDMI_CEC_CPU_STATUS);
	irqreturn_t ret;
	u32 cntrl5;

	if (!(stat & VC4_HDMI_CPU_CEC))
		return IRQ_NONE;

	spin_lock(&vc4_hdmi->hw_lock);
	cntrl5 = HDMI_READ(HDMI_CEC_CNTRL_5);
	vc4_hdmi->cec_irq_was_rx = cntrl5 & VC4_HDMI_CEC_RX_CEC_INT;
	if (vc4_hdmi->cec_irq_was_rx)
		ret = vc4_cec_irq_handler_rx_bare_locked(vc4_hdmi);
	else
		ret = vc4_cec_irq_handler_tx_bare_locked(vc4_hdmi);

	HDMI_WRITE(HDMI_CEC_CPU_CLEAR, VC4_HDMI_CPU_CEC);
	spin_unlock(&vc4_hdmi->hw_lock);

	return ret;
}

static int vc4_hdmi_cec_enable(struct cec_adapter *adap)
{
	struct vc4_hdmi *vc4_hdmi = cec_get_drvdata(adap);
	/* clock period in microseconds */
	const u32 usecs = 1000000 / CEC_CLOCK_FREQ;
	unsigned long flags;
	u32 val;
	int ret;

	/*
	 * NOTE: This function should really take vc4_hdmi->mutex, but doing so
	 * results in a reentrancy since cec_s_phys_addr_from_edid() called in
	 * .detect or .get_modes might call .adap_enable, which leads to this
	 * function being called with that mutex held.
	 *
	 * Concurrency is not an issue for the moment since we don't share any
	 * state with KMS, so we can ignore the lock for now, but we need to
	 * keep it in mind if we were to change that assumption.
	 */

	ret = pm_runtime_resume_and_get(&vc4_hdmi->pdev->dev);
	if (ret)
		return ret;

	spin_lock_irqsave(&vc4_hdmi->hw_lock, flags);

	val = HDMI_READ(HDMI_CEC_CNTRL_5);
	val &= ~(VC4_HDMI_CEC_TX_SW_RESET | VC4_HDMI_CEC_RX_SW_RESET |
		 VC4_HDMI_CEC_CNT_TO_4700_US_MASK |
		 VC4_HDMI_CEC_CNT_TO_4500_US_MASK);
	val |= ((4700 / usecs) << VC4_HDMI_CEC_CNT_TO_4700_US_SHIFT) |
	       ((4500 / usecs) << VC4_HDMI_CEC_CNT_TO_4500_US_SHIFT);

	HDMI_WRITE(HDMI_CEC_CNTRL_5, val |
		   VC4_HDMI_CEC_TX_SW_RESET | VC4_HDMI_CEC_RX_SW_RESET);
	HDMI_WRITE(HDMI_CEC_CNTRL_5, val);
	HDMI_WRITE(HDMI_CEC_CNTRL_2,
		   ((1500 / usecs) << VC4_HDMI_CEC_CNT_TO_1500_US_SHIFT) |
		   ((1300 / usecs) << VC4_HDMI_CEC_CNT_TO_1300_US_SHIFT) |
		   ((800 / usecs) << VC4_HDMI_CEC_CNT_TO_800_US_SHIFT) |
		   ((600 / usecs) << VC4_HDMI_CEC_CNT_TO_600_US_SHIFT) |
		   ((400 / usecs) << VC4_HDMI_CEC_CNT_TO_400_US_SHIFT));
	HDMI_WRITE(HDMI_CEC_CNTRL_3,
		   ((2750 / usecs) << VC4_HDMI_CEC_CNT_TO_2750_US_SHIFT) |
		   ((2400 / usecs) << VC4_HDMI_CEC_CNT_TO_2400_US_SHIFT) |
		   ((2050 / usecs) << VC4_HDMI_CEC_CNT_TO_2050_US_SHIFT) |
		   ((1700 / usecs) << VC4_HDMI_CEC_CNT_TO_1700_US_SHIFT));
	HDMI_WRITE(HDMI_CEC_CNTRL_4,
		   ((4300 / usecs) << VC4_HDMI_CEC_CNT_TO_4300_US_SHIFT) |
		   ((3900 / usecs) << VC4_HDMI_CEC_CNT_TO_3900_US_SHIFT) |
		   ((3600 / usecs) << VC4_HDMI_CEC_CNT_TO_3600_US_SHIFT) |
		   ((3500 / usecs) << VC4_HDMI_CEC_CNT_TO_3500_US_SHIFT));

	if (!vc4_hdmi->variant->external_irq_controller)
		HDMI_WRITE(HDMI_CEC_CPU_MASK_CLEAR, VC4_HDMI_CPU_CEC);

	spin_unlock_irqrestore(&vc4_hdmi->hw_lock, flags);

	return 0;
}

static int vc4_hdmi_cec_disable(struct cec_adapter *adap)
{
	struct vc4_hdmi *vc4_hdmi = cec_get_drvdata(adap);
	unsigned long flags;

	/*
	 * NOTE: This function should really take vc4_hdmi->mutex, but doing so
	 * results in a reentrancy since cec_s_phys_addr_from_edid() called in
	 * .detect or .get_modes might call .adap_enable, which leads to this
	 * function being called with that mutex held.
	 *
	 * Concurrency is not an issue for the moment since we don't share any
	 * state with KMS, so we can ignore the lock for now, but we need to
	 * keep it in mind if we were to change that assumption.
	 */

	spin_lock_irqsave(&vc4_hdmi->hw_lock, flags);

	if (!vc4_hdmi->variant->external_irq_controller)
		HDMI_WRITE(HDMI_CEC_CPU_MASK_SET, VC4_HDMI_CPU_CEC);

	HDMI_WRITE(HDMI_CEC_CNTRL_5, HDMI_READ(HDMI_CEC_CNTRL_5) |
		   VC4_HDMI_CEC_TX_SW_RESET | VC4_HDMI_CEC_RX_SW_RESET);

	spin_unlock_irqrestore(&vc4_hdmi->hw_lock, flags);

	pm_runtime_put(&vc4_hdmi->pdev->dev);

	return 0;
}

static int vc4_hdmi_cec_adap_enable(struct cec_adapter *adap, bool enable)
{
	if (enable)
		return vc4_hdmi_cec_enable(adap);
	else
		return vc4_hdmi_cec_disable(adap);
}

static int vc4_hdmi_cec_adap_log_addr(struct cec_adapter *adap, u8 log_addr)
{
	struct vc4_hdmi *vc4_hdmi = cec_get_drvdata(adap);
	unsigned long flags;

	/*
	 * NOTE: This function should really take vc4_hdmi->mutex, but doing so
	 * results in a reentrancy since cec_s_phys_addr_from_edid() called in
	 * .detect or .get_modes might call .adap_enable, which leads to this
	 * function being called with that mutex held.
	 *
	 * Concurrency is not an issue for the moment since we don't share any
	 * state with KMS, so we can ignore the lock for now, but we need to
	 * keep it in mind if we were to change that assumption.
	 */

	spin_lock_irqsave(&vc4_hdmi->hw_lock, flags);
	HDMI_WRITE(HDMI_CEC_CNTRL_1,
		   (HDMI_READ(HDMI_CEC_CNTRL_1) & ~VC4_HDMI_CEC_ADDR_MASK) |
		   (log_addr & 0xf) << VC4_HDMI_CEC_ADDR_SHIFT);
	spin_unlock_irqrestore(&vc4_hdmi->hw_lock, flags);

	return 0;
}

static int vc4_hdmi_cec_adap_transmit(struct cec_adapter *adap, u8 attempts,
				      u32 signal_free_time, struct cec_msg *msg)
{
	struct vc4_hdmi *vc4_hdmi = cec_get_drvdata(adap);
	struct drm_device *dev = vc4_hdmi->connector.dev;
	unsigned long flags;
	u32 val;
	unsigned int i;

	/*
	 * NOTE: This function should really take vc4_hdmi->mutex, but doing so
	 * results in a reentrancy since cec_s_phys_addr_from_edid() called in
	 * .detect or .get_modes might call .adap_enable, which leads to this
	 * function being called with that mutex held.
	 *
	 * Concurrency is not an issue for the moment since we don't share any
	 * state with KMS, so we can ignore the lock for now, but we need to
	 * keep it in mind if we were to change that assumption.
	 */

	if (msg->len > 16) {
		drm_err(dev, "Attempting to transmit too much data (%d)\n", msg->len);
		return -ENOMEM;
	}

	spin_lock_irqsave(&vc4_hdmi->hw_lock, flags);

	for (i = 0; i < msg->len; i += 4)
		HDMI_WRITE(HDMI_CEC_TX_DATA_1 + (i >> 2),
			   (msg->msg[i]) |
			   (msg->msg[i + 1] << 8) |
			   (msg->msg[i + 2] << 16) |
			   (msg->msg[i + 3] << 24));

	val = HDMI_READ(HDMI_CEC_CNTRL_1);
	val &= ~VC4_HDMI_CEC_START_XMIT_BEGIN;
	HDMI_WRITE(HDMI_CEC_CNTRL_1, val);
	val &= ~VC4_HDMI_CEC_MESSAGE_LENGTH_MASK;
	val |= (msg->len - 1) << VC4_HDMI_CEC_MESSAGE_LENGTH_SHIFT;
	val |= VC4_HDMI_CEC_START_XMIT_BEGIN;

	HDMI_WRITE(HDMI_CEC_CNTRL_1, val);

	spin_unlock_irqrestore(&vc4_hdmi->hw_lock, flags);

	return 0;
}

static const struct cec_adap_ops vc4_hdmi_cec_adap_ops = {
	.adap_enable = vc4_hdmi_cec_adap_enable,
	.adap_log_addr = vc4_hdmi_cec_adap_log_addr,
	.adap_transmit = vc4_hdmi_cec_adap_transmit,
};

static int vc4_hdmi_cec_init(struct vc4_hdmi *vc4_hdmi)
{
	struct cec_connector_info conn_info;
	struct platform_device *pdev = vc4_hdmi->pdev;
	struct device *dev = &pdev->dev;
	int ret;

	if (!of_find_property(dev->of_node, "interrupts", NULL)) {
		dev_warn(dev, "'interrupts' DT property is missing, no CEC\n");
		return 0;
	}

	vc4_hdmi->cec_adap = cec_allocate_adapter(&vc4_hdmi_cec_adap_ops,
						  vc4_hdmi, "vc4",
						  CEC_CAP_DEFAULTS |
						  CEC_CAP_CONNECTOR_INFO, 1);
	ret = PTR_ERR_OR_ZERO(vc4_hdmi->cec_adap);
	if (ret < 0)
		return ret;

	cec_fill_conn_info_from_drm(&conn_info, &vc4_hdmi->connector);
	cec_s_conn_info(vc4_hdmi->cec_adap, &conn_info);

	if (vc4_hdmi->variant->external_irq_controller) {
		ret = request_threaded_irq(platform_get_irq_byname(pdev, "cec-rx"),
					   vc4_cec_irq_handler_rx_bare,
					   vc4_cec_irq_handler_rx_thread, 0,
					   "vc4 hdmi cec rx", vc4_hdmi);
		if (ret)
			goto err_delete_cec_adap;

		ret = request_threaded_irq(platform_get_irq_byname(pdev, "cec-tx"),
					   vc4_cec_irq_handler_tx_bare,
					   vc4_cec_irq_handler_tx_thread, 0,
					   "vc4 hdmi cec tx", vc4_hdmi);
		if (ret)
			goto err_remove_cec_rx_handler;
	} else {
		ret = request_threaded_irq(platform_get_irq(pdev, 0),
					   vc4_cec_irq_handler,
					   vc4_cec_irq_handler_thread, 0,
					   "vc4 hdmi cec", vc4_hdmi);
		if (ret)
			goto err_delete_cec_adap;
	}

	ret = cec_register_adapter(vc4_hdmi->cec_adap, &pdev->dev);
	if (ret < 0)
		goto err_remove_handlers;

	return 0;

err_remove_handlers:
	if (vc4_hdmi->variant->external_irq_controller)
		free_irq(platform_get_irq_byname(pdev, "cec-tx"), vc4_hdmi);
	else
		free_irq(platform_get_irq(pdev, 0), vc4_hdmi);

err_remove_cec_rx_handler:
	if (vc4_hdmi->variant->external_irq_controller)
		free_irq(platform_get_irq_byname(pdev, "cec-rx"), vc4_hdmi);

err_delete_cec_adap:
	cec_delete_adapter(vc4_hdmi->cec_adap);

	return ret;
}

static void vc4_hdmi_cec_exit(struct vc4_hdmi *vc4_hdmi)
{
	struct platform_device *pdev = vc4_hdmi->pdev;

	if (vc4_hdmi->variant->external_irq_controller) {
		free_irq(platform_get_irq_byname(pdev, "cec-rx"), vc4_hdmi);
		free_irq(platform_get_irq_byname(pdev, "cec-tx"), vc4_hdmi);
	} else {
		free_irq(platform_get_irq(pdev, 0), vc4_hdmi);
	}

	cec_unregister_adapter(vc4_hdmi->cec_adap);
}
#else
static int vc4_hdmi_cec_init(struct vc4_hdmi *vc4_hdmi)
{
	return 0;
}

static void vc4_hdmi_cec_exit(struct vc4_hdmi *vc4_hdmi) {};
#endif

static int vc4_hdmi_build_regset(struct vc4_hdmi *vc4_hdmi,
				 struct debugfs_regset32 *regset,
				 enum vc4_hdmi_regs reg)
{
	const struct vc4_hdmi_variant *variant = vc4_hdmi->variant;
	struct debugfs_reg32 *regs, *new_regs;
	unsigned int count = 0;
	unsigned int i;

	regs = kcalloc(variant->num_registers, sizeof(*regs),
		       GFP_KERNEL);
	if (!regs)
		return -ENOMEM;

	for (i = 0; i < variant->num_registers; i++) {
		const struct vc4_hdmi_register *field =	&variant->registers[i];

		if (field->reg != reg)
			continue;

		regs[count].name = field->name;
		regs[count].offset = field->offset;
		count++;
	}

	new_regs = krealloc(regs, count * sizeof(*regs), GFP_KERNEL);
	if (!new_regs)
		return -ENOMEM;

	regset->base = __vc4_hdmi_get_field_base(vc4_hdmi, reg);
	regset->regs = new_regs;
	regset->nregs = count;

	return 0;
}

static int vc4_hdmi_init_resources(struct vc4_hdmi *vc4_hdmi)
{
	struct platform_device *pdev = vc4_hdmi->pdev;
	struct device *dev = &pdev->dev;
	int ret;

	vc4_hdmi->hdmicore_regs = vc4_ioremap_regs(pdev, 0);
	if (IS_ERR(vc4_hdmi->hdmicore_regs))
		return PTR_ERR(vc4_hdmi->hdmicore_regs);

	vc4_hdmi->hd_regs = vc4_ioremap_regs(pdev, 1);
	if (IS_ERR(vc4_hdmi->hd_regs))
		return PTR_ERR(vc4_hdmi->hd_regs);

	ret = vc4_hdmi_build_regset(vc4_hdmi, &vc4_hdmi->hd_regset, VC4_HD);
	if (ret)
		return ret;

	ret = vc4_hdmi_build_regset(vc4_hdmi, &vc4_hdmi->hdmi_regset, VC4_HDMI);
	if (ret)
		return ret;

	vc4_hdmi->pixel_clock = devm_clk_get(dev, "pixel");
	if (IS_ERR(vc4_hdmi->pixel_clock)) {
		ret = PTR_ERR(vc4_hdmi->pixel_clock);
		if (ret != -EPROBE_DEFER)
			DRM_ERROR("Failed to get pixel clock\n");
		return ret;
	}

	vc4_hdmi->hsm_clock = devm_clk_get(dev, "hdmi");
	if (IS_ERR(vc4_hdmi->hsm_clock)) {
		DRM_ERROR("Failed to get HDMI state machine clock\n");
		return PTR_ERR(vc4_hdmi->hsm_clock);
	}
	vc4_hdmi->audio_clock = vc4_hdmi->hsm_clock;
	vc4_hdmi->cec_clock = vc4_hdmi->hsm_clock;

	return 0;
}

static int vc5_hdmi_init_resources(struct vc4_hdmi *vc4_hdmi)
{
	struct platform_device *pdev = vc4_hdmi->pdev;
	struct device *dev = &pdev->dev;
	struct resource *res;

	res = platform_get_resource_byname(pdev, IORESOURCE_MEM, "hdmi");
	if (!res)
		return -ENODEV;

	vc4_hdmi->hdmicore_regs = devm_ioremap(dev, res->start,
					       resource_size(res));
	if (!vc4_hdmi->hdmicore_regs)
		return -ENOMEM;

	res = platform_get_resource_byname(pdev, IORESOURCE_MEM, "hd");
	if (!res)
		return -ENODEV;

	vc4_hdmi->hd_regs = devm_ioremap(dev, res->start, resource_size(res));
	if (!vc4_hdmi->hd_regs)
		return -ENOMEM;

	res = platform_get_resource_byname(pdev, IORESOURCE_MEM, "cec");
	if (!res)
		return -ENODEV;

	vc4_hdmi->cec_regs = devm_ioremap(dev, res->start, resource_size(res));
	if (!vc4_hdmi->cec_regs)
		return -ENOMEM;

	res = platform_get_resource_byname(pdev, IORESOURCE_MEM, "csc");
	if (!res)
		return -ENODEV;

	vc4_hdmi->csc_regs = devm_ioremap(dev, res->start, resource_size(res));
	if (!vc4_hdmi->csc_regs)
		return -ENOMEM;

	res = platform_get_resource_byname(pdev, IORESOURCE_MEM, "dvp");
	if (!res)
		return -ENODEV;

	vc4_hdmi->dvp_regs = devm_ioremap(dev, res->start, resource_size(res));
	if (!vc4_hdmi->dvp_regs)
		return -ENOMEM;

	res = platform_get_resource_byname(pdev, IORESOURCE_MEM, "phy");
	if (!res)
		return -ENODEV;

	vc4_hdmi->phy_regs = devm_ioremap(dev, res->start, resource_size(res));
	if (!vc4_hdmi->phy_regs)
		return -ENOMEM;

	res = platform_get_resource_byname(pdev, IORESOURCE_MEM, "packet");
	if (!res)
		return -ENODEV;

	vc4_hdmi->ram_regs = devm_ioremap(dev, res->start, resource_size(res));
	if (!vc4_hdmi->ram_regs)
		return -ENOMEM;

	res = platform_get_resource_byname(pdev, IORESOURCE_MEM, "rm");
	if (!res)
		return -ENODEV;

	vc4_hdmi->rm_regs = devm_ioremap(dev, res->start, resource_size(res));
	if (!vc4_hdmi->rm_regs)
		return -ENOMEM;

	vc4_hdmi->hsm_clock = devm_clk_get(dev, "hdmi");
	if (IS_ERR(vc4_hdmi->hsm_clock)) {
		DRM_ERROR("Failed to get HDMI state machine clock\n");
		return PTR_ERR(vc4_hdmi->hsm_clock);
	}

	vc4_hdmi->pixel_bvb_clock = devm_clk_get(dev, "bvb");
	if (IS_ERR(vc4_hdmi->pixel_bvb_clock)) {
		DRM_ERROR("Failed to get pixel bvb clock\n");
		return PTR_ERR(vc4_hdmi->pixel_bvb_clock);
	}

	vc4_hdmi->audio_clock = devm_clk_get(dev, "audio");
	if (IS_ERR(vc4_hdmi->audio_clock)) {
		DRM_ERROR("Failed to get audio clock\n");
		return PTR_ERR(vc4_hdmi->audio_clock);
	}

	vc4_hdmi->cec_clock = devm_clk_get(dev, "cec");
	if (IS_ERR(vc4_hdmi->cec_clock)) {
		DRM_ERROR("Failed to get CEC clock\n");
		return PTR_ERR(vc4_hdmi->cec_clock);
	}

	vc4_hdmi->reset = devm_reset_control_get(dev, NULL);
	if (IS_ERR(vc4_hdmi->reset)) {
		DRM_ERROR("Failed to get HDMI reset line\n");
		return PTR_ERR(vc4_hdmi->reset);
	}

	return 0;
}

static int vc4_hdmi_runtime_suspend(struct device *dev)
{
	struct vc4_hdmi *vc4_hdmi = dev_get_drvdata(dev);

	clk_disable_unprepare(vc4_hdmi->hsm_clock);

	return 0;
}

static int vc4_hdmi_runtime_resume(struct device *dev)
{
	struct vc4_hdmi *vc4_hdmi = dev_get_drvdata(dev);
	unsigned long __maybe_unused flags;
	u32 __maybe_unused value;
	int ret;

	ret = clk_prepare_enable(vc4_hdmi->hsm_clock);
	if (ret)
		return ret;

	if (vc4_hdmi->variant->reset)
		vc4_hdmi->variant->reset(vc4_hdmi);

#ifdef CONFIG_DRM_VC4_HDMI_CEC
	spin_lock_irqsave(&vc4_hdmi->hw_lock, flags);
	value = HDMI_READ(HDMI_CEC_CNTRL_1);
	/* Set the logical address to Unregistered */
	value |= VC4_HDMI_CEC_ADDR_MASK;
	HDMI_WRITE(HDMI_CEC_CNTRL_1, value);
	spin_unlock_irqrestore(&vc4_hdmi->hw_lock, flags);

	vc4_hdmi_cec_update_clk_div(vc4_hdmi);

	if (!vc4_hdmi->variant->external_irq_controller) {
		spin_lock_irqsave(&vc4_hdmi->hw_lock, flags);
		HDMI_WRITE(HDMI_CEC_CPU_MASK_SET, 0xffffffff);
		spin_unlock_irqrestore(&vc4_hdmi->hw_lock, flags);
	}
#endif

	return 0;
}

static int vc4_hdmi_bind(struct device *dev, struct device *master, void *data)
{
	const struct vc4_hdmi_variant *variant = of_device_get_match_data(dev);
	struct platform_device *pdev = to_platform_device(dev);
	struct drm_device *drm = dev_get_drvdata(master);
	struct vc4_hdmi *vc4_hdmi;
	struct drm_encoder *encoder;
	struct device_node *ddc_node;
	int ret;

	vc4_hdmi = devm_kzalloc(dev, sizeof(*vc4_hdmi), GFP_KERNEL);
	if (!vc4_hdmi)
		return -ENOMEM;
	mutex_init(&vc4_hdmi->mutex);
	spin_lock_init(&vc4_hdmi->hw_lock);
	INIT_DELAYED_WORK(&vc4_hdmi->scrambling_work, vc4_hdmi_scrambling_wq);

	dev_set_drvdata(dev, vc4_hdmi);
	encoder = &vc4_hdmi->encoder.base;
	vc4_hdmi->encoder.type = variant->encoder_type;
	vc4_hdmi->encoder.pre_crtc_configure = vc4_hdmi_encoder_pre_crtc_configure;
	vc4_hdmi->encoder.pre_crtc_enable = vc4_hdmi_encoder_pre_crtc_enable;
	vc4_hdmi->encoder.post_crtc_enable = vc4_hdmi_encoder_post_crtc_enable;
	vc4_hdmi->encoder.post_crtc_disable = vc4_hdmi_encoder_post_crtc_disable;
	vc4_hdmi->encoder.post_crtc_powerdown = vc4_hdmi_encoder_post_crtc_powerdown;
	vc4_hdmi->pdev = pdev;
	vc4_hdmi->variant = variant;

	/*
	 * Since we don't know the state of the controller and its
	 * display (if any), let's assume it's always enabled.
	 * vc4_hdmi_disable_scrambling() will thus run at boot, make
	 * sure it's disabled, and avoid any inconsistency.
	 */
	if (variant->max_pixel_clock > HDMI_14_MAX_TMDS_CLK)
		vc4_hdmi->scdc_enabled = true;

	ret = variant->init_resources(vc4_hdmi);
	if (ret)
		return ret;

	ddc_node = of_parse_phandle(dev->of_node, "ddc", 0);
	if (!ddc_node) {
		DRM_ERROR("Failed to find ddc node in device tree\n");
		return -ENODEV;
	}

	vc4_hdmi->ddc = of_find_i2c_adapter_by_node(ddc_node);
	of_node_put(ddc_node);
	if (!vc4_hdmi->ddc) {
		DRM_DEBUG("Failed to get ddc i2c adapter by node\n");
		return -EPROBE_DEFER;
	}

	/* Only use the GPIO HPD pin if present in the DT, otherwise
	 * we'll use the HDMI core's register.
	 */
	vc4_hdmi->hpd_gpio = devm_gpiod_get_optional(dev, "hpd", GPIOD_IN);
	if (IS_ERR(vc4_hdmi->hpd_gpio)) {
		ret = PTR_ERR(vc4_hdmi->hpd_gpio);
		goto err_put_ddc;
	}

	vc4_hdmi->disable_wifi_frequencies =
		of_property_read_bool(dev->of_node, "wifi-2.4ghz-coexistence");

	if (variant->max_pixel_clock == 600000000) {
		struct vc4_dev *vc4 = to_vc4_dev(drm);
		long max_rate = clk_round_rate(vc4->hvs->core_clk, 550000000);

		if (max_rate < 550000000)
			vc4_hdmi->disable_4kp60 = true;
	}

	/*
<<<<<<< HEAD
	 * If we boot without any cable connected to the HDMI connector,
	 * the firmware will skip the HSM initialization and leave it
	 * with a rate of 0, resulting in a bus lockup when we're
	 * accessing the registers even if it's enabled.
	 *
	 * Let's put a sensible default at runtime_resume so that we
	 * don't end up in this situation.
	 */
	ret = clk_set_min_rate(vc4_hdmi->hsm_clock, HSM_MIN_CLOCK_FREQ);
	if (ret)
		goto err_put_ddc;

	pm_runtime_enable(dev);

	/*
	 *  We need to have the device powered up at this point to call
	 *  our reset hook and for the CEC init.
=======
	 * We need to have the device powered up at this point to call
	 * our reset hook and for the CEC init.
>>>>>>> 631539c9
	 */
	ret = pm_runtime_resume_and_get(dev);
	if (ret)
		goto err_disable_runtime_pm;

	if ((of_device_is_compatible(dev->of_node, "brcm,bcm2711-hdmi0") ||
	     of_device_is_compatible(dev->of_node, "brcm,bcm2711-hdmi1")) &&
	    HDMI_READ(HDMI_VID_CTL) & VC4_HD_VID_CTL_ENABLE) {
		clk_prepare_enable(vc4_hdmi->pixel_clock);
		clk_prepare_enable(vc4_hdmi->hsm_clock);
		clk_prepare_enable(vc4_hdmi->pixel_bvb_clock);
	}

	drm_simple_encoder_init(drm, encoder, DRM_MODE_ENCODER_TMDS);
	drm_encoder_helper_add(encoder, &vc4_hdmi_encoder_helper_funcs);

	ret = vc4_hdmi_connector_init(drm, vc4_hdmi);
	if (ret)
		goto err_destroy_encoder;

	ret = vc4_hdmi_hotplug_init(vc4_hdmi);
	if (ret)
		goto err_destroy_conn;

	ret = vc4_hdmi_cec_init(vc4_hdmi);
	if (ret)
		goto err_free_hotplug;

	ret = vc4_hdmi_audio_init(vc4_hdmi);
	if (ret)
		goto err_free_cec;

	vc4_debugfs_add_file(drm, variant->debugfs_name,
			     vc4_hdmi_debugfs_regs,
			     vc4_hdmi);

	pm_runtime_put_sync(dev);

	return 0;

err_free_cec:
	vc4_hdmi_cec_exit(vc4_hdmi);
err_free_hotplug:
	vc4_hdmi_hotplug_exit(vc4_hdmi);
err_destroy_conn:
	vc4_hdmi_connector_destroy(&vc4_hdmi->connector);
err_destroy_encoder:
	drm_encoder_cleanup(encoder);
	pm_runtime_put_sync(dev);
err_disable_runtime_pm:
	pm_runtime_disable(dev);
err_put_ddc:
	put_device(&vc4_hdmi->ddc->dev);

	return ret;
}

static void vc4_hdmi_unbind(struct device *dev, struct device *master,
			    void *data)
{
	struct vc4_hdmi *vc4_hdmi;

	/*
	 * ASoC makes it a bit hard to retrieve a pointer to the
	 * vc4_hdmi structure. Registering the card will overwrite our
	 * device drvdata with a pointer to the snd_soc_card structure,
	 * which can then be used to retrieve whatever drvdata we want
	 * to associate.
	 *
	 * However, that doesn't fly in the case where we wouldn't
	 * register an ASoC card (because of an old DT that is missing
	 * the dmas properties for example), then the card isn't
	 * registered and the device drvdata wouldn't be set.
	 *
	 * We can deal with both cases by making sure a snd_soc_card
	 * pointer and a vc4_hdmi structure are pointing to the same
	 * memory address, so we can treat them indistinctly without any
	 * issue.
	 */
	BUILD_BUG_ON(offsetof(struct vc4_hdmi_audio, card) != 0);
	BUILD_BUG_ON(offsetof(struct vc4_hdmi, audio) != 0);
	vc4_hdmi = dev_get_drvdata(dev);

	kfree(vc4_hdmi->hdmi_regset.regs);
	kfree(vc4_hdmi->hd_regset.regs);

	vc4_hdmi_audio_exit(vc4_hdmi);
	vc4_hdmi_cec_exit(vc4_hdmi);
	vc4_hdmi_hotplug_exit(vc4_hdmi);
	vc4_hdmi_connector_destroy(&vc4_hdmi->connector);
	drm_encoder_cleanup(&vc4_hdmi->encoder.base);

	pm_runtime_disable(dev);

	put_device(&vc4_hdmi->ddc->dev);
}

static const struct component_ops vc4_hdmi_ops = {
	.bind   = vc4_hdmi_bind,
	.unbind = vc4_hdmi_unbind,
};

static int vc4_hdmi_dev_probe(struct platform_device *pdev)
{
	return component_add(&pdev->dev, &vc4_hdmi_ops);
}

static int vc4_hdmi_dev_remove(struct platform_device *pdev)
{
	component_del(&pdev->dev, &vc4_hdmi_ops);
	return 0;
}

static const struct vc4_hdmi_variant bcm2835_variant = {
	.encoder_type		= VC4_ENCODER_TYPE_HDMI0,
	.debugfs_name		= "hdmi_regs",
	.card_name		= "vc4-hdmi",
	.max_pixel_clock	= 162000000,
	.registers		= vc4_hdmi_fields,
	.num_registers		= ARRAY_SIZE(vc4_hdmi_fields),

	.init_resources		= vc4_hdmi_init_resources,
	.csc_setup		= vc4_hdmi_csc_setup,
	.reset			= vc4_hdmi_reset,
	.set_timings		= vc4_hdmi_set_timings,
	.phy_init		= vc4_hdmi_phy_init,
	.phy_disable		= vc4_hdmi_phy_disable,
	.phy_rng_enable		= vc4_hdmi_phy_rng_enable,
	.phy_rng_disable	= vc4_hdmi_phy_rng_disable,
	.channel_map		= vc4_hdmi_channel_map,
	.supports_hdr		= false,
};

static const struct vc4_hdmi_variant bcm2711_hdmi0_variant = {
	.encoder_type		= VC4_ENCODER_TYPE_HDMI0,
	.debugfs_name		= "hdmi0_regs",
	.card_name		= "vc4-hdmi-0",
	.max_pixel_clock	= 600000000,
	.registers		= vc5_hdmi_hdmi0_fields,
	.num_registers		= ARRAY_SIZE(vc5_hdmi_hdmi0_fields),
	.phy_lane_mapping	= {
		PHY_LANE_0,
		PHY_LANE_1,
		PHY_LANE_2,
		PHY_LANE_CK,
	},
	.unsupported_odd_h_timings	= true,
	.external_irq_controller	= true,

	.init_resources		= vc5_hdmi_init_resources,
	.csc_setup		= vc5_hdmi_csc_setup,
	.reset			= vc5_hdmi_reset,
	.set_timings		= vc5_hdmi_set_timings,
	.phy_init		= vc5_hdmi_phy_init,
	.phy_disable		= vc5_hdmi_phy_disable,
	.phy_rng_enable		= vc5_hdmi_phy_rng_enable,
	.phy_rng_disable	= vc5_hdmi_phy_rng_disable,
	.channel_map		= vc5_hdmi_channel_map,
	.supports_hdr		= true,
	.hp_detect		= vc5_hdmi_hp_detect,
};

static const struct vc4_hdmi_variant bcm2711_hdmi1_variant = {
	.encoder_type		= VC4_ENCODER_TYPE_HDMI1,
	.debugfs_name		= "hdmi1_regs",
	.card_name		= "vc4-hdmi-1",
	.max_pixel_clock	= HDMI_14_MAX_TMDS_CLK,
	.registers		= vc5_hdmi_hdmi1_fields,
	.num_registers		= ARRAY_SIZE(vc5_hdmi_hdmi1_fields),
	.phy_lane_mapping	= {
		PHY_LANE_1,
		PHY_LANE_0,
		PHY_LANE_CK,
		PHY_LANE_2,
	},
	.unsupported_odd_h_timings	= true,
	.external_irq_controller	= true,

	.init_resources		= vc5_hdmi_init_resources,
	.csc_setup		= vc5_hdmi_csc_setup,
	.reset			= vc5_hdmi_reset,
	.set_timings		= vc5_hdmi_set_timings,
	.phy_init		= vc5_hdmi_phy_init,
	.phy_disable		= vc5_hdmi_phy_disable,
	.phy_rng_enable		= vc5_hdmi_phy_rng_enable,
	.phy_rng_disable	= vc5_hdmi_phy_rng_disable,
	.channel_map		= vc5_hdmi_channel_map,
	.supports_hdr		= true,
	.hp_detect		= vc5_hdmi_hp_detect,
};

static const struct of_device_id vc4_hdmi_dt_match[] = {
	{ .compatible = "brcm,bcm2835-hdmi", .data = &bcm2835_variant },
	{ .compatible = "brcm,bcm2711-hdmi0", .data = &bcm2711_hdmi0_variant },
	{ .compatible = "brcm,bcm2711-hdmi1", .data = &bcm2711_hdmi1_variant },
	{}
};

static const struct dev_pm_ops vc4_hdmi_pm_ops = {
	SET_RUNTIME_PM_OPS(vc4_hdmi_runtime_suspend,
			   vc4_hdmi_runtime_resume,
			   NULL)
};

struct platform_driver vc4_hdmi_driver = {
	.probe = vc4_hdmi_dev_probe,
	.remove = vc4_hdmi_dev_remove,
	.driver = {
		.name = "vc4_hdmi",
		.of_match_table = vc4_hdmi_dt_match,
		.pm = &vc4_hdmi_pm_ops,
	},
};<|MERGE_RESOLUTION|>--- conflicted
+++ resolved
@@ -2912,29 +2912,11 @@
 			vc4_hdmi->disable_4kp60 = true;
 	}
 
-	/*
-<<<<<<< HEAD
-	 * If we boot without any cable connected to the HDMI connector,
-	 * the firmware will skip the HSM initialization and leave it
-	 * with a rate of 0, resulting in a bus lockup when we're
-	 * accessing the registers even if it's enabled.
-	 *
-	 * Let's put a sensible default at runtime_resume so that we
-	 * don't end up in this situation.
-	 */
-	ret = clk_set_min_rate(vc4_hdmi->hsm_clock, HSM_MIN_CLOCK_FREQ);
-	if (ret)
-		goto err_put_ddc;
-
 	pm_runtime_enable(dev);
 
 	/*
 	 *  We need to have the device powered up at this point to call
 	 *  our reset hook and for the CEC init.
-=======
-	 * We need to have the device powered up at this point to call
-	 * our reset hook and for the CEC init.
->>>>>>> 631539c9
 	 */
 	ret = pm_runtime_resume_and_get(dev);
 	if (ret)
