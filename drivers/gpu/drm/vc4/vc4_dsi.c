--- conflicted
+++ resolved
@@ -1570,10 +1570,6 @@
 	struct drm_device *drm = dev_get_drvdata(master);
 	struct vc4_dsi *dsi = dev_get_drvdata(dev);
 	struct vc4_dsi_encoder *vc4_dsi_encoder;
-<<<<<<< HEAD
-	dma_cap_mask_t dma_mask;
-=======
->>>>>>> 374bf3fc
 	int ret;
 
 	dsi->variant = of_device_get_match_data(dev);
