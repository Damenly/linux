/*
 * Copyright © 2015 Intel Corporation
 *
 * Permission is hereby granted, free of charge, to any person obtaining a
 * copy of this software and associated documentation files (the "Software"),
 * to deal in the Software without restriction, including without limitation
 * the rights to use, copy, modify, merge, publish, distribute, sublicense,
 * and/or sell copies of the Software, and to permit persons to whom the
 * Software is furnished to do so, subject to the following conditions:
 *
 * The above copyright notice and this permission notice (including the next
 * paragraph) shall be included in all copies or substantial portions of the
 * Software.
 *
 * THE SOFTWARE IS PROVIDED "AS IS", WITHOUT WARRANTY OF ANY KIND, EXPRESS OR
 * IMPLIED, INCLUDING BUT NOT LIMITED TO THE WARRANTIES OF MERCHANTABILITY,
 * FITNESS FOR A PARTICULAR PURPOSE AND NONINFRINGEMENT.  IN NO EVENT SHALL
 * THE AUTHORS OR COPYRIGHT HOLDERS BE LIABLE FOR ANY CLAIM, DAMAGES OR OTHER
 * LIABILITY, WHETHER IN AN ACTION OF CONTRACT, TORT OR OTHERWISE, ARISING
 * FROM, OUT OF OR IN CONNECTION WITH THE SOFTWARE OR THE USE OR OTHER DEALINGS
 * IN THE SOFTWARE.
 *
 */

#include <linux/kthread.h>
#include <trace/events/dma_fence.h>
#include <uapi/linux/sched/types.h>

#include "i915_drv.h"
#include "i915_trace.h"
#include "intel_breadcrumbs.h"
#include "intel_context.h"
#include "intel_engine_pm.h"
#include "intel_gt_pm.h"
#include "intel_gt_requests.h"

static bool irq_enable(struct intel_engine_cs *engine)
{
	if (!engine->irq_enable)
		return false;

	/* Caller disables interrupts */
	spin_lock(&engine->gt->irq_lock);
	engine->irq_enable(engine);
	spin_unlock(&engine->gt->irq_lock);

	return true;
}

static void irq_disable(struct intel_engine_cs *engine)
{
	if (!engine->irq_disable)
		return;

	/* Caller disables interrupts */
	spin_lock(&engine->gt->irq_lock);
	engine->irq_disable(engine);
	spin_unlock(&engine->gt->irq_lock);
}

static void __intel_breadcrumbs_arm_irq(struct intel_breadcrumbs *b)
{
	/*
	 * Since we are waiting on a request, the GPU should be busy
	 * and should have its own rpm reference.
	 */
	if (GEM_WARN_ON(!intel_gt_pm_get_if_awake(b->irq_engine->gt)))
		return;

	/*
	 * The breadcrumb irq will be disarmed on the interrupt after the
	 * waiters are signaled. This gives us a single interrupt window in
	 * which we can add a new waiter and avoid the cost of re-enabling
	 * the irq.
	 */
	WRITE_ONCE(b->irq_armed, true);

	/* Requests may have completed before we could enable the interrupt. */
	if (!b->irq_enabled++ && irq_enable(b->irq_engine))
		irq_work_queue(&b->irq_work);
}

static void intel_breadcrumbs_arm_irq(struct intel_breadcrumbs *b)
{
	if (!b->irq_engine)
		return;

	spin_lock(&b->irq_lock);
	if (!b->irq_armed)
		__intel_breadcrumbs_arm_irq(b);
	spin_unlock(&b->irq_lock);
}

static void __intel_breadcrumbs_disarm_irq(struct intel_breadcrumbs *b)
{
	GEM_BUG_ON(!b->irq_enabled);
	if (!--b->irq_enabled)
		irq_disable(b->irq_engine);

	WRITE_ONCE(b->irq_armed, false);
	intel_gt_pm_put_async(b->irq_engine->gt);
}

static void intel_breadcrumbs_disarm_irq(struct intel_breadcrumbs *b)
{
	spin_lock(&b->irq_lock);
	if (b->irq_armed)
		__intel_breadcrumbs_disarm_irq(b);
	spin_unlock(&b->irq_lock);
}

static void add_signaling_context(struct intel_breadcrumbs *b,
				  struct intel_context *ce)
{
	lockdep_assert_held(&ce->signal_lock);

	spin_lock(&b->signalers_lock);
	list_add_rcu(&ce->signal_link, &b->signalers);
	spin_unlock(&b->signalers_lock);
}

static bool remove_signaling_context(struct intel_breadcrumbs *b,
				     struct intel_context *ce)
{
	lockdep_assert_held(&ce->signal_lock);

	if (!list_empty(&ce->signals))
		return false;

	spin_lock(&b->signalers_lock);
	list_del_rcu(&ce->signal_link);
	spin_unlock(&b->signalers_lock);

	return true;
}

__maybe_unused static bool
check_signal_order(struct intel_context *ce, struct i915_request *rq)
{
	if (rq->context != ce)
		return false;

	if (!list_is_last(&rq->signal_link, &ce->signals) &&
	    i915_seqno_passed(rq->fence.seqno,
			      list_next_entry(rq, signal_link)->fence.seqno))
		return false;

	if (!list_is_first(&rq->signal_link, &ce->signals) &&
	    i915_seqno_passed(list_prev_entry(rq, signal_link)->fence.seqno,
			      rq->fence.seqno))
		return false;

	return true;
}

static bool
__dma_fence_signal(struct dma_fence *fence)
{
	return !test_and_set_bit(DMA_FENCE_FLAG_SIGNALED_BIT, &fence->flags);
}

static void
__dma_fence_signal__timestamp(struct dma_fence *fence, ktime_t timestamp)
{
	fence->timestamp = timestamp;
	set_bit(DMA_FENCE_FLAG_TIMESTAMP_BIT, &fence->flags);
	trace_dma_fence_signaled(fence);
}

static void
__dma_fence_signal__notify(struct dma_fence *fence,
			   const struct list_head *list)
{
	struct dma_fence_cb *cur, *tmp;

	lockdep_assert_held(fence->lock);

	list_for_each_entry_safe(cur, tmp, list, node) {
		INIT_LIST_HEAD(&cur->node);
		cur->func(fence, cur);
	}
}

static void add_retire(struct intel_breadcrumbs *b, struct intel_timeline *tl)
{
	if (b->irq_engine)
		intel_engine_add_retire(b->irq_engine, tl);
}

static struct llist_node *
slist_add(struct llist_node *node, struct llist_node *head)
{
	node->next = head;
	return node;
}

static void signal_irq_work(struct irq_work *work)
{
	struct intel_breadcrumbs *b = container_of(work, typeof(*b), irq_work);
	const ktime_t timestamp = ktime_get();
	struct llist_node *signal, *sn;
	struct intel_context *ce;

	signal = NULL;
	if (unlikely(!llist_empty(&b->signaled_requests)))
		signal = llist_del_all(&b->signaled_requests);

	/*
	 * Keep the irq armed until the interrupt after all listeners are gone.
	 *
	 * Enabling/disabling the interrupt is rather costly, roughly a couple
	 * of hundred microseconds. If we are proactive and enable/disable
	 * the interrupt around every request that wants a breadcrumb, we
	 * quickly drown in the extra orders of magnitude of latency imposed
	 * on request submission.
	 *
	 * So we try to be lazy, and keep the interrupts enabled until no
	 * more listeners appear within a breadcrumb interrupt interval (that
	 * is until a request completes that no one cares about). The
	 * observation is that listeners come in batches, and will often
	 * listen to a bunch of requests in succession. Though note on icl+,
	 * interrupts are always enabled due to concerns with rc6 being
	 * dysfunctional with per-engine interrupt masking.
	 *
	 * We also try to avoid raising too many interrupts, as they may
	 * be generated by userspace batches and it is unfortunately rather
	 * too easy to drown the CPU under a flood of GPU interrupts. Thus
	 * whenever no one appears to be listening, we turn off the interrupts.
	 * Fewer interrupts should conserve power -- at the very least, fewer
	 * interrupt draw less ire from other users of the system and tools
	 * like powertop.
	 */
	if (!signal && READ_ONCE(b->irq_armed) && list_empty(&b->signalers))
		intel_breadcrumbs_disarm_irq(b);

	rcu_read_lock();
	atomic_inc(&b->signaler_active);
	list_for_each_entry_rcu(ce, &b->signalers, signal_link) {
		struct i915_request *rq;

		list_for_each_entry_rcu(rq, &ce->signals, signal_link) {
			bool release;

			if (!__i915_request_is_complete(rq))
				break;

			if (!test_and_clear_bit(I915_FENCE_FLAG_SIGNAL,
						&rq->fence.flags))
				break;

			/*
			 * Queue for execution after dropping the signaling
			 * spinlock as the callback chain may end up adding
			 * more signalers to the same context or engine.
			 */
			spin_lock(&ce->signal_lock);
			list_del_rcu(&rq->signal_link);
			release = remove_signaling_context(b, ce);
			spin_unlock(&ce->signal_lock);

			if (__dma_fence_signal(&rq->fence))
				/* We own signal_node now, xfer to local list */
				signal = slist_add(&rq->signal_node, signal);
			else
				i915_request_put(rq);

			if (release) {
				add_retire(b, ce->timeline);
				intel_context_put(ce);
			}
		}
	}
	atomic_dec(&b->signaler_active);
	rcu_read_unlock();

	llist_for_each_safe(signal, sn, signal) {
		struct i915_request *rq =
			llist_entry(signal, typeof(*rq), signal_node);
		struct list_head cb_list;

		spin_lock(&rq->lock);
		list_replace(&rq->fence.cb_list, &cb_list);
		__dma_fence_signal__timestamp(&rq->fence, timestamp);
		__dma_fence_signal__notify(&rq->fence, &cb_list);
		spin_unlock(&rq->lock);

		i915_request_put(rq);
	}

	if (!READ_ONCE(b->irq_armed) && !list_empty(&b->signalers))
		intel_breadcrumbs_arm_irq(b);
}

struct intel_breadcrumbs *
intel_breadcrumbs_create(struct intel_engine_cs *irq_engine)
{
	struct intel_breadcrumbs *b;

	b = kzalloc(sizeof(*b), GFP_KERNEL);
	if (!b)
		return NULL;

	b->irq_engine = irq_engine;

	spin_lock_init(&b->signalers_lock);
	INIT_LIST_HEAD(&b->signalers);
	init_llist_head(&b->signaled_requests);

	spin_lock_init(&b->irq_lock);
	init_irq_work(&b->irq_work, signal_irq_work);

	return b;
}

void intel_breadcrumbs_reset(struct intel_breadcrumbs *b)
{
	unsigned long flags;

	if (!b->irq_engine)
		return;

	spin_lock_irqsave(&b->irq_lock, flags);

	if (b->irq_enabled)
		irq_enable(b->irq_engine);
	else
		irq_disable(b->irq_engine);

	spin_unlock_irqrestore(&b->irq_lock, flags);
}

void __intel_breadcrumbs_park(struct intel_breadcrumbs *b)
{
	if (!READ_ONCE(b->irq_armed))
		return;

	/* Kick the work once more to drain the signalers, and disarm the irq */
	irq_work_sync(&b->irq_work);
	while (READ_ONCE(b->irq_armed) && !atomic_read(&b->active)) {
		local_irq_disable();
		signal_irq_work(&b->irq_work);
		local_irq_enable();
		cond_resched();
	}
}

void intel_breadcrumbs_free(struct intel_breadcrumbs *b)
{
	irq_work_sync(&b->irq_work);
	GEM_BUG_ON(!list_empty(&b->signalers));
	GEM_BUG_ON(b->irq_armed);
	kfree(b);
}

static void irq_signal_request(struct i915_request *rq,
			       struct intel_breadcrumbs *b)
{
	if (!__dma_fence_signal(&rq->fence))
		return;

	i915_request_get(rq);
	if (llist_add(&rq->signal_node, &b->signaled_requests))
		irq_work_queue(&b->irq_work);
}

static void insert_breadcrumb(struct i915_request *rq)
{
	struct intel_breadcrumbs *b = READ_ONCE(rq->engine)->breadcrumbs;
	struct intel_context *ce = rq->context;
	struct list_head *pos;

	if (test_bit(I915_FENCE_FLAG_SIGNAL, &rq->fence.flags))
		return;

	/*
	 * If the request is already completed, we can transfer it
	 * straight onto a signaled list, and queue the irq worker for
	 * its signal completion.
	 */
	if (__i915_request_is_complete(rq)) {
		irq_signal_request(rq, b);
		return;
	}

	if (list_empty(&ce->signals)) {
		intel_context_get(ce);
		add_signaling_context(b, ce);
		pos = &ce->signals;
	} else {
		/*
		 * We keep the seqno in retirement order, so we can break
		 * inside intel_engine_signal_breadcrumbs as soon as we've
		 * passed the last completed request (or seen a request that
		 * hasn't event started). We could walk the timeline->requests,
		 * but keeping a separate signalers_list has the advantage of
		 * hopefully being much smaller than the full list and so
		 * provides faster iteration and detection when there are no
		 * more interrupts required for this context.
		 *
		 * We typically expect to add new signalers in order, so we
		 * start looking for our insertion point from the tail of
		 * the list.
		 */
		list_for_each_prev(pos, &ce->signals) {
			struct i915_request *it =
				list_entry(pos, typeof(*it), signal_link);

			if (i915_seqno_passed(rq->fence.seqno, it->fence.seqno))
				break;
		}
	}

	i915_request_get(rq);
	list_add_rcu(&rq->signal_link, pos);
	GEM_BUG_ON(!check_signal_order(ce, rq));
	GEM_BUG_ON(test_bit(DMA_FENCE_FLAG_SIGNALED_BIT, &rq->fence.flags));
	set_bit(I915_FENCE_FLAG_SIGNAL, &rq->fence.flags);

	/*
	 * Defer enabling the interrupt to after HW submission and recheck
	 * the request as it may have completed and raised the interrupt as
	 * we were attaching it into the lists.
	 */
	irq_work_queue(&b->irq_work);
}

bool i915_request_enable_breadcrumb(struct i915_request *rq)
{
	struct intel_context *ce = rq->context;

	/* Serialises with i915_request_retire() using rq->lock */
	if (test_bit(DMA_FENCE_FLAG_SIGNALED_BIT, &rq->fence.flags))
		return true;

	/*
	 * Peek at i915_request_submit()/i915_request_unsubmit() status.
	 *
	 * If the request is not yet active (and not signaled), we will
	 * attach the breadcrumb later.
	 */
	if (!test_bit(I915_FENCE_FLAG_ACTIVE, &rq->fence.flags))
		return true;

	spin_lock(&ce->signal_lock);
	if (test_bit(I915_FENCE_FLAG_ACTIVE, &rq->fence.flags))
		insert_breadcrumb(rq);
	spin_unlock(&ce->signal_lock);

	return true;
}

void i915_request_cancel_breadcrumb(struct i915_request *rq)
{
	struct intel_breadcrumbs *b = READ_ONCE(rq->engine)->breadcrumbs;
	struct intel_context *ce = rq->context;
	unsigned long flags;
	bool release;

	spin_lock(&ce->signal_lock);
	if (!test_and_clear_bit(I915_FENCE_FLAG_SIGNAL, &rq->fence.flags)) {
		spin_unlock(&ce->signal_lock);
		return;
	}

<<<<<<< HEAD
=======
	spin_lock_irqsave(&ce->signal_lock, flags);
>>>>>>> deb769b4
	list_del_rcu(&rq->signal_link);
	release = remove_signaling_context(b, ce);
	spin_unlock_irqrestore(&ce->signal_lock, flags);
	if (release)
		intel_context_put(ce);

	if (__i915_request_is_complete(rq))
		irq_signal_request(rq, b);

	i915_request_put(rq);
}

void intel_context_remove_breadcrumbs(struct intel_context *ce,
				      struct intel_breadcrumbs *b)
{
	struct i915_request *rq, *rn;
	bool release = false;
	unsigned long flags;

	spin_lock_irqsave(&ce->signal_lock, flags);

	if (list_empty(&ce->signals))
		goto unlock;

	list_for_each_entry_safe(rq, rn, &ce->signals, signal_link) {
		GEM_BUG_ON(!__i915_request_is_complete(rq));
		if (!test_and_clear_bit(I915_FENCE_FLAG_SIGNAL,
					&rq->fence.flags))
			continue;

		list_del_rcu(&rq->signal_link);
		irq_signal_request(rq, b);
		i915_request_put(rq);
	}
	release = remove_signaling_context(b, ce);

unlock:
	spin_unlock_irqrestore(&ce->signal_lock, flags);
	if (release)
		intel_context_put(ce);

	while (atomic_read(&b->signaler_active))
		cpu_relax();
}

static void print_signals(struct intel_breadcrumbs *b, struct drm_printer *p)
{
	struct intel_context *ce;
	struct i915_request *rq;

	drm_printf(p, "Signals:\n");

	rcu_read_lock();
	list_for_each_entry_rcu(ce, &b->signalers, signal_link) {
		list_for_each_entry_rcu(rq, &ce->signals, signal_link)
			drm_printf(p, "\t[%llx:%llx%s] @ %dms\n",
				   rq->fence.context, rq->fence.seqno,
				   i915_request_completed(rq) ? "!" :
				   i915_request_started(rq) ? "*" :
				   "",
				   jiffies_to_msecs(jiffies - rq->emitted_jiffies));
	}
	rcu_read_unlock();
}

void intel_engine_print_breadcrumbs(struct intel_engine_cs *engine,
				    struct drm_printer *p)
{
	struct intel_breadcrumbs *b;

	b = engine->breadcrumbs;
	if (!b)
		return;

	drm_printf(p, "IRQ: %s\n", enableddisabled(b->irq_armed));
	if (!list_empty(&b->signalers))
		print_signals(b, p);
}<|MERGE_RESOLUTION|>--- conflicted
+++ resolved
@@ -462,10 +462,8 @@
 		return;
 	}
 
-<<<<<<< HEAD
-=======
 	spin_lock_irqsave(&ce->signal_lock, flags);
->>>>>>> deb769b4
+
 	list_del_rcu(&rq->signal_link);
 	release = remove_signaling_context(b, ce);
 	spin_unlock_irqrestore(&ce->signal_lock, flags);
