/* SPDX-License-Identifier: MIT */
/*
 * Copyright © 2019 Intel Corporation
 */

#ifndef __INTEL_GT_TYPES__
#define __INTEL_GT_TYPES__

#include <linux/ktime.h>
#include <linux/list.h>
#include <linux/llist.h>
#include <linux/mutex.h>
#include <linux/notifier.h>
#include <linux/spinlock.h>
#include <linux/types.h>
#include <linux/workqueue.h>

#include "uc/intel_uc.h"

#include "i915_vma.h"
#include "intel_engine_types.h"
#include "intel_gt_buffer_pool_types.h"
#include "intel_llc_types.h"
#include "intel_reset_types.h"
#include "intel_rc6_types.h"
#include "intel_rps_types.h"
#include "intel_migrate_types.h"
#include "intel_wakeref.h"
#include "pxp/intel_pxp_types.h"

struct drm_i915_private;
struct i915_ggtt;
struct intel_engine_cs;
struct intel_uncore;

struct intel_mmio_range {
	u32 start;
	u32 end;
};

/*
 * The hardware has multiple kinds of multicast register ranges that need
 * special register steering (and future platforms are expected to add
 * additional types).
 *
 * During driver startup, we initialize the steering control register to
 * direct reads to a slice/subslice that are valid for the 'subslice' class
 * of multicast registers.  If another type of steering does not have any
 * overlap in valid steering targets with 'subslice' style registers, we will
 * need to explicitly re-steer reads of registers of the other type.
 *
 * Only the replication types that may need additional non-default steering
 * are listed here.
 */
enum intel_steering_type {
	L3BANK,
	MSLICE,
	LNCF,

	NUM_STEERING_TYPES
};

enum intel_submission_method {
	INTEL_SUBMISSION_RING,
	INTEL_SUBMISSION_ELSP,
	INTEL_SUBMISSION_GUC,
};

struct intel_gt {
	struct drm_i915_private *i915;
	struct intel_uncore *uncore;
	struct i915_ggtt *ggtt;

	struct intel_uc uc;

<<<<<<< HEAD
	struct mutex tlb_invalidate_lock;
=======
	struct i915_wa_list wa_list;
>>>>>>> c447e73d

	struct intel_gt_timelines {
		spinlock_t lock; /* protects active_list */
		struct list_head active_list;
	} timelines;

	struct intel_gt_requests {
		/**
		 * We leave the user IRQ off as much as possible,
		 * but this means that requests will finish and never
		 * be retired once the system goes idle. Set a timer to
		 * fire periodically while the ring is running. When it
		 * fires, go retire requests.
		 */
		struct delayed_work retire_work;
	} requests;

	struct {
		struct llist_head list;
		struct work_struct work;
	} watchdog;

	struct intel_wakeref wakeref;
	atomic_t user_wakeref;

	struct list_head closed_vma;
	spinlock_t closed_lock; /* guards the list of closed_vma */

	ktime_t last_init_time;
	struct intel_reset reset;

	/**
	 * Is the GPU currently considered idle, or busy executing
	 * userspace requests? Whilst idle, we allow runtime power
	 * management to power down the hardware and display clocks.
	 * In order to reduce the effect on performance, there
	 * is a slight delay before we do so.
	 */
	intel_wakeref_t awake;

	u32 clock_frequency;
	u32 clock_period_ns;

	struct intel_llc llc;
	struct intel_rc6 rc6;
	struct intel_rps rps;

	spinlock_t irq_lock;
	u32 gt_imr;
	u32 pm_ier;
	u32 pm_imr;

	u32 pm_guc_events;

	struct {
		bool active;

		/**
		 * @lock: Lock protecting the below fields.
		 */
		seqcount_mutex_t lock;

		/**
		 * @total: Total time this engine was busy.
		 *
		 * Accumulated time not counting the most recent block in cases
		 * where engine is currently busy (active > 0).
		 */
		ktime_t total;

		/**
		 * @start: Timestamp of the last idle to active transition.
		 *
		 * Idle is defined as active == 0, active is active > 0.
		 */
		ktime_t start;
	} stats;

	struct intel_engine_cs *engine[I915_NUM_ENGINES];
	struct intel_engine_cs *engine_class[MAX_ENGINE_CLASS + 1]
					    [MAX_ENGINE_INSTANCE + 1];
	enum intel_submission_method submission_method;

	/*
	 * Default address space (either GGTT or ppGTT depending on arch).
	 *
	 * Reserved for exclusive use by the kernel.
	 */
	struct i915_address_space *vm;

	/*
	 * A pool of objects to use as shadow copies of client batch buffers
	 * when the command parser is enabled. Prevents the client from
	 * modifying the batch contents after software parsing.
	 *
	 * Buffers older than 1s are periodically reaped from the pool,
	 * or may be reclaimed by the shrinker before then.
	 */
	struct intel_gt_buffer_pool buffer_pool;

	struct i915_vma *scratch;

	struct intel_migrate migrate;

	const struct intel_mmio_range *steering_table[NUM_STEERING_TYPES];

	struct intel_gt_info {
		intel_engine_mask_t engine_mask;

		u32 l3bank_mask;

		u8 num_engines;

		/* General presence of SFC units */
		u8 sfc_mask;

		/* Media engine access to SFC per instance */
		u8 vdbox_sfc_access;

		/* Slice/subslice/EU info */
		struct sseu_dev_info sseu;

		unsigned long mslice_mask;
	} info;

	struct {
		u8 uc_index;
	} mocs;

	struct intel_pxp pxp;
};

enum intel_gt_scratch_field {
	/* 8 bytes */
	INTEL_GT_SCRATCH_FIELD_DEFAULT = 0,

	/* 8 bytes */
	INTEL_GT_SCRATCH_FIELD_RENDER_FLUSH = 128,

	/* 8 bytes */
	INTEL_GT_SCRATCH_FIELD_COHERENTL3_WA = 256,

	/* 6 * 8 bytes */
	INTEL_GT_SCRATCH_FIELD_PERF_CS_GPR = 2048,

	/* 4 bytes */
	INTEL_GT_SCRATCH_FIELD_PERF_PREDICATE_RESULT_1 = 2096,
};

#endif /* __INTEL_GT_TYPES_H__ */<|MERGE_RESOLUTION|>--- conflicted
+++ resolved
@@ -73,11 +73,9 @@
 
 	struct intel_uc uc;
 
-<<<<<<< HEAD
 	struct mutex tlb_invalidate_lock;
-=======
+
 	struct i915_wa_list wa_list;
->>>>>>> c447e73d
 
 	struct intel_gt_timelines {
 		spinlock_t lock; /* protects active_list */
