--- conflicted
+++ resolved
@@ -1143,27 +1143,9 @@
 		return ret;
 	index = ret;
 
-<<<<<<< HEAD
-	/* WaClearSlmSpaceAtContextSwitch:kbl */
-	/* Actual scratch location is at 128 bytes offset */
-	if (IS_KBL_REVID(dev_priv, 0, KBL_REVID_A0)) {
-		u32 scratch_addr =
-			i915_ggtt_offset(engine->scratch) + 2 * CACHELINE_BYTES;
-
-		wa_ctx_emit(batch, index, GFX_OP_PIPE_CONTROL(6));
-		wa_ctx_emit(batch, index, (PIPE_CONTROL_FLUSH_L3 |
-					   PIPE_CONTROL_GLOBAL_GTT_IVB |
-					   PIPE_CONTROL_CS_STALL |
-					   PIPE_CONTROL_QW_WRITE));
-		wa_ctx_emit(batch, index, scratch_addr);
-		wa_ctx_emit(batch, index, 0);
-		wa_ctx_emit(batch, index, 0);
-		wa_ctx_emit(batch, index, 0);
-	}
-=======
 	/* WaClearSlmSpaceAtContextSwitch:skl,bxt,kbl,glk,cfl */
 	/* Actual scratch location is at 128 bytes offset */
-	scratch_addr = ring->scratch.gtt_offset + 2 * CACHELINE_BYTES;
+	scratch_addr = i915_ggtt_offset(engine->scratch) + 2 * CACHELINE_BYTES;
 	wa_ctx_emit(batch, index, GFX_OP_PIPE_CONTROL(6));
 	wa_ctx_emit(batch, index, (PIPE_CONTROL_FLUSH_L3 |
 				   PIPE_CONTROL_GLOBAL_GTT_IVB |
@@ -1174,7 +1156,6 @@
 	wa_ctx_emit(batch, index, 0);
 	wa_ctx_emit(batch, index, 0);
 
->>>>>>> 05bbb560
 	/* Pad to end of cacheline */
 	while (index % CACHELINE_DWORDS)
 		wa_ctx_emit(batch, index, MI_NOOP);
