/*
 * Copyright (C) 2015 Red Hat, Inc.
 * All Rights Reserved.
 *
 * Permission is hereby granted, free of charge, to any person obtaining
 * a copy of this software and associated documentation files (the
 * "Software"), to deal in the Software without restriction, including
 * without limitation the rights to use, copy, modify, merge, publish,
 * distribute, sublicense, and/or sell copies of the Software, and to
 * permit persons to whom the Software is furnished to do so, subject to
 * the following conditions:
 *
 * The above copyright notice and this permission notice (including the
 * next paragraph) shall be included in all copies or substantial
 * portions of the Software.
 *
 * THE SOFTWARE IS PROVIDED "AS IS", WITHOUT WARRANTY OF ANY KIND,
 * EXPRESS OR IMPLIED, INCLUDING BUT NOT LIMITED TO THE WARRANTIES OF
 * MERCHANTABILITY, FITNESS FOR A PARTICULAR PURPOSE AND NONINFRINGEMENT.
 * IN NO EVENT SHALL THE COPYRIGHT OWNER(S) AND/OR ITS SUPPLIERS BE
 * LIABLE FOR ANY CLAIM, DAMAGES OR OTHER LIABILITY, WHETHER IN AN ACTION
 * OF CONTRACT, TORT OR OTHERWISE, ARISING FROM, OUT OF OR IN CONNECTION
 * WITH THE SOFTWARE OR THE USE OR OTHER DEALINGS IN THE SOFTWARE.
 */

#include <linux/dma-mapping.h>
#include <linux/moduleparam.h>

#include "virtgpu_drv.h"

static int virtio_gpu_virglrenderer_workaround = 1;
module_param_named(virglhack, virtio_gpu_virglrenderer_workaround, int, 0400);

int virtio_gpu_resource_id_get(struct virtio_gpu_device *vgdev, uint32_t *resid)
{
	if (virtio_gpu_virglrenderer_workaround) {
		/*
		 * Hack to avoid re-using resource IDs.
		 *
		 * virglrenderer versions up to (and including) 0.7.0
		 * can't deal with that.  virglrenderer commit
		 * "f91a9dd35715 Fix unlinking resources from hash
		 * table." (Feb 2019) fixes the bug.
		 */
		static atomic_t seqno = ATOMIC_INIT(0);
		int handle = atomic_inc_return(&seqno);
		*resid = handle + 1;
	} else {
		int handle = ida_alloc(&vgdev->resource_ida, GFP_KERNEL);
		if (handle < 0)
			return handle;
		*resid = handle + 1;
	}
	return 0;
}

static void virtio_gpu_resource_id_put(struct virtio_gpu_device *vgdev, uint32_t id)
{
	if (!virtio_gpu_virglrenderer_workaround) {
		ida_free(&vgdev->resource_ida, id - 1);
	}
}

void virtio_gpu_cleanup_object(struct virtio_gpu_object *bo)
{
	struct virtio_gpu_device *vgdev = bo->base.base.dev->dev_private;

	virtio_gpu_resource_id_put(vgdev, bo->hw_res_handle);
	if (virtio_gpu_is_shmem(bo)) {
		struct virtio_gpu_object_shmem *shmem = to_virtio_gpu_shmem(bo);

		if (shmem->pages) {
			if (shmem->mapped) {
				dma_unmap_sgtable(vgdev->vdev->dev.parent,
					     shmem->pages, DMA_TO_DEVICE, 0);
				shmem->mapped = 0;
			}

			sg_free_table(shmem->pages);
			kfree(shmem->pages);
			shmem->pages = NULL;
			drm_gem_shmem_unpin(&bo->base);
		}

		drm_gem_shmem_free(&bo->base);
	} else if (virtio_gpu_is_vram(bo)) {
		struct virtio_gpu_object_vram *vram = to_virtio_gpu_vram(bo);

		spin_lock(&vgdev->host_visible_lock);
		if (drm_mm_node_allocated(&vram->vram_node))
			drm_mm_remove_node(&vram->vram_node);

		spin_unlock(&vgdev->host_visible_lock);

		drm_gem_free_mmap_offset(&vram->base.base.base);
		drm_gem_object_release(&vram->base.base.base);
		kfree(vram);
	}
}

static void virtio_gpu_free_object(struct drm_gem_object *obj)
{
	struct virtio_gpu_object *bo = gem_to_virtio_gpu_obj(obj);
	struct virtio_gpu_device *vgdev = bo->base.base.dev->dev_private;

	if (bo->created) {
		virtio_gpu_cmd_unref_resource(vgdev, bo);
		virtio_gpu_notify(vgdev);
		/* completion handler calls virtio_gpu_cleanup_object() */
		return;
	}
	virtio_gpu_cleanup_object(bo);
}

static const struct drm_gem_object_funcs virtio_gpu_shmem_funcs = {
	.free = virtio_gpu_free_object,
	.open = virtio_gpu_gem_object_open,
	.close = virtio_gpu_gem_object_close,
	.print_info = drm_gem_shmem_object_print_info,
	.export = virtgpu_gem_prime_export,
	.pin = drm_gem_shmem_object_pin,
	.unpin = drm_gem_shmem_object_unpin,
	.get_sg_table = drm_gem_shmem_object_get_sg_table,
	.vmap = drm_gem_shmem_object_vmap,
	.vunmap = drm_gem_shmem_object_vunmap,
	.mmap = drm_gem_shmem_object_mmap,
<<<<<<< HEAD
	.vm_ops = &drm_gem_shmem_vm_ops,
=======
>>>>>>> 374bf3fc
};

bool virtio_gpu_is_shmem(struct virtio_gpu_object *bo)
{
	return bo->base.base.funcs == &virtio_gpu_shmem_funcs;
}

struct drm_gem_object *virtio_gpu_create_object(struct drm_device *dev,
						size_t size)
{
	struct virtio_gpu_object_shmem *shmem;
	struct drm_gem_shmem_object *dshmem;

	shmem = kzalloc(sizeof(*shmem), GFP_KERNEL);
	if (!shmem)
		return ERR_PTR(-ENOMEM);

	dshmem = &shmem->base.base;
	dshmem->base.funcs = &virtio_gpu_shmem_funcs;
	return &dshmem->base;
}

static int virtio_gpu_object_shmem_init(struct virtio_gpu_device *vgdev,
					struct virtio_gpu_object *bo,
					struct virtio_gpu_mem_entry **ents,
					unsigned int *nents)
{
	bool use_dma_api = !virtio_has_dma_quirk(vgdev->vdev);
	struct virtio_gpu_object_shmem *shmem = to_virtio_gpu_shmem(bo);
	struct scatterlist *sg;
	int si, ret;

	ret = drm_gem_shmem_pin(&bo->base);
	if (ret < 0)
		return -EINVAL;

	/*
	 * virtio_gpu uses drm_gem_shmem_get_sg_table instead of
	 * drm_gem_shmem_get_pages_sgt because virtio has it's own set of
	 * dma-ops. This is discouraged for other drivers, but should be fine
	 * since virtio_gpu doesn't support dma-buf import from other devices.
	 */
	shmem->pages = drm_gem_shmem_get_sg_table(&bo->base);
<<<<<<< HEAD
	if (!shmem->pages) {
		drm_gem_shmem_unpin(&bo->base);
		return -EINVAL;
=======
	if (IS_ERR(shmem->pages)) {
		drm_gem_shmem_unpin(&bo->base);
		return PTR_ERR(shmem->pages);
>>>>>>> 374bf3fc
	}

	if (use_dma_api) {
		ret = dma_map_sgtable(vgdev->vdev->dev.parent,
				      shmem->pages, DMA_TO_DEVICE, 0);
		if (ret)
			return ret;
		*nents = shmem->mapped = shmem->pages->nents;
	} else {
		*nents = shmem->pages->orig_nents;
	}

	*ents = kvmalloc_array(*nents,
			       sizeof(struct virtio_gpu_mem_entry),
			       GFP_KERNEL);
	if (!(*ents)) {
		DRM_ERROR("failed to allocate ent list\n");
		return -ENOMEM;
	}

	if (use_dma_api) {
		for_each_sgtable_dma_sg(shmem->pages, sg, si) {
			(*ents)[si].addr = cpu_to_le64(sg_dma_address(sg));
			(*ents)[si].length = cpu_to_le32(sg_dma_len(sg));
			(*ents)[si].padding = 0;
		}
	} else {
		for_each_sgtable_sg(shmem->pages, sg, si) {
			(*ents)[si].addr = cpu_to_le64(sg_phys(sg));
			(*ents)[si].length = cpu_to_le32(sg->length);
			(*ents)[si].padding = 0;
		}
	}

	return 0;
}

int virtio_gpu_object_create(struct virtio_gpu_device *vgdev,
			     struct virtio_gpu_object_params *params,
			     struct virtio_gpu_object **bo_ptr,
			     struct virtio_gpu_fence *fence)
{
	struct virtio_gpu_object_array *objs = NULL;
	struct drm_gem_shmem_object *shmem_obj;
	struct virtio_gpu_object *bo;
	struct virtio_gpu_mem_entry *ents;
	unsigned int nents;
	int ret;

	*bo_ptr = NULL;

	params->size = roundup(params->size, PAGE_SIZE);
	shmem_obj = drm_gem_shmem_create(vgdev->ddev, params->size);
	if (IS_ERR(shmem_obj))
		return PTR_ERR(shmem_obj);
	bo = gem_to_virtio_gpu_obj(&shmem_obj->base);

	ret = virtio_gpu_resource_id_get(vgdev, &bo->hw_res_handle);
	if (ret < 0)
		goto err_free_gem;

	bo->dumb = params->dumb;

	if (fence) {
		ret = -ENOMEM;
		objs = virtio_gpu_array_alloc(1);
		if (!objs)
			goto err_put_id;
		virtio_gpu_array_add_obj(objs, &bo->base.base);

		ret = virtio_gpu_array_lock_resv(objs);
		if (ret != 0)
			goto err_put_objs;
	}

	ret = virtio_gpu_object_shmem_init(vgdev, bo, &ents, &nents);
	if (ret != 0) {
		virtio_gpu_array_put_free(objs);
		virtio_gpu_free_object(&shmem_obj->base);
		return ret;
	}

	if (params->blob) {
		if (params->blob_mem == VIRTGPU_BLOB_MEM_GUEST)
			bo->guest_blob = true;

		virtio_gpu_cmd_resource_create_blob(vgdev, bo, params,
						    ents, nents);
	} else if (params->virgl) {
		virtio_gpu_cmd_resource_create_3d(vgdev, bo, params,
						  objs, fence);
		virtio_gpu_object_attach(vgdev, bo, ents, nents);
	} else {
		virtio_gpu_cmd_create_resource(vgdev, bo, params,
					       objs, fence);
		virtio_gpu_object_attach(vgdev, bo, ents, nents);
	}

	*bo_ptr = bo;
	return 0;

err_put_objs:
	virtio_gpu_array_put_free(objs);
err_put_id:
	virtio_gpu_resource_id_put(vgdev, bo->hw_res_handle);
err_free_gem:
	drm_gem_shmem_free(shmem_obj);
	return ret;
}<|MERGE_RESOLUTION|>--- conflicted
+++ resolved
@@ -124,10 +124,7 @@
 	.vmap = drm_gem_shmem_object_vmap,
 	.vunmap = drm_gem_shmem_object_vunmap,
 	.mmap = drm_gem_shmem_object_mmap,
-<<<<<<< HEAD
 	.vm_ops = &drm_gem_shmem_vm_ops,
-=======
->>>>>>> 374bf3fc
 };
 
 bool virtio_gpu_is_shmem(struct virtio_gpu_object *bo)
@@ -171,15 +168,9 @@
 	 * since virtio_gpu doesn't support dma-buf import from other devices.
 	 */
 	shmem->pages = drm_gem_shmem_get_sg_table(&bo->base);
-<<<<<<< HEAD
-	if (!shmem->pages) {
-		drm_gem_shmem_unpin(&bo->base);
-		return -EINVAL;
-=======
 	if (IS_ERR(shmem->pages)) {
 		drm_gem_shmem_unpin(&bo->base);
 		return PTR_ERR(shmem->pages);
->>>>>>> 374bf3fc
 	}
 
 	if (use_dma_api) {
