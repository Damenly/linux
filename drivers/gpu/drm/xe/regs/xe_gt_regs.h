--- conflicted
+++ resolved
@@ -404,15 +404,6 @@
 
 #define XE2_GLOBAL_INVAL			XE_REG(0xb404)
 
-<<<<<<< HEAD
-#define XE2LPM_L3SQCREG2			XE_REG_MCR(0xb604)
-
-#define XE2LPM_L3SQCREG3			XE_REG_MCR(0xb608)
-
-#define XE2LPM_SCRATCH3_LBCF			XE_REG_MCR(0xb654)
-
-=======
->>>>>>> 59b723cd
 #define XE2LPM_L3SQCREG2			XE_REG_MCR(0xb604)
 
 #define XE2LPM_L3SQCREG3			XE_REG_MCR(0xb608)
