--- conflicted
+++ resolved
@@ -1674,7 +1674,6 @@
 	int ret;
 
 	pm_runtime_get_sync(dp->dev);
-<<<<<<< HEAD
 
 	ret = analogix_dp_detect_hpd(dp);
 	if (ret)
@@ -1684,16 +1683,6 @@
 out:
 	pm_runtime_mark_last_busy(dp->dev);
 	pm_runtime_put_autosuspend(dp->dev);
-=======
-
-	ret = analogix_dp_detect_hpd(dp);
-	if (ret)
-		goto out;
-
-	ret = analogix_dp_transfer(dp, msg);
-out:
-	pm_runtime_put(dp->dev);
->>>>>>> e2e52b40
 
 	return ret;
 }
