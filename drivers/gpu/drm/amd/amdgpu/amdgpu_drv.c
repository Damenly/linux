/*
 * Copyright 2000 VA Linux Systems, Inc., Sunnyvale, California.
 * All Rights Reserved.
 *
 * Permission is hereby granted, free of charge, to any person obtaining a
 * copy of this software and associated documentation files (the "Software"),
 * to deal in the Software without restriction, including without limitation
 * the rights to use, copy, modify, merge, publish, distribute, sublicense,
 * and/or sell copies of the Software, and to permit persons to whom the
 * Software is furnished to do so, subject to the following conditions:
 *
 * The above copyright notice and this permission notice (including the next
 * paragraph) shall be included in all copies or substantial portions of the
 * Software.
 *
 * THE SOFTWARE IS PROVIDED "AS IS", WITHOUT WARRANTY OF ANY KIND, EXPRESS OR
 * IMPLIED, INCLUDING BUT NOT LIMITED TO THE WARRANTIES OF MERCHANTABILITY,
 * FITNESS FOR A PARTICULAR PURPOSE AND NONINFRINGEMENT.  IN NO EVENT SHALL
 * VA LINUX SYSTEMS AND/OR ITS SUPPLIERS BE LIABLE FOR ANY CLAIM, DAMAGES OR
 * OTHER LIABILITY, WHETHER IN AN ACTION OF CONTRACT, TORT OR OTHERWISE,
 * ARISING FROM, OUT OF OR IN CONNECTION WITH THE SOFTWARE OR THE USE OR
 * OTHER DEALINGS IN THE SOFTWARE.
 */

#include <drm/amdgpu_drm.h>
#include <drm/drm_aperture.h>
#include <drm/drm_drv.h>
#include <drm/drm_gem.h>
#include <drm/drm_vblank.h>
#include <drm/drm_managed.h>
#include "amdgpu_drv.h"

#include <drm/drm_pciids.h>
#include <linux/module.h>
#include <linux/pm_runtime.h>
#include <linux/vga_switcheroo.h>
#include <drm/drm_probe_helper.h>
#include <linux/mmu_notifier.h>
#include <linux/suspend.h>
#include <linux/fb.h>

#include "amdgpu.h"
#include "amdgpu_irq.h"
#include "amdgpu_dma_buf.h"
#include "amdgpu_sched.h"
#include "amdgpu_fdinfo.h"
#include "amdgpu_amdkfd.h"

#include "amdgpu_ras.h"
#include "amdgpu_xgmi.h"
#include "amdgpu_reset.h"

/*
 * KMS wrapper.
 * - 3.0.0 - initial driver
 * - 3.1.0 - allow reading more status registers (GRBM, SRBM, SDMA, CP)
 * - 3.2.0 - GFX8: Uses EOP_TC_WB_ACTION_EN, so UMDs don't have to do the same
 *           at the end of IBs.
 * - 3.3.0 - Add VM support for UVD on supported hardware.
 * - 3.4.0 - Add AMDGPU_INFO_NUM_EVICTIONS.
 * - 3.5.0 - Add support for new UVD_NO_OP register.
 * - 3.6.0 - kmd involves use CONTEXT_CONTROL in ring buffer.
 * - 3.7.0 - Add support for VCE clock list packet
 * - 3.8.0 - Add support raster config init in the kernel
 * - 3.9.0 - Add support for memory query info about VRAM and GTT.
 * - 3.10.0 - Add support for new fences ioctl, new gem ioctl flags
 * - 3.11.0 - Add support for sensor query info (clocks, temp, etc).
 * - 3.12.0 - Add query for double offchip LDS buffers
 * - 3.13.0 - Add PRT support
 * - 3.14.0 - Fix race in amdgpu_ctx_get_fence() and note new functionality
 * - 3.15.0 - Export more gpu info for gfx9
 * - 3.16.0 - Add reserved vmid support
 * - 3.17.0 - Add AMDGPU_NUM_VRAM_CPU_PAGE_FAULTS.
 * - 3.18.0 - Export gpu always on cu bitmap
 * - 3.19.0 - Add support for UVD MJPEG decode
 * - 3.20.0 - Add support for local BOs
 * - 3.21.0 - Add DRM_AMDGPU_FENCE_TO_HANDLE ioctl
 * - 3.22.0 - Add DRM_AMDGPU_SCHED ioctl
 * - 3.23.0 - Add query for VRAM lost counter
 * - 3.24.0 - Add high priority compute support for gfx9
 * - 3.25.0 - Add support for sensor query info (stable pstate sclk/mclk).
 * - 3.26.0 - GFX9: Process AMDGPU_IB_FLAG_TC_WB_NOT_INVALIDATE.
 * - 3.27.0 - Add new chunk to to AMDGPU_CS to enable BO_LIST creation.
 * - 3.28.0 - Add AMDGPU_CHUNK_ID_SCHEDULED_DEPENDENCIES
 * - 3.29.0 - Add AMDGPU_IB_FLAG_RESET_GDS_MAX_WAVE_ID
 * - 3.30.0 - Add AMDGPU_SCHED_OP_CONTEXT_PRIORITY_OVERRIDE.
 * - 3.31.0 - Add support for per-flip tiling attribute changes with DC
 * - 3.32.0 - Add syncobj timeline support to AMDGPU_CS.
 * - 3.33.0 - Fixes for GDS ENOMEM failures in AMDGPU_CS.
 * - 3.34.0 - Non-DC can flip correctly between buffers with different pitches
 * - 3.35.0 - Add drm_amdgpu_info_device::tcc_disabled_mask
 * - 3.36.0 - Allow reading more status registers on si/cik
 * - 3.37.0 - L2 is invalidated before SDMA IBs, needed for correctness
 * - 3.38.0 - Add AMDGPU_IB_FLAG_EMIT_MEM_SYNC
 * - 3.39.0 - DMABUF implicit sync does a full pipeline sync
 * - 3.40.0 - Add AMDGPU_IDS_FLAGS_TMZ
 * - 3.41.0 - Add video codec query
 * - 3.42.0 - Add 16bpc fixed point display support
 * - 3.43.0 - Add device hot plug/unplug support
 * - 3.44.0 - DCN3 supports DCC independent block settings: !64B && 128B, 64B && 128B
 */
#define KMS_DRIVER_MAJOR	3
#define KMS_DRIVER_MINOR	44
#define KMS_DRIVER_PATCHLEVEL	0

int amdgpu_vram_limit;
int amdgpu_vis_vram_limit;
int amdgpu_gart_size = -1; /* auto */
int amdgpu_gtt_size = -1; /* auto */
int amdgpu_moverate = -1; /* auto */
int amdgpu_benchmarking;
int amdgpu_testing;
int amdgpu_audio = -1;
int amdgpu_disp_priority;
int amdgpu_hw_i2c;
int amdgpu_pcie_gen2 = -1;
int amdgpu_msi = -1;
char amdgpu_lockup_timeout[AMDGPU_MAX_TIMEOUT_PARAM_LENGTH];
int amdgpu_dpm = -1;
int amdgpu_fw_load_type = -1;
int amdgpu_aspm = -1;
int amdgpu_runtime_pm = -1;
uint amdgpu_ip_block_mask = 0xffffffff;
int amdgpu_bapm = -1;
int amdgpu_deep_color;
int amdgpu_vm_size = -1;
int amdgpu_vm_fragment_size = -1;
int amdgpu_vm_block_size = -1;
int amdgpu_vm_fault_stop;
int amdgpu_vm_debug;
int amdgpu_vm_update_mode = -1;
int amdgpu_exp_hw_support;
int amdgpu_dc = -1;
int amdgpu_sched_jobs = 32;
int amdgpu_sched_hw_submission = 2;
uint amdgpu_pcie_gen_cap;
uint amdgpu_pcie_lane_cap;
uint amdgpu_cg_mask = 0xffffffff;
uint amdgpu_pg_mask = 0xffffffff;
uint amdgpu_sdma_phase_quantum = 32;
char *amdgpu_disable_cu = NULL;
char *amdgpu_virtual_display = NULL;

/*
 * OverDrive(bit 14) disabled by default
 * GFX DCS(bit 19) disabled by default
 */
uint amdgpu_pp_feature_mask = 0xfff7bfff;
uint amdgpu_force_long_training;
int amdgpu_job_hang_limit;
int amdgpu_lbpw = -1;
int amdgpu_compute_multipipe = -1;
int amdgpu_gpu_recovery = -1; /* auto */
int amdgpu_emu_mode;
uint amdgpu_smu_memory_pool_size;
int amdgpu_smu_pptable_id = -1;
/*
 * FBC (bit 0) disabled by default
 * MULTI_MON_PP_MCLK_SWITCH (bit 1) enabled by default
 *   - With this, for multiple monitors in sync(e.g. with the same model),
 *     mclk switching will be allowed. And the mclk will be not foced to the
 *     highest. That helps saving some idle power.
 * DISABLE_FRACTIONAL_PWM (bit 2) disabled by default
 * PSR (bit 3) disabled by default
 * EDP NO POWER SEQUENCING (bit 4) disabled by default
 */
uint amdgpu_dc_feature_mask = 2;
uint amdgpu_dc_debug_mask;
int amdgpu_async_gfx_ring = 1;
int amdgpu_mcbp;
int amdgpu_discovery = -1;
int amdgpu_mes;
int amdgpu_noretry = -1;
int amdgpu_force_asic_type = -1;
int amdgpu_tmz = -1; /* auto */
uint amdgpu_freesync_vid_mode;
int amdgpu_reset_method = -1; /* auto */
int amdgpu_num_kcq = -1;
int amdgpu_smartshift_bias;

static void amdgpu_drv_delayed_reset_work_handler(struct work_struct *work);

struct amdgpu_mgpu_info mgpu_info = {
	.mutex = __MUTEX_INITIALIZER(mgpu_info.mutex),
	.delayed_reset_work = __DELAYED_WORK_INITIALIZER(
			mgpu_info.delayed_reset_work,
			amdgpu_drv_delayed_reset_work_handler, 0),
};
int amdgpu_ras_enable = -1;
uint amdgpu_ras_mask = 0xffffffff;
int amdgpu_bad_page_threshold = -1;
struct amdgpu_watchdog_timer amdgpu_watchdog_timer = {
	.timeout_fatal_disable = false,
	.period = 0x0, /* default to 0x0 (timeout disable) */
};

/**
 * DOC: vramlimit (int)
 * Restrict the total amount of VRAM in MiB for testing.  The default is 0 (Use full VRAM).
 */
MODULE_PARM_DESC(vramlimit, "Restrict VRAM for testing, in megabytes");
module_param_named(vramlimit, amdgpu_vram_limit, int, 0600);

/**
 * DOC: vis_vramlimit (int)
 * Restrict the amount of CPU visible VRAM in MiB for testing.  The default is 0 (Use full CPU visible VRAM).
 */
MODULE_PARM_DESC(vis_vramlimit, "Restrict visible VRAM for testing, in megabytes");
module_param_named(vis_vramlimit, amdgpu_vis_vram_limit, int, 0444);

/**
 * DOC: gartsize (uint)
 * Restrict the size of GART in Mib (32, 64, etc.) for testing. The default is -1 (The size depends on asic).
 */
MODULE_PARM_DESC(gartsize, "Size of GART to setup in megabytes (32, 64, etc., -1=auto)");
module_param_named(gartsize, amdgpu_gart_size, uint, 0600);

/**
 * DOC: gttsize (int)
 * Restrict the size of GTT domain in MiB for testing. The default is -1 (It's VRAM size if 3GB < VRAM < 3/4 RAM,
 * otherwise 3/4 RAM size).
 */
MODULE_PARM_DESC(gttsize, "Size of the GTT domain in megabytes (-1 = auto)");
module_param_named(gttsize, amdgpu_gtt_size, int, 0600);

/**
 * DOC: moverate (int)
 * Set maximum buffer migration rate in MB/s. The default is -1 (8 MB/s).
 */
MODULE_PARM_DESC(moverate, "Maximum buffer migration rate in MB/s. (32, 64, etc., -1=auto, 0=1=disabled)");
module_param_named(moverate, amdgpu_moverate, int, 0600);

/**
 * DOC: benchmark (int)
 * Run benchmarks. The default is 0 (Skip benchmarks).
 */
MODULE_PARM_DESC(benchmark, "Run benchmark");
module_param_named(benchmark, amdgpu_benchmarking, int, 0444);

/**
 * DOC: test (int)
 * Test BO GTT->VRAM and VRAM->GTT GPU copies. The default is 0 (Skip test, only set 1 to run test).
 */
MODULE_PARM_DESC(test, "Run tests");
module_param_named(test, amdgpu_testing, int, 0444);

/**
 * DOC: audio (int)
 * Set HDMI/DPAudio. Only affects non-DC display handling. The default is -1 (Enabled), set 0 to disabled it.
 */
MODULE_PARM_DESC(audio, "Audio enable (-1 = auto, 0 = disable, 1 = enable)");
module_param_named(audio, amdgpu_audio, int, 0444);

/**
 * DOC: disp_priority (int)
 * Set display Priority (1 = normal, 2 = high). Only affects non-DC display handling. The default is 0 (auto).
 */
MODULE_PARM_DESC(disp_priority, "Display Priority (0 = auto, 1 = normal, 2 = high)");
module_param_named(disp_priority, amdgpu_disp_priority, int, 0444);

/**
 * DOC: hw_i2c (int)
 * To enable hw i2c engine. Only affects non-DC display handling. The default is 0 (Disabled).
 */
MODULE_PARM_DESC(hw_i2c, "hw i2c engine enable (0 = disable)");
module_param_named(hw_i2c, amdgpu_hw_i2c, int, 0444);

/**
 * DOC: pcie_gen2 (int)
 * To disable PCIE Gen2/3 mode (0 = disable, 1 = enable). The default is -1 (auto, enabled).
 */
MODULE_PARM_DESC(pcie_gen2, "PCIE Gen2 mode (-1 = auto, 0 = disable, 1 = enable)");
module_param_named(pcie_gen2, amdgpu_pcie_gen2, int, 0444);

/**
 * DOC: msi (int)
 * To disable Message Signaled Interrupts (MSI) functionality (1 = enable, 0 = disable). The default is -1 (auto, enabled).
 */
MODULE_PARM_DESC(msi, "MSI support (1 = enable, 0 = disable, -1 = auto)");
module_param_named(msi, amdgpu_msi, int, 0444);

/**
 * DOC: lockup_timeout (string)
 * Set GPU scheduler timeout value in ms.
 *
 * The format can be [Non-Compute] or [GFX,Compute,SDMA,Video]. That is there can be one or
 * multiple values specified. 0 and negative values are invalidated. They will be adjusted
 * to the default timeout.
 *
 * - With one value specified, the setting will apply to all non-compute jobs.
 * - With multiple values specified, the first one will be for GFX.
 *   The second one is for Compute. The third and fourth ones are
 *   for SDMA and Video.
 *
 * By default(with no lockup_timeout settings), the timeout for all non-compute(GFX, SDMA and Video)
 * jobs is 10000. The timeout for compute is 60000.
 */
MODULE_PARM_DESC(lockup_timeout, "GPU lockup timeout in ms (default: for bare metal 10000 for non-compute jobs and 60000 for compute jobs; "
		"for passthrough or sriov, 10000 for all jobs."
		" 0: keep default value. negative: infinity timeout), "
		"format: for bare metal [Non-Compute] or [GFX,Compute,SDMA,Video]; "
		"for passthrough or sriov [all jobs] or [GFX,Compute,SDMA,Video].");
module_param_string(lockup_timeout, amdgpu_lockup_timeout, sizeof(amdgpu_lockup_timeout), 0444);

/**
 * DOC: dpm (int)
 * Override for dynamic power management setting
 * (0 = disable, 1 = enable)
 * The default is -1 (auto).
 */
MODULE_PARM_DESC(dpm, "DPM support (1 = enable, 0 = disable, -1 = auto)");
module_param_named(dpm, amdgpu_dpm, int, 0444);

/**
 * DOC: fw_load_type (int)
 * Set different firmware loading type for debugging (0 = direct, 1 = SMU, 2 = PSP). The default is -1 (auto).
 */
MODULE_PARM_DESC(fw_load_type, "firmware loading type (0 = direct, 1 = SMU, 2 = PSP, -1 = auto)");
module_param_named(fw_load_type, amdgpu_fw_load_type, int, 0444);

/**
 * DOC: aspm (int)
 * To disable ASPM (1 = enable, 0 = disable). The default is -1 (auto, enabled).
 */
MODULE_PARM_DESC(aspm, "ASPM support (1 = enable, 0 = disable, -1 = auto)");
module_param_named(aspm, amdgpu_aspm, int, 0444);

/**
 * DOC: runpm (int)
 * Override for runtime power management control for dGPUs. The amdgpu driver can dynamically power down
 * the dGPUs when they are idle if supported. The default is -1 (auto enable).
 * Setting the value to 0 disables this functionality.
 */
MODULE_PARM_DESC(runpm, "PX runtime pm (2 = force enable with BAMACO, 1 = force enable with BACO, 0 = disable, -1 = auto)");
module_param_named(runpm, amdgpu_runtime_pm, int, 0444);

/**
 * DOC: ip_block_mask (uint)
 * Override what IP blocks are enabled on the GPU. Each GPU is a collection of IP blocks (gfx, display, video, etc.).
 * Use this parameter to disable specific blocks. Note that the IP blocks do not have a fixed index. Some asics may not have
 * some IPs or may include multiple instances of an IP so the ordering various from asic to asic. See the driver output in
 * the kernel log for the list of IPs on the asic. The default is 0xffffffff (enable all blocks on a device).
 */
MODULE_PARM_DESC(ip_block_mask, "IP Block Mask (all blocks enabled (default))");
module_param_named(ip_block_mask, amdgpu_ip_block_mask, uint, 0444);

/**
 * DOC: bapm (int)
 * Bidirectional Application Power Management (BAPM) used to dynamically share TDP between CPU and GPU. Set value 0 to disable it.
 * The default -1 (auto, enabled)
 */
MODULE_PARM_DESC(bapm, "BAPM support (1 = enable, 0 = disable, -1 = auto)");
module_param_named(bapm, amdgpu_bapm, int, 0444);

/**
 * DOC: deep_color (int)
 * Set 1 to enable Deep Color support. Only affects non-DC display handling. The default is 0 (disabled).
 */
MODULE_PARM_DESC(deep_color, "Deep Color support (1 = enable, 0 = disable (default))");
module_param_named(deep_color, amdgpu_deep_color, int, 0444);

/**
 * DOC: vm_size (int)
 * Override the size of the GPU's per client virtual address space in GiB.  The default is -1 (automatic for each asic).
 */
MODULE_PARM_DESC(vm_size, "VM address space size in gigabytes (default 64GB)");
module_param_named(vm_size, amdgpu_vm_size, int, 0444);

/**
 * DOC: vm_fragment_size (int)
 * Override VM fragment size in bits (4, 5, etc. 4 = 64K, 9 = 2M). The default is -1 (automatic for each asic).
 */
MODULE_PARM_DESC(vm_fragment_size, "VM fragment size in bits (4, 5, etc. 4 = 64K (default), Max 9 = 2M)");
module_param_named(vm_fragment_size, amdgpu_vm_fragment_size, int, 0444);

/**
 * DOC: vm_block_size (int)
 * Override VM page table size in bits (default depending on vm_size and hw setup). The default is -1 (automatic for each asic).
 */
MODULE_PARM_DESC(vm_block_size, "VM page table size in bits (default depending on vm_size)");
module_param_named(vm_block_size, amdgpu_vm_block_size, int, 0444);

/**
 * DOC: vm_fault_stop (int)
 * Stop on VM fault for debugging (0 = never, 1 = print first, 2 = always). The default is 0 (No stop).
 */
MODULE_PARM_DESC(vm_fault_stop, "Stop on VM fault (0 = never (default), 1 = print first, 2 = always)");
module_param_named(vm_fault_stop, amdgpu_vm_fault_stop, int, 0444);

/**
 * DOC: vm_debug (int)
 * Debug VM handling (0 = disabled, 1 = enabled). The default is 0 (Disabled).
 */
MODULE_PARM_DESC(vm_debug, "Debug VM handling (0 = disabled (default), 1 = enabled)");
module_param_named(vm_debug, amdgpu_vm_debug, int, 0644);

/**
 * DOC: vm_update_mode (int)
 * Override VM update mode. VM updated by using CPU (0 = never, 1 = Graphics only, 2 = Compute only, 3 = Both). The default
 * is -1 (Only in large BAR(LB) systems Compute VM tables will be updated by CPU, otherwise 0, never).
 */
MODULE_PARM_DESC(vm_update_mode, "VM update using CPU (0 = never (default except for large BAR(LB)), 1 = Graphics only, 2 = Compute only (default for LB), 3 = Both");
module_param_named(vm_update_mode, amdgpu_vm_update_mode, int, 0444);

/**
 * DOC: exp_hw_support (int)
 * Enable experimental hw support (1 = enable). The default is 0 (disabled).
 */
MODULE_PARM_DESC(exp_hw_support, "experimental hw support (1 = enable, 0 = disable (default))");
module_param_named(exp_hw_support, amdgpu_exp_hw_support, int, 0444);

/**
 * DOC: dc (int)
 * Disable/Enable Display Core driver for debugging (1 = enable, 0 = disable). The default is -1 (automatic for each asic).
 */
MODULE_PARM_DESC(dc, "Display Core driver (1 = enable, 0 = disable, -1 = auto (default))");
module_param_named(dc, amdgpu_dc, int, 0444);

/**
 * DOC: sched_jobs (int)
 * Override the max number of jobs supported in the sw queue. The default is 32.
 */
MODULE_PARM_DESC(sched_jobs, "the max number of jobs supported in the sw queue (default 32)");
module_param_named(sched_jobs, amdgpu_sched_jobs, int, 0444);

/**
 * DOC: sched_hw_submission (int)
 * Override the max number of HW submissions. The default is 2.
 */
MODULE_PARM_DESC(sched_hw_submission, "the max number of HW submissions (default 2)");
module_param_named(sched_hw_submission, amdgpu_sched_hw_submission, int, 0444);

/**
 * DOC: ppfeaturemask (hexint)
 * Override power features enabled. See enum PP_FEATURE_MASK in drivers/gpu/drm/amd/include/amd_shared.h.
 * The default is the current set of stable power features.
 */
MODULE_PARM_DESC(ppfeaturemask, "all power features enabled (default))");
module_param_named(ppfeaturemask, amdgpu_pp_feature_mask, hexint, 0444);

/**
 * DOC: forcelongtraining (uint)
 * Force long memory training in resume.
 * The default is zero, indicates short training in resume.
 */
MODULE_PARM_DESC(forcelongtraining, "force memory long training");
module_param_named(forcelongtraining, amdgpu_force_long_training, uint, 0444);

/**
 * DOC: pcie_gen_cap (uint)
 * Override PCIE gen speed capabilities. See the CAIL flags in drivers/gpu/drm/amd/include/amd_pcie.h.
 * The default is 0 (automatic for each asic).
 */
MODULE_PARM_DESC(pcie_gen_cap, "PCIE Gen Caps (0: autodetect (default))");
module_param_named(pcie_gen_cap, amdgpu_pcie_gen_cap, uint, 0444);

/**
 * DOC: pcie_lane_cap (uint)
 * Override PCIE lanes capabilities. See the CAIL flags in drivers/gpu/drm/amd/include/amd_pcie.h.
 * The default is 0 (automatic for each asic).
 */
MODULE_PARM_DESC(pcie_lane_cap, "PCIE Lane Caps (0: autodetect (default))");
module_param_named(pcie_lane_cap, amdgpu_pcie_lane_cap, uint, 0444);

/**
 * DOC: cg_mask (uint)
 * Override Clockgating features enabled on GPU (0 = disable clock gating). See the AMD_CG_SUPPORT flags in
 * drivers/gpu/drm/amd/include/amd_shared.h. The default is 0xffffffff (all enabled).
 */
MODULE_PARM_DESC(cg_mask, "Clockgating flags mask (0 = disable clock gating)");
module_param_named(cg_mask, amdgpu_cg_mask, uint, 0444);

/**
 * DOC: pg_mask (uint)
 * Override Powergating features enabled on GPU (0 = disable power gating). See the AMD_PG_SUPPORT flags in
 * drivers/gpu/drm/amd/include/amd_shared.h. The default is 0xffffffff (all enabled).
 */
MODULE_PARM_DESC(pg_mask, "Powergating flags mask (0 = disable power gating)");
module_param_named(pg_mask, amdgpu_pg_mask, uint, 0444);

/**
 * DOC: sdma_phase_quantum (uint)
 * Override SDMA context switch phase quantum (x 1K GPU clock cycles, 0 = no change). The default is 32.
 */
MODULE_PARM_DESC(sdma_phase_quantum, "SDMA context switch phase quantum (x 1K GPU clock cycles, 0 = no change (default 32))");
module_param_named(sdma_phase_quantum, amdgpu_sdma_phase_quantum, uint, 0444);

/**
 * DOC: disable_cu (charp)
 * Set to disable CUs (It's set like se.sh.cu,...). The default is NULL.
 */
MODULE_PARM_DESC(disable_cu, "Disable CUs (se.sh.cu,...)");
module_param_named(disable_cu, amdgpu_disable_cu, charp, 0444);

/**
 * DOC: virtual_display (charp)
 * Set to enable virtual display feature. This feature provides a virtual display hardware on headless boards
 * or in virtualized environments. It will be set like xxxx:xx:xx.x,x;xxxx:xx:xx.x,x. It's the pci address of
 * the device, plus the number of crtcs to expose. E.g., 0000:26:00.0,4 would enable 4 virtual crtcs on the pci
 * device at 26:00.0. The default is NULL.
 */
MODULE_PARM_DESC(virtual_display,
		 "Enable virtual display feature (the virtual_display will be set like xxxx:xx:xx.x,x;xxxx:xx:xx.x,x)");
module_param_named(virtual_display, amdgpu_virtual_display, charp, 0444);

/**
 * DOC: job_hang_limit (int)
 * Set how much time allow a job hang and not drop it. The default is 0.
 */
MODULE_PARM_DESC(job_hang_limit, "how much time allow a job hang and not drop it (default 0)");
module_param_named(job_hang_limit, amdgpu_job_hang_limit, int ,0444);

/**
 * DOC: lbpw (int)
 * Override Load Balancing Per Watt (LBPW) support (1 = enable, 0 = disable). The default is -1 (auto, enabled).
 */
MODULE_PARM_DESC(lbpw, "Load Balancing Per Watt (LBPW) support (1 = enable, 0 = disable, -1 = auto)");
module_param_named(lbpw, amdgpu_lbpw, int, 0444);

MODULE_PARM_DESC(compute_multipipe, "Force compute queues to be spread across pipes (1 = enable, 0 = disable, -1 = auto)");
module_param_named(compute_multipipe, amdgpu_compute_multipipe, int, 0444);

/**
 * DOC: gpu_recovery (int)
 * Set to enable GPU recovery mechanism (1 = enable, 0 = disable). The default is -1 (auto, disabled except SRIOV).
 */
MODULE_PARM_DESC(gpu_recovery, "Enable GPU recovery mechanism, (2 = advanced tdr mode, 1 = enable, 0 = disable, -1 = auto)");
module_param_named(gpu_recovery, amdgpu_gpu_recovery, int, 0444);

/**
 * DOC: emu_mode (int)
 * Set value 1 to enable emulation mode. This is only needed when running on an emulator. The default is 0 (disabled).
 */
MODULE_PARM_DESC(emu_mode, "Emulation mode, (1 = enable, 0 = disable)");
module_param_named(emu_mode, amdgpu_emu_mode, int, 0444);

/**
 * DOC: ras_enable (int)
 * Enable RAS features on the GPU (0 = disable, 1 = enable, -1 = auto (default))
 */
MODULE_PARM_DESC(ras_enable, "Enable RAS features on the GPU (0 = disable, 1 = enable, -1 = auto (default))");
module_param_named(ras_enable, amdgpu_ras_enable, int, 0444);

/**
 * DOC: ras_mask (uint)
 * Mask of RAS features to enable (default 0xffffffff), only valid when ras_enable == 1
 * See the flags in drivers/gpu/drm/amd/amdgpu/amdgpu_ras.h
 */
MODULE_PARM_DESC(ras_mask, "Mask of RAS features to enable (default 0xffffffff), only valid when ras_enable == 1");
module_param_named(ras_mask, amdgpu_ras_mask, uint, 0444);

/**
 * DOC: timeout_fatal_disable (bool)
 * Disable Watchdog timeout fatal error event
 */
MODULE_PARM_DESC(timeout_fatal_disable, "disable watchdog timeout fatal error (false = default)");
module_param_named(timeout_fatal_disable, amdgpu_watchdog_timer.timeout_fatal_disable, bool, 0644);

/**
 * DOC: timeout_period (uint)
 * Modify the watchdog timeout max_cycles as (1 << period)
 */
MODULE_PARM_DESC(timeout_period, "watchdog timeout period (0 = timeout disabled, 1 ~ 0x23 = timeout maxcycles = (1 << period)");
module_param_named(timeout_period, amdgpu_watchdog_timer.period, uint, 0644);

/**
 * DOC: si_support (int)
 * Set SI support driver. This parameter works after set config CONFIG_DRM_AMDGPU_SI. For SI asic, when radeon driver is enabled,
 * set value 0 to use radeon driver, while set value 1 to use amdgpu driver. The default is using radeon driver when it available,
 * otherwise using amdgpu driver.
 */
#ifdef CONFIG_DRM_AMDGPU_SI

#if defined(CONFIG_DRM_RADEON) || defined(CONFIG_DRM_RADEON_MODULE)
int amdgpu_si_support = 0;
MODULE_PARM_DESC(si_support, "SI support (1 = enabled, 0 = disabled (default))");
#else
int amdgpu_si_support = 1;
MODULE_PARM_DESC(si_support, "SI support (1 = enabled (default), 0 = disabled)");
#endif

module_param_named(si_support, amdgpu_si_support, int, 0444);
#endif

/**
 * DOC: cik_support (int)
 * Set CIK support driver. This parameter works after set config CONFIG_DRM_AMDGPU_CIK. For CIK asic, when radeon driver is enabled,
 * set value 0 to use radeon driver, while set value 1 to use amdgpu driver. The default is using radeon driver when it available,
 * otherwise using amdgpu driver.
 */
#ifdef CONFIG_DRM_AMDGPU_CIK

#if defined(CONFIG_DRM_RADEON) || defined(CONFIG_DRM_RADEON_MODULE)
int amdgpu_cik_support = 0;
MODULE_PARM_DESC(cik_support, "CIK support (1 = enabled, 0 = disabled (default))");
#else
int amdgpu_cik_support = 1;
MODULE_PARM_DESC(cik_support, "CIK support (1 = enabled (default), 0 = disabled)");
#endif

module_param_named(cik_support, amdgpu_cik_support, int, 0444);
#endif

/**
 * DOC: smu_memory_pool_size (uint)
 * It is used to reserve gtt for smu debug usage, setting value 0 to disable it. The actual size is value * 256MiB.
 * E.g. 0x1 = 256Mbyte, 0x2 = 512Mbyte, 0x4 = 1 Gbyte, 0x8 = 2GByte. The default is 0 (disabled).
 */
MODULE_PARM_DESC(smu_memory_pool_size,
	"reserve gtt for smu debug usage, 0 = disable,"
		"0x1 = 256Mbyte, 0x2 = 512Mbyte, 0x4 = 1 Gbyte, 0x8 = 2GByte");
module_param_named(smu_memory_pool_size, amdgpu_smu_memory_pool_size, uint, 0444);

/**
 * DOC: async_gfx_ring (int)
 * It is used to enable gfx rings that could be configured with different prioritites or equal priorities
 */
MODULE_PARM_DESC(async_gfx_ring,
	"Asynchronous GFX rings that could be configured with either different priorities (HP3D ring and LP3D ring), or equal priorities (0 = disabled, 1 = enabled (default))");
module_param_named(async_gfx_ring, amdgpu_async_gfx_ring, int, 0444);

/**
 * DOC: mcbp (int)
 * It is used to enable mid command buffer preemption. (0 = disabled (default), 1 = enabled)
 */
MODULE_PARM_DESC(mcbp,
	"Enable Mid-command buffer preemption (0 = disabled (default), 1 = enabled)");
module_param_named(mcbp, amdgpu_mcbp, int, 0444);

/**
 * DOC: discovery (int)
 * Allow driver to discover hardware IP information from IP Discovery table at the top of VRAM.
 * (-1 = auto (default), 0 = disabled, 1 = enabled, 2 = use ip_discovery table from file)
 */
MODULE_PARM_DESC(discovery,
	"Allow driver to discover hardware IPs from IP Discovery table at the top of VRAM");
module_param_named(discovery, amdgpu_discovery, int, 0444);

/**
 * DOC: mes (int)
 * Enable Micro Engine Scheduler. This is a new hw scheduling engine for gfx, sdma, and compute.
 * (0 = disabled (default), 1 = enabled)
 */
MODULE_PARM_DESC(mes,
	"Enable Micro Engine Scheduler (0 = disabled (default), 1 = enabled)");
module_param_named(mes, amdgpu_mes, int, 0444);

/**
 * DOC: noretry (int)
 * Disable XNACK retry in the SQ by default on GFXv9 hardware. On ASICs that
 * do not support per-process XNACK this also disables retry page faults.
 * (0 = retry enabled, 1 = retry disabled, -1 auto (default))
 */
MODULE_PARM_DESC(noretry,
	"Disable retry faults (0 = retry enabled, 1 = retry disabled, -1 auto (default))");
module_param_named(noretry, amdgpu_noretry, int, 0644);

/**
 * DOC: force_asic_type (int)
 * A non negative value used to specify the asic type for all supported GPUs.
 */
MODULE_PARM_DESC(force_asic_type,
	"A non negative value used to specify the asic type for all supported GPUs");
module_param_named(force_asic_type, amdgpu_force_asic_type, int, 0444);



#ifdef CONFIG_HSA_AMD
/**
 * DOC: sched_policy (int)
 * Set scheduling policy. Default is HWS(hardware scheduling) with over-subscription.
 * Setting 1 disables over-subscription. Setting 2 disables HWS and statically
 * assigns queues to HQDs.
 */
int sched_policy = KFD_SCHED_POLICY_HWS;
module_param(sched_policy, int, 0444);
MODULE_PARM_DESC(sched_policy,
	"Scheduling policy (0 = HWS (Default), 1 = HWS without over-subscription, 2 = Non-HWS (Used for debugging only)");

/**
 * DOC: hws_max_conc_proc (int)
 * Maximum number of processes that HWS can schedule concurrently. The maximum is the
 * number of VMIDs assigned to the HWS, which is also the default.
 */
int hws_max_conc_proc = 8;
module_param(hws_max_conc_proc, int, 0444);
MODULE_PARM_DESC(hws_max_conc_proc,
	"Max # processes HWS can execute concurrently when sched_policy=0 (0 = no concurrency, #VMIDs for KFD = Maximum(default))");

/**
 * DOC: cwsr_enable (int)
 * CWSR(compute wave store and resume) allows the GPU to preempt shader execution in
 * the middle of a compute wave. Default is 1 to enable this feature. Setting 0
 * disables it.
 */
int cwsr_enable = 1;
module_param(cwsr_enable, int, 0444);
MODULE_PARM_DESC(cwsr_enable, "CWSR enable (0 = Off, 1 = On (Default))");

/**
 * DOC: max_num_of_queues_per_device (int)
 * Maximum number of queues per device. Valid setting is between 1 and 4096. Default
 * is 4096.
 */
int max_num_of_queues_per_device = KFD_MAX_NUM_OF_QUEUES_PER_DEVICE_DEFAULT;
module_param(max_num_of_queues_per_device, int, 0444);
MODULE_PARM_DESC(max_num_of_queues_per_device,
	"Maximum number of supported queues per device (1 = Minimum, 4096 = default)");

/**
 * DOC: send_sigterm (int)
 * Send sigterm to HSA process on unhandled exceptions. Default is not to send sigterm
 * but just print errors on dmesg. Setting 1 enables sending sigterm.
 */
int send_sigterm;
module_param(send_sigterm, int, 0444);
MODULE_PARM_DESC(send_sigterm,
	"Send sigterm to HSA process on unhandled exception (0 = disable, 1 = enable)");

/**
 * DOC: debug_largebar (int)
 * Set debug_largebar as 1 to enable simulating large-bar capability on non-large bar
 * system. This limits the VRAM size reported to ROCm applications to the visible
 * size, usually 256MB.
 * Default value is 0, diabled.
 */
int debug_largebar;
module_param(debug_largebar, int, 0444);
MODULE_PARM_DESC(debug_largebar,
	"Debug large-bar flag used to simulate large-bar capability on non-large bar machine (0 = disable, 1 = enable)");

/**
 * DOC: ignore_crat (int)
 * Ignore CRAT table during KFD initialization. By default, KFD uses the ACPI CRAT
 * table to get information about AMD APUs. This option can serve as a workaround on
 * systems with a broken CRAT table.
 *
 * Default is auto (according to asic type, iommu_v2, and crat table, to decide
 * whehter use CRAT)
 */
int ignore_crat;
module_param(ignore_crat, int, 0444);
MODULE_PARM_DESC(ignore_crat,
	"Ignore CRAT table during KFD initialization (0 = auto (default), 1 = ignore CRAT)");

/**
 * DOC: halt_if_hws_hang (int)
 * Halt if HWS hang is detected. Default value, 0, disables the halt on hang.
 * Setting 1 enables halt on hang.
 */
int halt_if_hws_hang;
module_param(halt_if_hws_hang, int, 0644);
MODULE_PARM_DESC(halt_if_hws_hang, "Halt if HWS hang is detected (0 = off (default), 1 = on)");

/**
 * DOC: hws_gws_support(bool)
 * Assume that HWS supports GWS barriers regardless of what firmware version
 * check says. Default value: false (rely on MEC2 firmware version check).
 */
bool hws_gws_support;
module_param(hws_gws_support, bool, 0444);
MODULE_PARM_DESC(hws_gws_support, "Assume MEC2 FW supports GWS barriers (false = rely on FW version check (Default), true = force supported)");

/**
  * DOC: queue_preemption_timeout_ms (int)
  * queue preemption timeout in ms (1 = Minimum, 9000 = default)
  */
int queue_preemption_timeout_ms = 9000;
module_param(queue_preemption_timeout_ms, int, 0644);
MODULE_PARM_DESC(queue_preemption_timeout_ms, "queue preemption timeout in ms (1 = Minimum, 9000 = default)");

/**
 * DOC: debug_evictions(bool)
 * Enable extra debug messages to help determine the cause of evictions
 */
bool debug_evictions;
module_param(debug_evictions, bool, 0644);
MODULE_PARM_DESC(debug_evictions, "enable eviction debug messages (false = default)");

/**
 * DOC: no_system_mem_limit(bool)
 * Disable system memory limit, to support multiple process shared memory
 */
bool no_system_mem_limit;
module_param(no_system_mem_limit, bool, 0644);
MODULE_PARM_DESC(no_system_mem_limit, "disable system memory limit (false = default)");

/**
 * DOC: no_queue_eviction_on_vm_fault (int)
 * If set, process queues will not be evicted on gpuvm fault. This is to keep the wavefront context for debugging (0 = queue eviction, 1 = no queue eviction). The default is 0 (queue eviction).
 */
int amdgpu_no_queue_eviction_on_vm_fault = 0;
MODULE_PARM_DESC(no_queue_eviction_on_vm_fault, "No queue eviction on VM fault (0 = queue eviction, 1 = no queue eviction)");
module_param_named(no_queue_eviction_on_vm_fault, amdgpu_no_queue_eviction_on_vm_fault, int, 0444);
#endif

/**
 * DOC: dcfeaturemask (uint)
 * Override display features enabled. See enum DC_FEATURE_MASK in drivers/gpu/drm/amd/include/amd_shared.h.
 * The default is the current set of stable display features.
 */
MODULE_PARM_DESC(dcfeaturemask, "all stable DC features enabled (default))");
module_param_named(dcfeaturemask, amdgpu_dc_feature_mask, uint, 0444);

/**
 * DOC: dcdebugmask (uint)
 * Override display features enabled. See enum DC_DEBUG_MASK in drivers/gpu/drm/amd/include/amd_shared.h.
 */
MODULE_PARM_DESC(dcdebugmask, "all debug options disabled (default))");
module_param_named(dcdebugmask, amdgpu_dc_debug_mask, uint, 0444);

/**
 * DOC: abmlevel (uint)
 * Override the default ABM (Adaptive Backlight Management) level used for DC
 * enabled hardware. Requires DMCU to be supported and loaded.
 * Valid levels are 0-4. A value of 0 indicates that ABM should be disabled by
 * default. Values 1-4 control the maximum allowable brightness reduction via
 * the ABM algorithm, with 1 being the least reduction and 4 being the most
 * reduction.
 *
 * Defaults to 0, or disabled. Userspace can still override this level later
 * after boot.
 */
uint amdgpu_dm_abm_level;
MODULE_PARM_DESC(abmlevel, "ABM level (0 = off (default), 1-4 = backlight reduction level) ");
module_param_named(abmlevel, amdgpu_dm_abm_level, uint, 0444);

int amdgpu_backlight = -1;
MODULE_PARM_DESC(backlight, "Backlight control (0 = pwm, 1 = aux, -1 auto (default))");
module_param_named(backlight, amdgpu_backlight, bint, 0444);

/**
 * DOC: tmz (int)
 * Trusted Memory Zone (TMZ) is a method to protect data being written
 * to or read from memory.
 *
 * The default value: 0 (off).  TODO: change to auto till it is completed.
 */
MODULE_PARM_DESC(tmz, "Enable TMZ feature (-1 = auto (default), 0 = off, 1 = on)");
module_param_named(tmz, amdgpu_tmz, int, 0444);

/**
 * DOC: freesync_video (uint)
 * Enable the optimization to adjust front porch timing to achieve seamless
 * mode change experience when setting a freesync supported mode for which full
 * modeset is not needed.
 *
 * The Display Core will add a set of modes derived from the base FreeSync
 * video mode into the corresponding connector's mode list based on commonly
 * used refresh rates and VRR range of the connected display, when users enable
 * this feature. From the userspace perspective, they can see a seamless mode
 * change experience when the change between different refresh rates under the
 * same resolution. Additionally, userspace applications such as Video playback
 * can read this modeset list and change the refresh rate based on the video
 * frame rate. Finally, the userspace can also derive an appropriate mode for a
 * particular refresh rate based on the FreeSync Mode and add it to the
 * connector's mode list.
 *
 * Note: This is an experimental feature.
 *
 * The default value: 0 (off).
 */
MODULE_PARM_DESC(
	freesync_video,
	"Enable freesync modesetting optimization feature (0 = off (default), 1 = on)");
module_param_named(freesync_video, amdgpu_freesync_vid_mode, uint, 0444);

/**
 * DOC: reset_method (int)
 * GPU reset method (-1 = auto (default), 0 = legacy, 1 = mode0, 2 = mode1, 3 = mode2, 4 = baco, 5 = pci)
 */
MODULE_PARM_DESC(reset_method, "GPU reset method (-1 = auto (default), 0 = legacy, 1 = mode0, 2 = mode1, 3 = mode2, 4 = baco/bamaco, 5 = pci)");
module_param_named(reset_method, amdgpu_reset_method, int, 0444);

/**
 * DOC: bad_page_threshold (int) Bad page threshold is specifies the
 * threshold value of faulty pages detected by RAS ECC, which may
 * result in the GPU entering bad status when the number of total
 * faulty pages by ECC exceeds the threshold value.
 */
MODULE_PARM_DESC(bad_page_threshold, "Bad page threshold(-1 = auto(default value), 0 = disable bad page retirement, -2 = ignore bad page threshold)");
module_param_named(bad_page_threshold, amdgpu_bad_page_threshold, int, 0444);

MODULE_PARM_DESC(num_kcq, "number of kernel compute queue user want to setup (8 if set to greater than 8 or less than 0, only affect gfx 8+)");
module_param_named(num_kcq, amdgpu_num_kcq, int, 0444);

/**
 * DOC: smu_pptable_id (int)
 * Used to override pptable id. id = 0 use VBIOS pptable.
 * id > 0 use the soft pptable with specicfied id.
 */
MODULE_PARM_DESC(smu_pptable_id,
	"specify pptable id to be used (-1 = auto(default) value, 0 = use pptable from vbios, > 0 = soft pptable id)");
module_param_named(smu_pptable_id, amdgpu_smu_pptable_id, int, 0444);

/* These devices are not supported by amdgpu.
 * They are supported by the mach64, r128, radeon drivers
 */
static const u16 amdgpu_unsupported_pciidlist[] = {
	/* mach64 */
	0x4354,
	0x4358,
	0x4554,
	0x4742,
	0x4744,
	0x4749,
	0x474C,
	0x474D,
	0x474E,
	0x474F,
	0x4750,
	0x4751,
	0x4752,
	0x4753,
	0x4754,
	0x4755,
	0x4756,
	0x4757,
	0x4758,
	0x4759,
	0x475A,
	0x4C42,
	0x4C44,
	0x4C47,
	0x4C49,
	0x4C4D,
	0x4C4E,
	0x4C50,
	0x4C51,
	0x4C52,
	0x4C53,
	0x5654,
	0x5655,
	0x5656,
	/* r128 */
	0x4c45,
	0x4c46,
	0x4d46,
	0x4d4c,
	0x5041,
	0x5042,
	0x5043,
	0x5044,
	0x5045,
	0x5046,
	0x5047,
	0x5048,
	0x5049,
	0x504A,
	0x504B,
	0x504C,
	0x504D,
	0x504E,
	0x504F,
	0x5050,
	0x5051,
	0x5052,
	0x5053,
	0x5054,
	0x5055,
	0x5056,
	0x5057,
	0x5058,
	0x5245,
	0x5246,
	0x5247,
	0x524b,
	0x524c,
	0x534d,
	0x5446,
	0x544C,
	0x5452,
	/* radeon */
	0x3150,
	0x3151,
	0x3152,
	0x3154,
	0x3155,
	0x3E50,
	0x3E54,
	0x4136,
	0x4137,
	0x4144,
	0x4145,
	0x4146,
	0x4147,
	0x4148,
	0x4149,
	0x414A,
	0x414B,
	0x4150,
	0x4151,
	0x4152,
	0x4153,
	0x4154,
	0x4155,
	0x4156,
	0x4237,
	0x4242,
	0x4336,
	0x4337,
	0x4437,
	0x4966,
	0x4967,
	0x4A48,
	0x4A49,
	0x4A4A,
	0x4A4B,
	0x4A4C,
	0x4A4D,
	0x4A4E,
	0x4A4F,
	0x4A50,
	0x4A54,
	0x4B48,
	0x4B49,
	0x4B4A,
	0x4B4B,
	0x4B4C,
	0x4C57,
	0x4C58,
	0x4C59,
	0x4C5A,
	0x4C64,
	0x4C66,
	0x4C67,
	0x4E44,
	0x4E45,
	0x4E46,
	0x4E47,
	0x4E48,
	0x4E49,
	0x4E4A,
	0x4E4B,
	0x4E50,
	0x4E51,
	0x4E52,
	0x4E53,
	0x4E54,
	0x4E56,
	0x5144,
	0x5145,
	0x5146,
	0x5147,
	0x5148,
	0x514C,
	0x514D,
	0x5157,
	0x5158,
	0x5159,
	0x515A,
	0x515E,
	0x5460,
	0x5462,
	0x5464,
	0x5548,
	0x5549,
	0x554A,
	0x554B,
	0x554C,
	0x554D,
	0x554E,
	0x554F,
	0x5550,
	0x5551,
	0x5552,
	0x5554,
	0x564A,
	0x564B,
	0x564F,
	0x5652,
	0x5653,
	0x5657,
	0x5834,
	0x5835,
	0x5954,
	0x5955,
	0x5974,
	0x5975,
	0x5960,
	0x5961,
	0x5962,
	0x5964,
	0x5965,
	0x5969,
	0x5a41,
	0x5a42,
	0x5a61,
	0x5a62,
	0x5b60,
	0x5b62,
	0x5b63,
	0x5b64,
	0x5b65,
	0x5c61,
	0x5c63,
	0x5d48,
	0x5d49,
	0x5d4a,
	0x5d4c,
	0x5d4d,
	0x5d4e,
	0x5d4f,
	0x5d50,
	0x5d52,
	0x5d57,
	0x5e48,
	0x5e4a,
	0x5e4b,
	0x5e4c,
	0x5e4d,
	0x5e4f,
	0x6700,
	0x6701,
	0x6702,
	0x6703,
	0x6704,
	0x6705,
	0x6706,
	0x6707,
	0x6708,
	0x6709,
	0x6718,
	0x6719,
	0x671c,
	0x671d,
	0x671f,
	0x6720,
	0x6721,
	0x6722,
	0x6723,
	0x6724,
	0x6725,
	0x6726,
	0x6727,
	0x6728,
	0x6729,
	0x6738,
	0x6739,
	0x673e,
	0x6740,
	0x6741,
	0x6742,
	0x6743,
	0x6744,
	0x6745,
	0x6746,
	0x6747,
	0x6748,
	0x6749,
	0x674A,
	0x6750,
	0x6751,
	0x6758,
	0x6759,
	0x675B,
	0x675D,
	0x675F,
	0x6760,
	0x6761,
	0x6762,
	0x6763,
	0x6764,
	0x6765,
	0x6766,
	0x6767,
	0x6768,
	0x6770,
	0x6771,
	0x6772,
	0x6778,
	0x6779,
	0x677B,
	0x6840,
	0x6841,
	0x6842,
	0x6843,
	0x6849,
	0x684C,
	0x6850,
	0x6858,
	0x6859,
	0x6880,
	0x6888,
	0x6889,
	0x688A,
	0x688C,
	0x688D,
	0x6898,
	0x6899,
	0x689b,
	0x689c,
	0x689d,
	0x689e,
	0x68a0,
	0x68a1,
	0x68a8,
	0x68a9,
	0x68b0,
	0x68b8,
	0x68b9,
	0x68ba,
	0x68be,
	0x68bf,
	0x68c0,
	0x68c1,
	0x68c7,
	0x68c8,
	0x68c9,
	0x68d8,
	0x68d9,
	0x68da,
	0x68de,
	0x68e0,
	0x68e1,
	0x68e4,
	0x68e5,
	0x68e8,
	0x68e9,
	0x68f1,
	0x68f2,
	0x68f8,
	0x68f9,
	0x68fa,
	0x68fe,
	0x7100,
	0x7101,
	0x7102,
	0x7103,
	0x7104,
	0x7105,
	0x7106,
	0x7108,
	0x7109,
	0x710A,
	0x710B,
	0x710C,
	0x710E,
	0x710F,
	0x7140,
	0x7141,
	0x7142,
	0x7143,
	0x7144,
	0x7145,
	0x7146,
	0x7147,
	0x7149,
	0x714A,
	0x714B,
	0x714C,
	0x714D,
	0x714E,
	0x714F,
	0x7151,
	0x7152,
	0x7153,
	0x715E,
	0x715F,
	0x7180,
	0x7181,
	0x7183,
	0x7186,
	0x7187,
	0x7188,
	0x718A,
	0x718B,
	0x718C,
	0x718D,
	0x718F,
	0x7193,
	0x7196,
	0x719B,
	0x719F,
	0x71C0,
	0x71C1,
	0x71C2,
	0x71C3,
	0x71C4,
	0x71C5,
	0x71C6,
	0x71C7,
	0x71CD,
	0x71CE,
	0x71D2,
	0x71D4,
	0x71D5,
	0x71D6,
	0x71DA,
	0x71DE,
	0x7200,
	0x7210,
	0x7211,
	0x7240,
	0x7243,
	0x7244,
	0x7245,
	0x7246,
	0x7247,
	0x7248,
	0x7249,
	0x724A,
	0x724B,
	0x724C,
	0x724D,
	0x724E,
	0x724F,
	0x7280,
	0x7281,
	0x7283,
	0x7284,
	0x7287,
	0x7288,
	0x7289,
	0x728B,
	0x728C,
	0x7290,
	0x7291,
	0x7293,
	0x7297,
	0x7834,
	0x7835,
	0x791e,
	0x791f,
	0x793f,
	0x7941,
	0x7942,
	0x796c,
	0x796d,
	0x796e,
	0x796f,
	0x9400,
	0x9401,
	0x9402,
	0x9403,
	0x9405,
	0x940A,
	0x940B,
	0x940F,
	0x94A0,
	0x94A1,
	0x94A3,
	0x94B1,
	0x94B3,
	0x94B4,
	0x94B5,
	0x94B9,
	0x9440,
	0x9441,
	0x9442,
	0x9443,
	0x9444,
	0x9446,
	0x944A,
	0x944B,
	0x944C,
	0x944E,
	0x9450,
	0x9452,
	0x9456,
	0x945A,
	0x945B,
	0x945E,
	0x9460,
	0x9462,
	0x946A,
	0x946B,
	0x947A,
	0x947B,
	0x9480,
	0x9487,
	0x9488,
	0x9489,
	0x948A,
	0x948F,
	0x9490,
	0x9491,
	0x9495,
	0x9498,
	0x949C,
	0x949E,
	0x949F,
	0x94C0,
	0x94C1,
	0x94C3,
	0x94C4,
	0x94C5,
	0x94C6,
	0x94C7,
	0x94C8,
	0x94C9,
	0x94CB,
	0x94CC,
	0x94CD,
	0x9500,
	0x9501,
	0x9504,
	0x9505,
	0x9506,
	0x9507,
	0x9508,
	0x9509,
	0x950F,
	0x9511,
	0x9515,
	0x9517,
	0x9519,
	0x9540,
	0x9541,
	0x9542,
	0x954E,
	0x954F,
	0x9552,
	0x9553,
	0x9555,
	0x9557,
	0x955f,
	0x9580,
	0x9581,
	0x9583,
	0x9586,
	0x9587,
	0x9588,
	0x9589,
	0x958A,
	0x958B,
	0x958C,
	0x958D,
	0x958E,
	0x958F,
	0x9590,
	0x9591,
	0x9593,
	0x9595,
	0x9596,
	0x9597,
	0x9598,
	0x9599,
	0x959B,
	0x95C0,
	0x95C2,
	0x95C4,
	0x95C5,
	0x95C6,
	0x95C7,
	0x95C9,
	0x95CC,
	0x95CD,
	0x95CE,
	0x95CF,
	0x9610,
	0x9611,
	0x9612,
	0x9613,
	0x9614,
	0x9615,
	0x9616,
	0x9640,
	0x9641,
	0x9642,
	0x9643,
	0x9644,
	0x9645,
	0x9647,
	0x9648,
	0x9649,
	0x964a,
	0x964b,
	0x964c,
	0x964e,
	0x964f,
	0x9710,
	0x9711,
	0x9712,
	0x9713,
	0x9714,
	0x9715,
	0x9802,
	0x9803,
	0x9804,
	0x9805,
	0x9806,
	0x9807,
	0x9808,
	0x9809,
	0x980A,
	0x9900,
	0x9901,
	0x9903,
	0x9904,
	0x9905,
	0x9906,
	0x9907,
	0x9908,
	0x9909,
	0x990A,
	0x990B,
	0x990C,
	0x990D,
	0x990E,
	0x990F,
	0x9910,
	0x9913,
	0x9917,
	0x9918,
	0x9919,
	0x9990,
	0x9991,
	0x9992,
	0x9993,
	0x9994,
	0x9995,
	0x9996,
	0x9997,
	0x9998,
	0x9999,
	0x999A,
	0x999B,
	0x999C,
	0x999D,
	0x99A0,
	0x99A2,
	0x99A4,
<<<<<<< HEAD
=======
	/* radeon secondary ids */
	0x3171,
	0x3e70,
	0x4164,
	0x4165,
	0x4166,
	0x4168,
	0x4170,
	0x4171,
	0x4172,
	0x4173,
	0x496e,
	0x4a69,
	0x4a6a,
	0x4a6b,
	0x4a70,
	0x4a74,
	0x4b69,
	0x4b6b,
	0x4b6c,
	0x4c6e,
	0x4e64,
	0x4e65,
	0x4e66,
	0x4e67,
	0x4e68,
	0x4e69,
	0x4e6a,
	0x4e71,
	0x4f73,
	0x5569,
	0x556b,
	0x556d,
	0x556f,
	0x5571,
	0x5854,
	0x5874,
	0x5940,
	0x5941,
	0x5b72,
	0x5b73,
	0x5b74,
	0x5b75,
	0x5d44,
	0x5d45,
	0x5d6d,
	0x5d6f,
	0x5d72,
	0x5d77,
	0x5e6b,
	0x5e6d,
	0x7120,
	0x7124,
	0x7129,
	0x712e,
	0x712f,
	0x7162,
	0x7163,
	0x7166,
	0x7167,
	0x7172,
	0x7173,
	0x71a0,
	0x71a1,
	0x71a3,
	0x71a7,
	0x71bb,
	0x71e0,
	0x71e1,
	0x71e2,
	0x71e6,
	0x71e7,
	0x71f2,
	0x7269,
	0x726b,
	0x726e,
	0x72a0,
	0x72a8,
	0x72b1,
	0x72b3,
	0x793f,
>>>>>>> efe3167e
};

static const struct pci_device_id pciidlist[] = {
#ifdef  CONFIG_DRM_AMDGPU_SI
	{0x1002, 0x6780, PCI_ANY_ID, PCI_ANY_ID, 0, 0, CHIP_TAHITI},
	{0x1002, 0x6784, PCI_ANY_ID, PCI_ANY_ID, 0, 0, CHIP_TAHITI},
	{0x1002, 0x6788, PCI_ANY_ID, PCI_ANY_ID, 0, 0, CHIP_TAHITI},
	{0x1002, 0x678A, PCI_ANY_ID, PCI_ANY_ID, 0, 0, CHIP_TAHITI},
	{0x1002, 0x6790, PCI_ANY_ID, PCI_ANY_ID, 0, 0, CHIP_TAHITI},
	{0x1002, 0x6791, PCI_ANY_ID, PCI_ANY_ID, 0, 0, CHIP_TAHITI},
	{0x1002, 0x6792, PCI_ANY_ID, PCI_ANY_ID, 0, 0, CHIP_TAHITI},
	{0x1002, 0x6798, PCI_ANY_ID, PCI_ANY_ID, 0, 0, CHIP_TAHITI},
	{0x1002, 0x6799, PCI_ANY_ID, PCI_ANY_ID, 0, 0, CHIP_TAHITI},
	{0x1002, 0x679A, PCI_ANY_ID, PCI_ANY_ID, 0, 0, CHIP_TAHITI},
	{0x1002, 0x679B, PCI_ANY_ID, PCI_ANY_ID, 0, 0, CHIP_TAHITI},
	{0x1002, 0x679E, PCI_ANY_ID, PCI_ANY_ID, 0, 0, CHIP_TAHITI},
	{0x1002, 0x679F, PCI_ANY_ID, PCI_ANY_ID, 0, 0, CHIP_TAHITI},
	{0x1002, 0x6800, PCI_ANY_ID, PCI_ANY_ID, 0, 0, CHIP_PITCAIRN|AMD_IS_MOBILITY},
	{0x1002, 0x6801, PCI_ANY_ID, PCI_ANY_ID, 0, 0, CHIP_PITCAIRN|AMD_IS_MOBILITY},
	{0x1002, 0x6802, PCI_ANY_ID, PCI_ANY_ID, 0, 0, CHIP_PITCAIRN|AMD_IS_MOBILITY},
	{0x1002, 0x6806, PCI_ANY_ID, PCI_ANY_ID, 0, 0, CHIP_PITCAIRN},
	{0x1002, 0x6808, PCI_ANY_ID, PCI_ANY_ID, 0, 0, CHIP_PITCAIRN},
	{0x1002, 0x6809, PCI_ANY_ID, PCI_ANY_ID, 0, 0, CHIP_PITCAIRN},
	{0x1002, 0x6810, PCI_ANY_ID, PCI_ANY_ID, 0, 0, CHIP_PITCAIRN},
	{0x1002, 0x6811, PCI_ANY_ID, PCI_ANY_ID, 0, 0, CHIP_PITCAIRN},
	{0x1002, 0x6816, PCI_ANY_ID, PCI_ANY_ID, 0, 0, CHIP_PITCAIRN},
	{0x1002, 0x6817, PCI_ANY_ID, PCI_ANY_ID, 0, 0, CHIP_PITCAIRN},
	{0x1002, 0x6818, PCI_ANY_ID, PCI_ANY_ID, 0, 0, CHIP_PITCAIRN},
	{0x1002, 0x6819, PCI_ANY_ID, PCI_ANY_ID, 0, 0, CHIP_PITCAIRN},
	{0x1002, 0x6600, PCI_ANY_ID, PCI_ANY_ID, 0, 0, CHIP_OLAND|AMD_IS_MOBILITY},
	{0x1002, 0x6601, PCI_ANY_ID, PCI_ANY_ID, 0, 0, CHIP_OLAND|AMD_IS_MOBILITY},
	{0x1002, 0x6602, PCI_ANY_ID, PCI_ANY_ID, 0, 0, CHIP_OLAND|AMD_IS_MOBILITY},
	{0x1002, 0x6603, PCI_ANY_ID, PCI_ANY_ID, 0, 0, CHIP_OLAND|AMD_IS_MOBILITY},
	{0x1002, 0x6604, PCI_ANY_ID, PCI_ANY_ID, 0, 0, CHIP_OLAND|AMD_IS_MOBILITY},
	{0x1002, 0x6605, PCI_ANY_ID, PCI_ANY_ID, 0, 0, CHIP_OLAND|AMD_IS_MOBILITY},
	{0x1002, 0x6606, PCI_ANY_ID, PCI_ANY_ID, 0, 0, CHIP_OLAND|AMD_IS_MOBILITY},
	{0x1002, 0x6607, PCI_ANY_ID, PCI_ANY_ID, 0, 0, CHIP_OLAND|AMD_IS_MOBILITY},
	{0x1002, 0x6608, PCI_ANY_ID, PCI_ANY_ID, 0, 0, CHIP_OLAND},
	{0x1002, 0x6610, PCI_ANY_ID, PCI_ANY_ID, 0, 0, CHIP_OLAND},
	{0x1002, 0x6611, PCI_ANY_ID, PCI_ANY_ID, 0, 0, CHIP_OLAND},
	{0x1002, 0x6613, PCI_ANY_ID, PCI_ANY_ID, 0, 0, CHIP_OLAND},
	{0x1002, 0x6617, PCI_ANY_ID, PCI_ANY_ID, 0, 0, CHIP_OLAND|AMD_IS_MOBILITY},
	{0x1002, 0x6620, PCI_ANY_ID, PCI_ANY_ID, 0, 0, CHIP_OLAND|AMD_IS_MOBILITY},
	{0x1002, 0x6621, PCI_ANY_ID, PCI_ANY_ID, 0, 0, CHIP_OLAND|AMD_IS_MOBILITY},
	{0x1002, 0x6623, PCI_ANY_ID, PCI_ANY_ID, 0, 0, CHIP_OLAND|AMD_IS_MOBILITY},
	{0x1002, 0x6631, PCI_ANY_ID, PCI_ANY_ID, 0, 0, CHIP_OLAND},
	{0x1002, 0x6820, PCI_ANY_ID, PCI_ANY_ID, 0, 0, CHIP_VERDE|AMD_IS_MOBILITY},
	{0x1002, 0x6821, PCI_ANY_ID, PCI_ANY_ID, 0, 0, CHIP_VERDE|AMD_IS_MOBILITY},
	{0x1002, 0x6822, PCI_ANY_ID, PCI_ANY_ID, 0, 0, CHIP_VERDE|AMD_IS_MOBILITY},
	{0x1002, 0x6823, PCI_ANY_ID, PCI_ANY_ID, 0, 0, CHIP_VERDE|AMD_IS_MOBILITY},
	{0x1002, 0x6824, PCI_ANY_ID, PCI_ANY_ID, 0, 0, CHIP_VERDE|AMD_IS_MOBILITY},
	{0x1002, 0x6825, PCI_ANY_ID, PCI_ANY_ID, 0, 0, CHIP_VERDE|AMD_IS_MOBILITY},
	{0x1002, 0x6826, PCI_ANY_ID, PCI_ANY_ID, 0, 0, CHIP_VERDE|AMD_IS_MOBILITY},
	{0x1002, 0x6827, PCI_ANY_ID, PCI_ANY_ID, 0, 0, CHIP_VERDE|AMD_IS_MOBILITY},
	{0x1002, 0x6828, PCI_ANY_ID, PCI_ANY_ID, 0, 0, CHIP_VERDE},
	{0x1002, 0x6829, PCI_ANY_ID, PCI_ANY_ID, 0, 0, CHIP_VERDE},
	{0x1002, 0x682A, PCI_ANY_ID, PCI_ANY_ID, 0, 0, CHIP_VERDE|AMD_IS_MOBILITY},
	{0x1002, 0x682B, PCI_ANY_ID, PCI_ANY_ID, 0, 0, CHIP_VERDE|AMD_IS_MOBILITY},
	{0x1002, 0x682C, PCI_ANY_ID, PCI_ANY_ID, 0, 0, CHIP_VERDE},
	{0x1002, 0x682D, PCI_ANY_ID, PCI_ANY_ID, 0, 0, CHIP_VERDE|AMD_IS_MOBILITY},
	{0x1002, 0x682F, PCI_ANY_ID, PCI_ANY_ID, 0, 0, CHIP_VERDE|AMD_IS_MOBILITY},
	{0x1002, 0x6830, PCI_ANY_ID, PCI_ANY_ID, 0, 0, CHIP_VERDE|AMD_IS_MOBILITY},
	{0x1002, 0x6831, PCI_ANY_ID, PCI_ANY_ID, 0, 0, CHIP_VERDE|AMD_IS_MOBILITY},
	{0x1002, 0x6835, PCI_ANY_ID, PCI_ANY_ID, 0, 0, CHIP_VERDE},
	{0x1002, 0x6837, PCI_ANY_ID, PCI_ANY_ID, 0, 0, CHIP_VERDE},
	{0x1002, 0x6838, PCI_ANY_ID, PCI_ANY_ID, 0, 0, CHIP_VERDE},
	{0x1002, 0x6839, PCI_ANY_ID, PCI_ANY_ID, 0, 0, CHIP_VERDE},
	{0x1002, 0x683B, PCI_ANY_ID, PCI_ANY_ID, 0, 0, CHIP_VERDE},
	{0x1002, 0x683D, PCI_ANY_ID, PCI_ANY_ID, 0, 0, CHIP_VERDE},
	{0x1002, 0x683F, PCI_ANY_ID, PCI_ANY_ID, 0, 0, CHIP_VERDE},
	{0x1002, 0x6660, PCI_ANY_ID, PCI_ANY_ID, 0, 0, CHIP_HAINAN|AMD_IS_MOBILITY},
	{0x1002, 0x6663, PCI_ANY_ID, PCI_ANY_ID, 0, 0, CHIP_HAINAN|AMD_IS_MOBILITY},
	{0x1002, 0x6664, PCI_ANY_ID, PCI_ANY_ID, 0, 0, CHIP_HAINAN|AMD_IS_MOBILITY},
	{0x1002, 0x6665, PCI_ANY_ID, PCI_ANY_ID, 0, 0, CHIP_HAINAN|AMD_IS_MOBILITY},
	{0x1002, 0x6667, PCI_ANY_ID, PCI_ANY_ID, 0, 0, CHIP_HAINAN|AMD_IS_MOBILITY},
	{0x1002, 0x666F, PCI_ANY_ID, PCI_ANY_ID, 0, 0, CHIP_HAINAN|AMD_IS_MOBILITY},
#endif
#ifdef CONFIG_DRM_AMDGPU_CIK
	/* Kaveri */
	{0x1002, 0x1304, PCI_ANY_ID, PCI_ANY_ID, 0, 0, CHIP_KAVERI|AMD_IS_MOBILITY|AMD_IS_APU},
	{0x1002, 0x1305, PCI_ANY_ID, PCI_ANY_ID, 0, 0, CHIP_KAVERI|AMD_IS_APU},
	{0x1002, 0x1306, PCI_ANY_ID, PCI_ANY_ID, 0, 0, CHIP_KAVERI|AMD_IS_MOBILITY|AMD_IS_APU},
	{0x1002, 0x1307, PCI_ANY_ID, PCI_ANY_ID, 0, 0, CHIP_KAVERI|AMD_IS_APU},
	{0x1002, 0x1309, PCI_ANY_ID, PCI_ANY_ID, 0, 0, CHIP_KAVERI|AMD_IS_MOBILITY|AMD_IS_APU},
	{0x1002, 0x130A, PCI_ANY_ID, PCI_ANY_ID, 0, 0, CHIP_KAVERI|AMD_IS_MOBILITY|AMD_IS_APU},
	{0x1002, 0x130B, PCI_ANY_ID, PCI_ANY_ID, 0, 0, CHIP_KAVERI|AMD_IS_MOBILITY|AMD_IS_APU},
	{0x1002, 0x130C, PCI_ANY_ID, PCI_ANY_ID, 0, 0, CHIP_KAVERI|AMD_IS_MOBILITY|AMD_IS_APU},
	{0x1002, 0x130D, PCI_ANY_ID, PCI_ANY_ID, 0, 0, CHIP_KAVERI|AMD_IS_MOBILITY|AMD_IS_APU},
	{0x1002, 0x130E, PCI_ANY_ID, PCI_ANY_ID, 0, 0, CHIP_KAVERI|AMD_IS_MOBILITY|AMD_IS_APU},
	{0x1002, 0x130F, PCI_ANY_ID, PCI_ANY_ID, 0, 0, CHIP_KAVERI|AMD_IS_APU},
	{0x1002, 0x1310, PCI_ANY_ID, PCI_ANY_ID, 0, 0, CHIP_KAVERI|AMD_IS_APU},
	{0x1002, 0x1311, PCI_ANY_ID, PCI_ANY_ID, 0, 0, CHIP_KAVERI|AMD_IS_APU},
	{0x1002, 0x1312, PCI_ANY_ID, PCI_ANY_ID, 0, 0, CHIP_KAVERI|AMD_IS_APU},
	{0x1002, 0x1313, PCI_ANY_ID, PCI_ANY_ID, 0, 0, CHIP_KAVERI|AMD_IS_APU},
	{0x1002, 0x1315, PCI_ANY_ID, PCI_ANY_ID, 0, 0, CHIP_KAVERI|AMD_IS_APU},
	{0x1002, 0x1316, PCI_ANY_ID, PCI_ANY_ID, 0, 0, CHIP_KAVERI|AMD_IS_APU},
	{0x1002, 0x1317, PCI_ANY_ID, PCI_ANY_ID, 0, 0, CHIP_KAVERI|AMD_IS_MOBILITY|AMD_IS_APU},
	{0x1002, 0x1318, PCI_ANY_ID, PCI_ANY_ID, 0, 0, CHIP_KAVERI|AMD_IS_MOBILITY|AMD_IS_APU},
	{0x1002, 0x131B, PCI_ANY_ID, PCI_ANY_ID, 0, 0, CHIP_KAVERI|AMD_IS_APU},
	{0x1002, 0x131C, PCI_ANY_ID, PCI_ANY_ID, 0, 0, CHIP_KAVERI|AMD_IS_APU},
	{0x1002, 0x131D, PCI_ANY_ID, PCI_ANY_ID, 0, 0, CHIP_KAVERI|AMD_IS_APU},
	/* Bonaire */
	{0x1002, 0x6640, PCI_ANY_ID, PCI_ANY_ID, 0, 0, CHIP_BONAIRE|AMD_IS_MOBILITY},
	{0x1002, 0x6641, PCI_ANY_ID, PCI_ANY_ID, 0, 0, CHIP_BONAIRE|AMD_IS_MOBILITY},
	{0x1002, 0x6646, PCI_ANY_ID, PCI_ANY_ID, 0, 0, CHIP_BONAIRE|AMD_IS_MOBILITY},
	{0x1002, 0x6647, PCI_ANY_ID, PCI_ANY_ID, 0, 0, CHIP_BONAIRE|AMD_IS_MOBILITY},
	{0x1002, 0x6649, PCI_ANY_ID, PCI_ANY_ID, 0, 0, CHIP_BONAIRE},
	{0x1002, 0x6650, PCI_ANY_ID, PCI_ANY_ID, 0, 0, CHIP_BONAIRE},
	{0x1002, 0x6651, PCI_ANY_ID, PCI_ANY_ID, 0, 0, CHIP_BONAIRE},
	{0x1002, 0x6658, PCI_ANY_ID, PCI_ANY_ID, 0, 0, CHIP_BONAIRE},
	{0x1002, 0x665c, PCI_ANY_ID, PCI_ANY_ID, 0, 0, CHIP_BONAIRE},
	{0x1002, 0x665d, PCI_ANY_ID, PCI_ANY_ID, 0, 0, CHIP_BONAIRE},
	{0x1002, 0x665f, PCI_ANY_ID, PCI_ANY_ID, 0, 0, CHIP_BONAIRE},
	/* Hawaii */
	{0x1002, 0x67A0, PCI_ANY_ID, PCI_ANY_ID, 0, 0, CHIP_HAWAII},
	{0x1002, 0x67A1, PCI_ANY_ID, PCI_ANY_ID, 0, 0, CHIP_HAWAII},
	{0x1002, 0x67A2, PCI_ANY_ID, PCI_ANY_ID, 0, 0, CHIP_HAWAII},
	{0x1002, 0x67A8, PCI_ANY_ID, PCI_ANY_ID, 0, 0, CHIP_HAWAII},
	{0x1002, 0x67A9, PCI_ANY_ID, PCI_ANY_ID, 0, 0, CHIP_HAWAII},
	{0x1002, 0x67AA, PCI_ANY_ID, PCI_ANY_ID, 0, 0, CHIP_HAWAII},
	{0x1002, 0x67B0, PCI_ANY_ID, PCI_ANY_ID, 0, 0, CHIP_HAWAII},
	{0x1002, 0x67B1, PCI_ANY_ID, PCI_ANY_ID, 0, 0, CHIP_HAWAII},
	{0x1002, 0x67B8, PCI_ANY_ID, PCI_ANY_ID, 0, 0, CHIP_HAWAII},
	{0x1002, 0x67B9, PCI_ANY_ID, PCI_ANY_ID, 0, 0, CHIP_HAWAII},
	{0x1002, 0x67BA, PCI_ANY_ID, PCI_ANY_ID, 0, 0, CHIP_HAWAII},
	{0x1002, 0x67BE, PCI_ANY_ID, PCI_ANY_ID, 0, 0, CHIP_HAWAII},
	/* Kabini */
	{0x1002, 0x9830, PCI_ANY_ID, PCI_ANY_ID, 0, 0, CHIP_KABINI|AMD_IS_MOBILITY|AMD_IS_APU},
	{0x1002, 0x9831, PCI_ANY_ID, PCI_ANY_ID, 0, 0, CHIP_KABINI|AMD_IS_APU},
	{0x1002, 0x9832, PCI_ANY_ID, PCI_ANY_ID, 0, 0, CHIP_KABINI|AMD_IS_MOBILITY|AMD_IS_APU},
	{0x1002, 0x9833, PCI_ANY_ID, PCI_ANY_ID, 0, 0, CHIP_KABINI|AMD_IS_APU},
	{0x1002, 0x9834, PCI_ANY_ID, PCI_ANY_ID, 0, 0, CHIP_KABINI|AMD_IS_MOBILITY|AMD_IS_APU},
	{0x1002, 0x9835, PCI_ANY_ID, PCI_ANY_ID, 0, 0, CHIP_KABINI|AMD_IS_APU},
	{0x1002, 0x9836, PCI_ANY_ID, PCI_ANY_ID, 0, 0, CHIP_KABINI|AMD_IS_MOBILITY|AMD_IS_APU},
	{0x1002, 0x9837, PCI_ANY_ID, PCI_ANY_ID, 0, 0, CHIP_KABINI|AMD_IS_APU},
	{0x1002, 0x9838, PCI_ANY_ID, PCI_ANY_ID, 0, 0, CHIP_KABINI|AMD_IS_MOBILITY|AMD_IS_APU},
	{0x1002, 0x9839, PCI_ANY_ID, PCI_ANY_ID, 0, 0, CHIP_KABINI|AMD_IS_MOBILITY|AMD_IS_APU},
	{0x1002, 0x983a, PCI_ANY_ID, PCI_ANY_ID, 0, 0, CHIP_KABINI|AMD_IS_APU},
	{0x1002, 0x983b, PCI_ANY_ID, PCI_ANY_ID, 0, 0, CHIP_KABINI|AMD_IS_MOBILITY|AMD_IS_APU},
	{0x1002, 0x983c, PCI_ANY_ID, PCI_ANY_ID, 0, 0, CHIP_KABINI|AMD_IS_APU},
	{0x1002, 0x983d, PCI_ANY_ID, PCI_ANY_ID, 0, 0, CHIP_KABINI|AMD_IS_APU},
	{0x1002, 0x983e, PCI_ANY_ID, PCI_ANY_ID, 0, 0, CHIP_KABINI|AMD_IS_APU},
	{0x1002, 0x983f, PCI_ANY_ID, PCI_ANY_ID, 0, 0, CHIP_KABINI|AMD_IS_APU},
	/* mullins */
	{0x1002, 0x9850, PCI_ANY_ID, PCI_ANY_ID, 0, 0, CHIP_MULLINS|AMD_IS_MOBILITY|AMD_IS_APU},
	{0x1002, 0x9851, PCI_ANY_ID, PCI_ANY_ID, 0, 0, CHIP_MULLINS|AMD_IS_MOBILITY|AMD_IS_APU},
	{0x1002, 0x9852, PCI_ANY_ID, PCI_ANY_ID, 0, 0, CHIP_MULLINS|AMD_IS_MOBILITY|AMD_IS_APU},
	{0x1002, 0x9853, PCI_ANY_ID, PCI_ANY_ID, 0, 0, CHIP_MULLINS|AMD_IS_MOBILITY|AMD_IS_APU},
	{0x1002, 0x9854, PCI_ANY_ID, PCI_ANY_ID, 0, 0, CHIP_MULLINS|AMD_IS_MOBILITY|AMD_IS_APU},
	{0x1002, 0x9855, PCI_ANY_ID, PCI_ANY_ID, 0, 0, CHIP_MULLINS|AMD_IS_MOBILITY|AMD_IS_APU},
	{0x1002, 0x9856, PCI_ANY_ID, PCI_ANY_ID, 0, 0, CHIP_MULLINS|AMD_IS_MOBILITY|AMD_IS_APU},
	{0x1002, 0x9857, PCI_ANY_ID, PCI_ANY_ID, 0, 0, CHIP_MULLINS|AMD_IS_MOBILITY|AMD_IS_APU},
	{0x1002, 0x9858, PCI_ANY_ID, PCI_ANY_ID, 0, 0, CHIP_MULLINS|AMD_IS_MOBILITY|AMD_IS_APU},
	{0x1002, 0x9859, PCI_ANY_ID, PCI_ANY_ID, 0, 0, CHIP_MULLINS|AMD_IS_MOBILITY|AMD_IS_APU},
	{0x1002, 0x985A, PCI_ANY_ID, PCI_ANY_ID, 0, 0, CHIP_MULLINS|AMD_IS_MOBILITY|AMD_IS_APU},
	{0x1002, 0x985B, PCI_ANY_ID, PCI_ANY_ID, 0, 0, CHIP_MULLINS|AMD_IS_MOBILITY|AMD_IS_APU},
	{0x1002, 0x985C, PCI_ANY_ID, PCI_ANY_ID, 0, 0, CHIP_MULLINS|AMD_IS_MOBILITY|AMD_IS_APU},
	{0x1002, 0x985D, PCI_ANY_ID, PCI_ANY_ID, 0, 0, CHIP_MULLINS|AMD_IS_MOBILITY|AMD_IS_APU},
	{0x1002, 0x985E, PCI_ANY_ID, PCI_ANY_ID, 0, 0, CHIP_MULLINS|AMD_IS_MOBILITY|AMD_IS_APU},
	{0x1002, 0x985F, PCI_ANY_ID, PCI_ANY_ID, 0, 0, CHIP_MULLINS|AMD_IS_MOBILITY|AMD_IS_APU},
#endif
	/* topaz */
	{0x1002, 0x6900, PCI_ANY_ID, PCI_ANY_ID, 0, 0, CHIP_TOPAZ},
	{0x1002, 0x6901, PCI_ANY_ID, PCI_ANY_ID, 0, 0, CHIP_TOPAZ},
	{0x1002, 0x6902, PCI_ANY_ID, PCI_ANY_ID, 0, 0, CHIP_TOPAZ},
	{0x1002, 0x6903, PCI_ANY_ID, PCI_ANY_ID, 0, 0, CHIP_TOPAZ},
	{0x1002, 0x6907, PCI_ANY_ID, PCI_ANY_ID, 0, 0, CHIP_TOPAZ},
	/* tonga */
	{0x1002, 0x6920, PCI_ANY_ID, PCI_ANY_ID, 0, 0, CHIP_TONGA},
	{0x1002, 0x6921, PCI_ANY_ID, PCI_ANY_ID, 0, 0, CHIP_TONGA},
	{0x1002, 0x6928, PCI_ANY_ID, PCI_ANY_ID, 0, 0, CHIP_TONGA},
	{0x1002, 0x6929, PCI_ANY_ID, PCI_ANY_ID, 0, 0, CHIP_TONGA},
	{0x1002, 0x692B, PCI_ANY_ID, PCI_ANY_ID, 0, 0, CHIP_TONGA},
	{0x1002, 0x692F, PCI_ANY_ID, PCI_ANY_ID, 0, 0, CHIP_TONGA},
	{0x1002, 0x6930, PCI_ANY_ID, PCI_ANY_ID, 0, 0, CHIP_TONGA},
	{0x1002, 0x6938, PCI_ANY_ID, PCI_ANY_ID, 0, 0, CHIP_TONGA},
	{0x1002, 0x6939, PCI_ANY_ID, PCI_ANY_ID, 0, 0, CHIP_TONGA},
	/* fiji */
	{0x1002, 0x7300, PCI_ANY_ID, PCI_ANY_ID, 0, 0, CHIP_FIJI},
	{0x1002, 0x730F, PCI_ANY_ID, PCI_ANY_ID, 0, 0, CHIP_FIJI},
	/* carrizo */
	{0x1002, 0x9870, PCI_ANY_ID, PCI_ANY_ID, 0, 0, CHIP_CARRIZO|AMD_IS_APU},
	{0x1002, 0x9874, PCI_ANY_ID, PCI_ANY_ID, 0, 0, CHIP_CARRIZO|AMD_IS_APU},
	{0x1002, 0x9875, PCI_ANY_ID, PCI_ANY_ID, 0, 0, CHIP_CARRIZO|AMD_IS_APU},
	{0x1002, 0x9876, PCI_ANY_ID, PCI_ANY_ID, 0, 0, CHIP_CARRIZO|AMD_IS_APU},
	{0x1002, 0x9877, PCI_ANY_ID, PCI_ANY_ID, 0, 0, CHIP_CARRIZO|AMD_IS_APU},
	/* stoney */
	{0x1002, 0x98E4, PCI_ANY_ID, PCI_ANY_ID, 0, 0, CHIP_STONEY|AMD_IS_APU},
	/* Polaris11 */
	{0x1002, 0x67E0, PCI_ANY_ID, PCI_ANY_ID, 0, 0, CHIP_POLARIS11},
	{0x1002, 0x67E3, PCI_ANY_ID, PCI_ANY_ID, 0, 0, CHIP_POLARIS11},
	{0x1002, 0x67E8, PCI_ANY_ID, PCI_ANY_ID, 0, 0, CHIP_POLARIS11},
	{0x1002, 0x67EB, PCI_ANY_ID, PCI_ANY_ID, 0, 0, CHIP_POLARIS11},
	{0x1002, 0x67EF, PCI_ANY_ID, PCI_ANY_ID, 0, 0, CHIP_POLARIS11},
	{0x1002, 0x67FF, PCI_ANY_ID, PCI_ANY_ID, 0, 0, CHIP_POLARIS11},
	{0x1002, 0x67E1, PCI_ANY_ID, PCI_ANY_ID, 0, 0, CHIP_POLARIS11},
	{0x1002, 0x67E7, PCI_ANY_ID, PCI_ANY_ID, 0, 0, CHIP_POLARIS11},
	{0x1002, 0x67E9, PCI_ANY_ID, PCI_ANY_ID, 0, 0, CHIP_POLARIS11},
	/* Polaris10 */
	{0x1002, 0x67C0, PCI_ANY_ID, PCI_ANY_ID, 0, 0, CHIP_POLARIS10},
	{0x1002, 0x67C1, PCI_ANY_ID, PCI_ANY_ID, 0, 0, CHIP_POLARIS10},
	{0x1002, 0x67C2, PCI_ANY_ID, PCI_ANY_ID, 0, 0, CHIP_POLARIS10},
	{0x1002, 0x67C4, PCI_ANY_ID, PCI_ANY_ID, 0, 0, CHIP_POLARIS10},
	{0x1002, 0x67C7, PCI_ANY_ID, PCI_ANY_ID, 0, 0, CHIP_POLARIS10},
	{0x1002, 0x67D0, PCI_ANY_ID, PCI_ANY_ID, 0, 0, CHIP_POLARIS10},
	{0x1002, 0x67DF, PCI_ANY_ID, PCI_ANY_ID, 0, 0, CHIP_POLARIS10},
	{0x1002, 0x67C8, PCI_ANY_ID, PCI_ANY_ID, 0, 0, CHIP_POLARIS10},
	{0x1002, 0x67C9, PCI_ANY_ID, PCI_ANY_ID, 0, 0, CHIP_POLARIS10},
	{0x1002, 0x67CA, PCI_ANY_ID, PCI_ANY_ID, 0, 0, CHIP_POLARIS10},
	{0x1002, 0x67CC, PCI_ANY_ID, PCI_ANY_ID, 0, 0, CHIP_POLARIS10},
	{0x1002, 0x67CF, PCI_ANY_ID, PCI_ANY_ID, 0, 0, CHIP_POLARIS10},
	{0x1002, 0x6FDF, PCI_ANY_ID, PCI_ANY_ID, 0, 0, CHIP_POLARIS10},
	/* Polaris12 */
	{0x1002, 0x6980, PCI_ANY_ID, PCI_ANY_ID, 0, 0, CHIP_POLARIS12},
	{0x1002, 0x6981, PCI_ANY_ID, PCI_ANY_ID, 0, 0, CHIP_POLARIS12},
	{0x1002, 0x6985, PCI_ANY_ID, PCI_ANY_ID, 0, 0, CHIP_POLARIS12},
	{0x1002, 0x6986, PCI_ANY_ID, PCI_ANY_ID, 0, 0, CHIP_POLARIS12},
	{0x1002, 0x6987, PCI_ANY_ID, PCI_ANY_ID, 0, 0, CHIP_POLARIS12},
	{0x1002, 0x6995, PCI_ANY_ID, PCI_ANY_ID, 0, 0, CHIP_POLARIS12},
	{0x1002, 0x6997, PCI_ANY_ID, PCI_ANY_ID, 0, 0, CHIP_POLARIS12},
	{0x1002, 0x699F, PCI_ANY_ID, PCI_ANY_ID, 0, 0, CHIP_POLARIS12},
	/* VEGAM */
	{0x1002, 0x694C, PCI_ANY_ID, PCI_ANY_ID, 0, 0, CHIP_VEGAM},
	{0x1002, 0x694E, PCI_ANY_ID, PCI_ANY_ID, 0, 0, CHIP_VEGAM},
	{0x1002, 0x694F, PCI_ANY_ID, PCI_ANY_ID, 0, 0, CHIP_VEGAM},
	/* Vega 10 */
	{0x1002, 0x6860, PCI_ANY_ID, PCI_ANY_ID, 0, 0, CHIP_VEGA10},
	{0x1002, 0x6861, PCI_ANY_ID, PCI_ANY_ID, 0, 0, CHIP_VEGA10},
	{0x1002, 0x6862, PCI_ANY_ID, PCI_ANY_ID, 0, 0, CHIP_VEGA10},
	{0x1002, 0x6863, PCI_ANY_ID, PCI_ANY_ID, 0, 0, CHIP_VEGA10},
	{0x1002, 0x6864, PCI_ANY_ID, PCI_ANY_ID, 0, 0, CHIP_VEGA10},
	{0x1002, 0x6867, PCI_ANY_ID, PCI_ANY_ID, 0, 0, CHIP_VEGA10},
	{0x1002, 0x6868, PCI_ANY_ID, PCI_ANY_ID, 0, 0, CHIP_VEGA10},
	{0x1002, 0x6869, PCI_ANY_ID, PCI_ANY_ID, 0, 0, CHIP_VEGA10},
	{0x1002, 0x686a, PCI_ANY_ID, PCI_ANY_ID, 0, 0, CHIP_VEGA10},
	{0x1002, 0x686b, PCI_ANY_ID, PCI_ANY_ID, 0, 0, CHIP_VEGA10},
	{0x1002, 0x686c, PCI_ANY_ID, PCI_ANY_ID, 0, 0, CHIP_VEGA10},
	{0x1002, 0x686d, PCI_ANY_ID, PCI_ANY_ID, 0, 0, CHIP_VEGA10},
	{0x1002, 0x686e, PCI_ANY_ID, PCI_ANY_ID, 0, 0, CHIP_VEGA10},
	{0x1002, 0x686f, PCI_ANY_ID, PCI_ANY_ID, 0, 0, CHIP_VEGA10},
	{0x1002, 0x687f, PCI_ANY_ID, PCI_ANY_ID, 0, 0, CHIP_VEGA10},
	/* Vega 12 */
	{0x1002, 0x69A0, PCI_ANY_ID, PCI_ANY_ID, 0, 0, CHIP_VEGA12},
	{0x1002, 0x69A1, PCI_ANY_ID, PCI_ANY_ID, 0, 0, CHIP_VEGA12},
	{0x1002, 0x69A2, PCI_ANY_ID, PCI_ANY_ID, 0, 0, CHIP_VEGA12},
	{0x1002, 0x69A3, PCI_ANY_ID, PCI_ANY_ID, 0, 0, CHIP_VEGA12},
	{0x1002, 0x69AF, PCI_ANY_ID, PCI_ANY_ID, 0, 0, CHIP_VEGA12},
	/* Vega 20 */
	{0x1002, 0x66A0, PCI_ANY_ID, PCI_ANY_ID, 0, 0, CHIP_VEGA20},
	{0x1002, 0x66A1, PCI_ANY_ID, PCI_ANY_ID, 0, 0, CHIP_VEGA20},
	{0x1002, 0x66A2, PCI_ANY_ID, PCI_ANY_ID, 0, 0, CHIP_VEGA20},
	{0x1002, 0x66A3, PCI_ANY_ID, PCI_ANY_ID, 0, 0, CHIP_VEGA20},
	{0x1002, 0x66A4, PCI_ANY_ID, PCI_ANY_ID, 0, 0, CHIP_VEGA20},
	{0x1002, 0x66A7, PCI_ANY_ID, PCI_ANY_ID, 0, 0, CHIP_VEGA20},
	{0x1002, 0x66AF, PCI_ANY_ID, PCI_ANY_ID, 0, 0, CHIP_VEGA20},
	/* Raven */
	{0x1002, 0x15dd, PCI_ANY_ID, PCI_ANY_ID, 0, 0, CHIP_RAVEN|AMD_IS_APU},
	{0x1002, 0x15d8, PCI_ANY_ID, PCI_ANY_ID, 0, 0, CHIP_RAVEN|AMD_IS_APU},
	/* Arcturus */
	{0x1002, 0x738C, PCI_ANY_ID, PCI_ANY_ID, 0, 0, CHIP_ARCTURUS},
	{0x1002, 0x7388, PCI_ANY_ID, PCI_ANY_ID, 0, 0, CHIP_ARCTURUS},
	{0x1002, 0x738E, PCI_ANY_ID, PCI_ANY_ID, 0, 0, CHIP_ARCTURUS},
	{0x1002, 0x7390, PCI_ANY_ID, PCI_ANY_ID, 0, 0, CHIP_ARCTURUS},
	/* Navi10 */
	{0x1002, 0x7310, PCI_ANY_ID, PCI_ANY_ID, 0, 0, CHIP_NAVI10},
	{0x1002, 0x7312, PCI_ANY_ID, PCI_ANY_ID, 0, 0, CHIP_NAVI10},
	{0x1002, 0x7318, PCI_ANY_ID, PCI_ANY_ID, 0, 0, CHIP_NAVI10},
	{0x1002, 0x7319, PCI_ANY_ID, PCI_ANY_ID, 0, 0, CHIP_NAVI10},
	{0x1002, 0x731A, PCI_ANY_ID, PCI_ANY_ID, 0, 0, CHIP_NAVI10},
	{0x1002, 0x731B, PCI_ANY_ID, PCI_ANY_ID, 0, 0, CHIP_NAVI10},
	{0x1002, 0x731E, PCI_ANY_ID, PCI_ANY_ID, 0, 0, CHIP_NAVI10},
	{0x1002, 0x731F, PCI_ANY_ID, PCI_ANY_ID, 0, 0, CHIP_NAVI10},
	/* Navi14 */
	{0x1002, 0x7340, PCI_ANY_ID, PCI_ANY_ID, 0, 0, CHIP_NAVI14},
	{0x1002, 0x7341, PCI_ANY_ID, PCI_ANY_ID, 0, 0, CHIP_NAVI14},
	{0x1002, 0x7347, PCI_ANY_ID, PCI_ANY_ID, 0, 0, CHIP_NAVI14},
	{0x1002, 0x734F, PCI_ANY_ID, PCI_ANY_ID, 0, 0, CHIP_NAVI14},

	/* Renoir */
	{0x1002, 0x15E7, PCI_ANY_ID, PCI_ANY_ID, 0, 0, CHIP_RENOIR|AMD_IS_APU},
	{0x1002, 0x1636, PCI_ANY_ID, PCI_ANY_ID, 0, 0, CHIP_RENOIR|AMD_IS_APU},
	{0x1002, 0x1638, PCI_ANY_ID, PCI_ANY_ID, 0, 0, CHIP_RENOIR|AMD_IS_APU},
	{0x1002, 0x164C, PCI_ANY_ID, PCI_ANY_ID, 0, 0, CHIP_RENOIR|AMD_IS_APU},

	/* Navi12 */
	{0x1002, 0x7360, PCI_ANY_ID, PCI_ANY_ID, 0, 0, CHIP_NAVI12},
	{0x1002, 0x7362, PCI_ANY_ID, PCI_ANY_ID, 0, 0, CHIP_NAVI12},

	/* Sienna_Cichlid */
	{0x1002, 0x73A0, PCI_ANY_ID, PCI_ANY_ID, 0, 0, CHIP_SIENNA_CICHLID},
	{0x1002, 0x73A1, PCI_ANY_ID, PCI_ANY_ID, 0, 0, CHIP_SIENNA_CICHLID},
	{0x1002, 0x73A2, PCI_ANY_ID, PCI_ANY_ID, 0, 0, CHIP_SIENNA_CICHLID},
	{0x1002, 0x73A3, PCI_ANY_ID, PCI_ANY_ID, 0, 0, CHIP_SIENNA_CICHLID},
	{0x1002, 0x73A5, PCI_ANY_ID, PCI_ANY_ID, 0, 0, CHIP_SIENNA_CICHLID},
	{0x1002, 0x73A8, PCI_ANY_ID, PCI_ANY_ID, 0, 0, CHIP_SIENNA_CICHLID},
	{0x1002, 0x73A9, PCI_ANY_ID, PCI_ANY_ID, 0, 0, CHIP_SIENNA_CICHLID},
	{0x1002, 0x73AB, PCI_ANY_ID, PCI_ANY_ID, 0, 0, CHIP_SIENNA_CICHLID},
	{0x1002, 0x73AC, PCI_ANY_ID, PCI_ANY_ID, 0, 0, CHIP_SIENNA_CICHLID},
	{0x1002, 0x73AD, PCI_ANY_ID, PCI_ANY_ID, 0, 0, CHIP_SIENNA_CICHLID},
	{0x1002, 0x73AE, PCI_ANY_ID, PCI_ANY_ID, 0, 0, CHIP_SIENNA_CICHLID},
	{0x1002, 0x73AF, PCI_ANY_ID, PCI_ANY_ID, 0, 0, CHIP_SIENNA_CICHLID},
	{0x1002, 0x73BF, PCI_ANY_ID, PCI_ANY_ID, 0, 0, CHIP_SIENNA_CICHLID},

	/* Van Gogh */
	{0x1002, 0x163F, PCI_ANY_ID, PCI_ANY_ID, 0, 0, CHIP_VANGOGH|AMD_IS_APU},

	/* Yellow Carp */
	{0x1002, 0x164D, PCI_ANY_ID, PCI_ANY_ID, 0, 0, CHIP_YELLOW_CARP|AMD_IS_APU},
	{0x1002, 0x1681, PCI_ANY_ID, PCI_ANY_ID, 0, 0, CHIP_YELLOW_CARP|AMD_IS_APU},

	/* Navy_Flounder */
	{0x1002, 0x73C0, PCI_ANY_ID, PCI_ANY_ID, 0, 0, CHIP_NAVY_FLOUNDER},
	{0x1002, 0x73C1, PCI_ANY_ID, PCI_ANY_ID, 0, 0, CHIP_NAVY_FLOUNDER},
	{0x1002, 0x73C3, PCI_ANY_ID, PCI_ANY_ID, 0, 0, CHIP_NAVY_FLOUNDER},
	{0x1002, 0x73DA, PCI_ANY_ID, PCI_ANY_ID, 0, 0, CHIP_NAVY_FLOUNDER},
	{0x1002, 0x73DB, PCI_ANY_ID, PCI_ANY_ID, 0, 0, CHIP_NAVY_FLOUNDER},
	{0x1002, 0x73DC, PCI_ANY_ID, PCI_ANY_ID, 0, 0, CHIP_NAVY_FLOUNDER},
	{0x1002, 0x73DD, PCI_ANY_ID, PCI_ANY_ID, 0, 0, CHIP_NAVY_FLOUNDER},
	{0x1002, 0x73DE, PCI_ANY_ID, PCI_ANY_ID, 0, 0, CHIP_NAVY_FLOUNDER},
	{0x1002, 0x73DF, PCI_ANY_ID, PCI_ANY_ID, 0, 0, CHIP_NAVY_FLOUNDER},

	/* DIMGREY_CAVEFISH */
	{0x1002, 0x73E0, PCI_ANY_ID, PCI_ANY_ID, 0, 0, CHIP_DIMGREY_CAVEFISH},
	{0x1002, 0x73E1, PCI_ANY_ID, PCI_ANY_ID, 0, 0, CHIP_DIMGREY_CAVEFISH},
	{0x1002, 0x73E2, PCI_ANY_ID, PCI_ANY_ID, 0, 0, CHIP_DIMGREY_CAVEFISH},
	{0x1002, 0x73E3, PCI_ANY_ID, PCI_ANY_ID, 0, 0, CHIP_DIMGREY_CAVEFISH},
	{0x1002, 0x73E8, PCI_ANY_ID, PCI_ANY_ID, 0, 0, CHIP_DIMGREY_CAVEFISH},
	{0x1002, 0x73E9, PCI_ANY_ID, PCI_ANY_ID, 0, 0, CHIP_DIMGREY_CAVEFISH},
	{0x1002, 0x73EA, PCI_ANY_ID, PCI_ANY_ID, 0, 0, CHIP_DIMGREY_CAVEFISH},
	{0x1002, 0x73EB, PCI_ANY_ID, PCI_ANY_ID, 0, 0, CHIP_DIMGREY_CAVEFISH},
	{0x1002, 0x73EC, PCI_ANY_ID, PCI_ANY_ID, 0, 0, CHIP_DIMGREY_CAVEFISH},
	{0x1002, 0x73ED, PCI_ANY_ID, PCI_ANY_ID, 0, 0, CHIP_DIMGREY_CAVEFISH},
	{0x1002, 0x73EF, PCI_ANY_ID, PCI_ANY_ID, 0, 0, CHIP_DIMGREY_CAVEFISH},
	{0x1002, 0x73FF, PCI_ANY_ID, PCI_ANY_ID, 0, 0, CHIP_DIMGREY_CAVEFISH},

	/* Aldebaran */
	{0x1002, 0x7408, PCI_ANY_ID, PCI_ANY_ID, 0, 0, CHIP_ALDEBARAN|AMD_EXP_HW_SUPPORT},
	{0x1002, 0x740C, PCI_ANY_ID, PCI_ANY_ID, 0, 0, CHIP_ALDEBARAN|AMD_EXP_HW_SUPPORT},
	{0x1002, 0x740F, PCI_ANY_ID, PCI_ANY_ID, 0, 0, CHIP_ALDEBARAN|AMD_EXP_HW_SUPPORT},
	{0x1002, 0x7410, PCI_ANY_ID, PCI_ANY_ID, 0, 0, CHIP_ALDEBARAN|AMD_EXP_HW_SUPPORT},

	/* CYAN_SKILLFISH */
	{0x1002, 0x13FE, PCI_ANY_ID, PCI_ANY_ID, 0, 0, CHIP_CYAN_SKILLFISH|AMD_IS_APU},

	/* BEIGE_GOBY */
	{0x1002, 0x7420, PCI_ANY_ID, PCI_ANY_ID, 0, 0, CHIP_BEIGE_GOBY},
	{0x1002, 0x7421, PCI_ANY_ID, PCI_ANY_ID, 0, 0, CHIP_BEIGE_GOBY},
	{0x1002, 0x7422, PCI_ANY_ID, PCI_ANY_ID, 0, 0, CHIP_BEIGE_GOBY},
	{0x1002, 0x7423, PCI_ANY_ID, PCI_ANY_ID, 0, 0, CHIP_BEIGE_GOBY},
	{0x1002, 0x743F, PCI_ANY_ID, PCI_ANY_ID, 0, 0, CHIP_BEIGE_GOBY},

	{ PCI_DEVICE(0x1002, PCI_ANY_ID),
	  .class = PCI_CLASS_DISPLAY_VGA << 8,
	  .class_mask = 0xffffff,
	  .driver_data = CHIP_IP_DISCOVERY },

	{ PCI_DEVICE(0x1002, PCI_ANY_ID),
	  .class = PCI_CLASS_DISPLAY_OTHER << 8,
	  .class_mask = 0xffffff,
	  .driver_data = CHIP_IP_DISCOVERY },

	{0, 0, 0}
};

MODULE_DEVICE_TABLE(pci, pciidlist);

static const struct drm_driver amdgpu_kms_driver;

static bool amdgpu_is_fw_framebuffer(resource_size_t base,
				     resource_size_t size)
{
	bool found = false;
#if IS_REACHABLE(CONFIG_FB)
	struct apertures_struct *a;

	a = alloc_apertures(1);
	if (!a)
		return false;

	a->ranges[0].base = base;
	a->ranges[0].size = size;

	found = is_firmware_framebuffer(a);
	kfree(a);
#endif
	return found;
}

static int amdgpu_pci_probe(struct pci_dev *pdev,
			    const struct pci_device_id *ent)
{
	struct drm_device *ddev;
	struct amdgpu_device *adev;
	unsigned long flags = ent->driver_data;
	int ret, retry = 0, i;
	bool supports_atomic = false;
	bool is_fw_fb;
	resource_size_t base, size;

	/* skip devices which are owned by radeon */
	for (i = 0; i < ARRAY_SIZE(amdgpu_unsupported_pciidlist); i++) {
		if (amdgpu_unsupported_pciidlist[i] == pdev->device)
			return -ENODEV;
	}

	if (flags == 0) {
		DRM_INFO("Unsupported asic.  Remove me when IP discovery init is in place.\n");
		return -ENODEV;
	}

	if (amdgpu_aspm == -1 && !pcie_aspm_enabled(pdev))
		amdgpu_aspm = 0;

	/* skip devices which are owned by radeon */
	for (i = 0; i < ARRAY_SIZE(amdgpu_unsupported_pciidlist); i++) {
		if (amdgpu_unsupported_pciidlist[i] == pdev->device)
			return -ENODEV;
	}

	if (amdgpu_virtual_display ||
	    amdgpu_device_asic_has_dc_support(flags & AMD_ASIC_MASK))
		supports_atomic = true;

	if ((flags & AMD_EXP_HW_SUPPORT) && !amdgpu_exp_hw_support) {
		DRM_INFO("This hardware requires experimental hardware support.\n"
			 "See modparam exp_hw_support\n");
		return -ENODEV;
	}

	/* Due to hardware bugs, S/G Display on raven requires a 1:1 IOMMU mapping,
	 * however, SME requires an indirect IOMMU mapping because the encryption
	 * bit is beyond the DMA mask of the chip.
	 */
	if (mem_encrypt_active() && ((flags & AMD_ASIC_MASK) == CHIP_RAVEN)) {
		dev_info(&pdev->dev,
			 "SME is not compatible with RAVEN\n");
		return -ENOTSUPP;
	}

#ifdef CONFIG_DRM_AMDGPU_SI
	if (!amdgpu_si_support) {
		switch (flags & AMD_ASIC_MASK) {
		case CHIP_TAHITI:
		case CHIP_PITCAIRN:
		case CHIP_VERDE:
		case CHIP_OLAND:
		case CHIP_HAINAN:
			dev_info(&pdev->dev,
				 "SI support provided by radeon.\n");
			dev_info(&pdev->dev,
				 "Use radeon.si_support=0 amdgpu.si_support=1 to override.\n"
				);
			return -ENODEV;
		}
	}
#endif
#ifdef CONFIG_DRM_AMDGPU_CIK
	if (!amdgpu_cik_support) {
		switch (flags & AMD_ASIC_MASK) {
		case CHIP_KAVERI:
		case CHIP_BONAIRE:
		case CHIP_HAWAII:
		case CHIP_KABINI:
		case CHIP_MULLINS:
			dev_info(&pdev->dev,
				 "CIK support provided by radeon.\n");
			dev_info(&pdev->dev,
				 "Use radeon.cik_support=0 amdgpu.cik_support=1 to override.\n"
				);
			return -ENODEV;
		}
	}
#endif

	base = pci_resource_start(pdev, 0);
	size = pci_resource_len(pdev, 0);
	is_fw_fb = amdgpu_is_fw_framebuffer(base, size);

	/* Get rid of things like offb */
	ret = drm_aperture_remove_conflicting_pci_framebuffers(pdev, &amdgpu_kms_driver);
	if (ret)
		return ret;

	adev = devm_drm_dev_alloc(&pdev->dev, &amdgpu_kms_driver, typeof(*adev), ddev);
	if (IS_ERR(adev))
		return PTR_ERR(adev);

	adev->dev  = &pdev->dev;
	adev->pdev = pdev;
	ddev = adev_to_drm(adev);
	adev->is_fw_fb = is_fw_fb;

	if (!supports_atomic)
		ddev->driver_features &= ~DRIVER_ATOMIC;

	ret = pci_enable_device(pdev);
	if (ret)
		return ret;

	pci_set_drvdata(pdev, ddev);

	ret = amdgpu_driver_load_kms(adev, ent->driver_data);
	if (ret)
		goto err_pci;

retry_init:
	ret = drm_dev_register(ddev, ent->driver_data);
	if (ret == -EAGAIN && ++retry <= 3) {
		DRM_INFO("retry init %d\n", retry);
		/* Don't request EX mode too frequently which is attacking */
		msleep(5000);
		goto retry_init;
	} else if (ret) {
		goto err_pci;
	}

	ret = amdgpu_debugfs_init(adev);
	if (ret)
		DRM_ERROR("Creating debugfs files failed (%d).\n", ret);

	return 0;

err_pci:
	pci_disable_device(pdev);
	return ret;
}

static void
amdgpu_pci_remove(struct pci_dev *pdev)
{
	struct drm_device *dev = pci_get_drvdata(pdev);

	drm_dev_unplug(dev);
	amdgpu_driver_unload_kms(dev);

	/*
	 * Flush any in flight DMA operations from device.
	 * Clear the Bus Master Enable bit and then wait on the PCIe Device
	 * StatusTransactions Pending bit.
	 */
	pci_disable_device(pdev);
	pci_wait_for_pending_transaction(pdev);
}

static void
amdgpu_pci_shutdown(struct pci_dev *pdev)
{
	struct drm_device *dev = pci_get_drvdata(pdev);
	struct amdgpu_device *adev = drm_to_adev(dev);

	if (amdgpu_ras_intr_triggered())
		return;

	/* if we are running in a VM, make sure the device
	 * torn down properly on reboot/shutdown.
	 * unfortunately we can't detect certain
	 * hypervisors so just do this all the time.
	 */
	if (!amdgpu_passthrough(adev))
		adev->mp1_state = PP_MP1_STATE_UNLOAD;
	amdgpu_device_ip_suspend(adev);
	adev->mp1_state = PP_MP1_STATE_NONE;
}

/**
 * amdgpu_drv_delayed_reset_work_handler - work handler for reset
 *
 * @work: work_struct.
 */
static void amdgpu_drv_delayed_reset_work_handler(struct work_struct *work)
{
	struct list_head device_list;
	struct amdgpu_device *adev;
	int i, r;
	struct amdgpu_reset_context reset_context;

	memset(&reset_context, 0, sizeof(reset_context));

	mutex_lock(&mgpu_info.mutex);
	if (mgpu_info.pending_reset == true) {
		mutex_unlock(&mgpu_info.mutex);
		return;
	}
	mgpu_info.pending_reset = true;
	mutex_unlock(&mgpu_info.mutex);

	/* Use a common context, just need to make sure full reset is done */
	reset_context.method = AMD_RESET_METHOD_NONE;
	set_bit(AMDGPU_NEED_FULL_RESET, &reset_context.flags);

	for (i = 0; i < mgpu_info.num_dgpu; i++) {
		adev = mgpu_info.gpu_ins[i].adev;
		reset_context.reset_req_dev = adev;
		r = amdgpu_device_pre_asic_reset(adev, &reset_context);
		if (r) {
			dev_err(adev->dev, "GPU pre asic reset failed with err, %d for drm dev, %s ",
				r, adev_to_drm(adev)->unique);
		}
		if (!queue_work(system_unbound_wq, &adev->xgmi_reset_work))
			r = -EALREADY;
	}
	for (i = 0; i < mgpu_info.num_dgpu; i++) {
		adev = mgpu_info.gpu_ins[i].adev;
		flush_work(&adev->xgmi_reset_work);
		adev->gmc.xgmi.pending_reset = false;
	}

	/* reset function will rebuild the xgmi hive info , clear it now */
	for (i = 0; i < mgpu_info.num_dgpu; i++)
		amdgpu_xgmi_remove_device(mgpu_info.gpu_ins[i].adev);

	INIT_LIST_HEAD(&device_list);

	for (i = 0; i < mgpu_info.num_dgpu; i++)
		list_add_tail(&mgpu_info.gpu_ins[i].adev->reset_list, &device_list);

	/* unregister the GPU first, reset function will add them back */
	list_for_each_entry(adev, &device_list, reset_list)
		amdgpu_unregister_gpu_instance(adev);

	/* Use a common context, just need to make sure full reset is done */
	set_bit(AMDGPU_SKIP_HW_RESET, &reset_context.flags);
	r = amdgpu_do_asic_reset(&device_list, &reset_context);

	if (r) {
		DRM_ERROR("reinit gpus failure");
		return;
	}
	for (i = 0; i < mgpu_info.num_dgpu; i++) {
		adev = mgpu_info.gpu_ins[i].adev;
		if (!adev->kfd.init_complete)
			amdgpu_amdkfd_device_init(adev);
		amdgpu_ttm_set_buffer_funcs_status(adev, true);
	}
	return;
}

static int amdgpu_pmops_prepare(struct device *dev)
{
	struct drm_device *drm_dev = dev_get_drvdata(dev);
	struct amdgpu_device *adev = drm_to_adev(drm_dev);

	/* Return a positive number here so
	 * DPM_FLAG_SMART_SUSPEND works properly
	 */
	if (amdgpu_device_supports_boco(drm_dev))
		return pm_runtime_suspended(dev);

	/* if we will not support s3 or s2i for the device
	 *  then skip suspend
	 */
	if (!amdgpu_acpi_is_s0ix_active(adev) &&
	    !amdgpu_acpi_is_s3_active(adev))
		return 1;

	return 0;
}

static void amdgpu_pmops_complete(struct device *dev)
{
	/* nothing to do */
}

static int amdgpu_pmops_suspend(struct device *dev)
{
	struct drm_device *drm_dev = dev_get_drvdata(dev);
	struct amdgpu_device *adev = drm_to_adev(drm_dev);
	int r;

	if (amdgpu_acpi_is_s0ix_active(adev))
		adev->in_s0ix = true;
	adev->in_s3 = true;
	r = amdgpu_device_suspend(drm_dev, true);
	adev->in_s3 = false;
	if (r)
		return r;
	if (!adev->in_s0ix)
		r = amdgpu_asic_reset(adev);
	return r;
}

static int amdgpu_pmops_resume(struct device *dev)
{
	struct drm_device *drm_dev = dev_get_drvdata(dev);
	struct amdgpu_device *adev = drm_to_adev(drm_dev);
	int r;

	/* Avoids registers access if device is physically gone */
	if (!pci_device_is_present(adev->pdev))
		adev->no_hw_access = true;

	r = amdgpu_device_resume(drm_dev, true);
	if (amdgpu_acpi_is_s0ix_active(adev))
		adev->in_s0ix = false;
	return r;
}

static int amdgpu_pmops_freeze(struct device *dev)
{
	struct drm_device *drm_dev = dev_get_drvdata(dev);
	struct amdgpu_device *adev = drm_to_adev(drm_dev);
	int r;

	adev->in_s4 = true;
	r = amdgpu_device_suspend(drm_dev, true);
	adev->in_s4 = false;
	if (r)
		return r;
	return amdgpu_asic_reset(adev);
}

static int amdgpu_pmops_thaw(struct device *dev)
{
	struct drm_device *drm_dev = dev_get_drvdata(dev);

	return amdgpu_device_resume(drm_dev, true);
}

static int amdgpu_pmops_poweroff(struct device *dev)
{
	struct drm_device *drm_dev = dev_get_drvdata(dev);

	return amdgpu_device_suspend(drm_dev, true);
}

static int amdgpu_pmops_restore(struct device *dev)
{
	struct drm_device *drm_dev = dev_get_drvdata(dev);

	return amdgpu_device_resume(drm_dev, true);
}

static int amdgpu_pmops_runtime_suspend(struct device *dev)
{
	struct pci_dev *pdev = to_pci_dev(dev);
	struct drm_device *drm_dev = pci_get_drvdata(pdev);
	struct amdgpu_device *adev = drm_to_adev(drm_dev);
	int ret, i;

	if (!adev->runpm) {
		pm_runtime_forbid(dev);
		return -EBUSY;
	}

	/* wait for all rings to drain before suspending */
	for (i = 0; i < AMDGPU_MAX_RINGS; i++) {
		struct amdgpu_ring *ring = adev->rings[i];
		if (ring && ring->sched.ready) {
			ret = amdgpu_fence_wait_empty(ring);
			if (ret)
				return -EBUSY;
		}
	}

	adev->in_runpm = true;
	if (amdgpu_device_supports_px(drm_dev))
		drm_dev->switch_power_state = DRM_SWITCH_POWER_CHANGING;

	/*
	 * By setting mp1_state as PP_MP1_STATE_UNLOAD, MP1 will do some
	 * proper cleanups and put itself into a state ready for PNP. That
	 * can address some random resuming failure observed on BOCO capable
	 * platforms.
	 * TODO: this may be also needed for PX capable platform.
	 */
	if (amdgpu_device_supports_boco(drm_dev))
		adev->mp1_state = PP_MP1_STATE_UNLOAD;

	ret = amdgpu_device_suspend(drm_dev, false);
	if (ret) {
		adev->in_runpm = false;
		if (amdgpu_device_supports_boco(drm_dev))
			adev->mp1_state = PP_MP1_STATE_NONE;
		return ret;
	}

	if (amdgpu_device_supports_boco(drm_dev))
		adev->mp1_state = PP_MP1_STATE_NONE;

	if (amdgpu_device_supports_px(drm_dev)) {
		/* Only need to handle PCI state in the driver for ATPX
		 * PCI core handles it for _PR3.
		 */
		amdgpu_device_cache_pci_state(pdev);
		pci_disable_device(pdev);
		pci_ignore_hotplug(pdev);
		pci_set_power_state(pdev, PCI_D3cold);
		drm_dev->switch_power_state = DRM_SWITCH_POWER_DYNAMIC_OFF;
	} else if (amdgpu_device_supports_boco(drm_dev)) {
		/* nothing to do */
	} else if (amdgpu_device_supports_baco(drm_dev)) {
		amdgpu_device_baco_enter(drm_dev);
	}

	return 0;
}

static int amdgpu_pmops_runtime_resume(struct device *dev)
{
	struct pci_dev *pdev = to_pci_dev(dev);
	struct drm_device *drm_dev = pci_get_drvdata(pdev);
	struct amdgpu_device *adev = drm_to_adev(drm_dev);
	int ret;

	if (!adev->runpm)
		return -EINVAL;

	/* Avoids registers access if device is physically gone */
	if (!pci_device_is_present(adev->pdev))
		adev->no_hw_access = true;

	if (amdgpu_device_supports_px(drm_dev)) {
		drm_dev->switch_power_state = DRM_SWITCH_POWER_CHANGING;

		/* Only need to handle PCI state in the driver for ATPX
		 * PCI core handles it for _PR3.
		 */
		pci_set_power_state(pdev, PCI_D0);
		amdgpu_device_load_pci_state(pdev);
		ret = pci_enable_device(pdev);
		if (ret)
			return ret;
		pci_set_master(pdev);
	} else if (amdgpu_device_supports_boco(drm_dev)) {
		/* Only need to handle PCI state in the driver for ATPX
		 * PCI core handles it for _PR3.
		 */
		pci_set_master(pdev);
	} else if (amdgpu_device_supports_baco(drm_dev)) {
		amdgpu_device_baco_exit(drm_dev);
	}
	ret = amdgpu_device_resume(drm_dev, false);
	if (ret)
		return ret;

	if (amdgpu_device_supports_px(drm_dev))
		drm_dev->switch_power_state = DRM_SWITCH_POWER_ON;
	adev->in_runpm = false;
	return 0;
}

static int amdgpu_pmops_runtime_idle(struct device *dev)
{
	struct drm_device *drm_dev = dev_get_drvdata(dev);
	struct amdgpu_device *adev = drm_to_adev(drm_dev);
	/* we don't want the main rpm_idle to call suspend - we want to autosuspend */
	int ret = 1;

	if (!adev->runpm) {
		pm_runtime_forbid(dev);
		return -EBUSY;
	}

	if (amdgpu_device_has_dc_support(adev)) {
		struct drm_crtc *crtc;

		drm_for_each_crtc(crtc, drm_dev) {
			drm_modeset_lock(&crtc->mutex, NULL);
			if (crtc->state->active)
				ret = -EBUSY;
			drm_modeset_unlock(&crtc->mutex);
			if (ret < 0)
				break;
		}

	} else {
		struct drm_connector *list_connector;
		struct drm_connector_list_iter iter;

		mutex_lock(&drm_dev->mode_config.mutex);
		drm_modeset_lock(&drm_dev->mode_config.connection_mutex, NULL);

		drm_connector_list_iter_begin(drm_dev, &iter);
		drm_for_each_connector_iter(list_connector, &iter) {
			if (list_connector->dpms ==  DRM_MODE_DPMS_ON) {
				ret = -EBUSY;
				break;
			}
		}

		drm_connector_list_iter_end(&iter);

		drm_modeset_unlock(&drm_dev->mode_config.connection_mutex);
		mutex_unlock(&drm_dev->mode_config.mutex);
	}

	if (ret == -EBUSY)
		DRM_DEBUG_DRIVER("failing to power off - crtc active\n");

	pm_runtime_mark_last_busy(dev);
	pm_runtime_autosuspend(dev);
	return ret;
}

long amdgpu_drm_ioctl(struct file *filp,
		      unsigned int cmd, unsigned long arg)
{
	struct drm_file *file_priv = filp->private_data;
	struct drm_device *dev;
	long ret;
	dev = file_priv->minor->dev;
	ret = pm_runtime_get_sync(dev->dev);
	if (ret < 0)
		goto out;

	ret = drm_ioctl(filp, cmd, arg);

	pm_runtime_mark_last_busy(dev->dev);
out:
	pm_runtime_put_autosuspend(dev->dev);
	return ret;
}

static const struct dev_pm_ops amdgpu_pm_ops = {
	.prepare = amdgpu_pmops_prepare,
	.complete = amdgpu_pmops_complete,
	.suspend = amdgpu_pmops_suspend,
	.resume = amdgpu_pmops_resume,
	.freeze = amdgpu_pmops_freeze,
	.thaw = amdgpu_pmops_thaw,
	.poweroff = amdgpu_pmops_poweroff,
	.restore = amdgpu_pmops_restore,
	.runtime_suspend = amdgpu_pmops_runtime_suspend,
	.runtime_resume = amdgpu_pmops_runtime_resume,
	.runtime_idle = amdgpu_pmops_runtime_idle,
};

static int amdgpu_flush(struct file *f, fl_owner_t id)
{
	struct drm_file *file_priv = f->private_data;
	struct amdgpu_fpriv *fpriv = file_priv->driver_priv;
	long timeout = MAX_WAIT_SCHED_ENTITY_Q_EMPTY;

	timeout = amdgpu_ctx_mgr_entity_flush(&fpriv->ctx_mgr, timeout);
	timeout = amdgpu_vm_wait_idle(&fpriv->vm, timeout);

	return timeout >= 0 ? 0 : timeout;
}

static const struct file_operations amdgpu_driver_kms_fops = {
	.owner = THIS_MODULE,
	.open = drm_open,
	.flush = amdgpu_flush,
	.release = drm_release,
	.unlocked_ioctl = amdgpu_drm_ioctl,
	.mmap = drm_gem_mmap,
	.poll = drm_poll,
	.read = drm_read,
#ifdef CONFIG_COMPAT
	.compat_ioctl = amdgpu_kms_compat_ioctl,
#endif
#ifdef CONFIG_PROC_FS
	.show_fdinfo = amdgpu_show_fdinfo
#endif
};

int amdgpu_file_to_fpriv(struct file *filp, struct amdgpu_fpriv **fpriv)
{
	struct drm_file *file;

	if (!filp)
		return -EINVAL;

	if (filp->f_op != &amdgpu_driver_kms_fops) {
		return -EINVAL;
	}

	file = filp->private_data;
	*fpriv = file->driver_priv;
	return 0;
}

const struct drm_ioctl_desc amdgpu_ioctls_kms[] = {
	DRM_IOCTL_DEF_DRV(AMDGPU_GEM_CREATE, amdgpu_gem_create_ioctl, DRM_AUTH|DRM_RENDER_ALLOW),
	DRM_IOCTL_DEF_DRV(AMDGPU_CTX, amdgpu_ctx_ioctl, DRM_AUTH|DRM_RENDER_ALLOW),
	DRM_IOCTL_DEF_DRV(AMDGPU_VM, amdgpu_vm_ioctl, DRM_AUTH|DRM_RENDER_ALLOW),
	DRM_IOCTL_DEF_DRV(AMDGPU_SCHED, amdgpu_sched_ioctl, DRM_MASTER),
	DRM_IOCTL_DEF_DRV(AMDGPU_BO_LIST, amdgpu_bo_list_ioctl, DRM_AUTH|DRM_RENDER_ALLOW),
	DRM_IOCTL_DEF_DRV(AMDGPU_FENCE_TO_HANDLE, amdgpu_cs_fence_to_handle_ioctl, DRM_AUTH|DRM_RENDER_ALLOW),
	/* KMS */
	DRM_IOCTL_DEF_DRV(AMDGPU_GEM_MMAP, amdgpu_gem_mmap_ioctl, DRM_AUTH|DRM_RENDER_ALLOW),
	DRM_IOCTL_DEF_DRV(AMDGPU_GEM_WAIT_IDLE, amdgpu_gem_wait_idle_ioctl, DRM_AUTH|DRM_RENDER_ALLOW),
	DRM_IOCTL_DEF_DRV(AMDGPU_CS, amdgpu_cs_ioctl, DRM_AUTH|DRM_RENDER_ALLOW),
	DRM_IOCTL_DEF_DRV(AMDGPU_INFO, amdgpu_info_ioctl, DRM_AUTH|DRM_RENDER_ALLOW),
	DRM_IOCTL_DEF_DRV(AMDGPU_WAIT_CS, amdgpu_cs_wait_ioctl, DRM_AUTH|DRM_RENDER_ALLOW),
	DRM_IOCTL_DEF_DRV(AMDGPU_WAIT_FENCES, amdgpu_cs_wait_fences_ioctl, DRM_AUTH|DRM_RENDER_ALLOW),
	DRM_IOCTL_DEF_DRV(AMDGPU_GEM_METADATA, amdgpu_gem_metadata_ioctl, DRM_AUTH|DRM_RENDER_ALLOW),
	DRM_IOCTL_DEF_DRV(AMDGPU_GEM_VA, amdgpu_gem_va_ioctl, DRM_AUTH|DRM_RENDER_ALLOW),
	DRM_IOCTL_DEF_DRV(AMDGPU_GEM_OP, amdgpu_gem_op_ioctl, DRM_AUTH|DRM_RENDER_ALLOW),
	DRM_IOCTL_DEF_DRV(AMDGPU_GEM_USERPTR, amdgpu_gem_userptr_ioctl, DRM_AUTH|DRM_RENDER_ALLOW),
};

static const struct drm_driver amdgpu_kms_driver = {
	.driver_features =
	    DRIVER_ATOMIC |
	    DRIVER_GEM |
	    DRIVER_RENDER | DRIVER_MODESET | DRIVER_SYNCOBJ |
	    DRIVER_SYNCOBJ_TIMELINE,
	.open = amdgpu_driver_open_kms,
	.postclose = amdgpu_driver_postclose_kms,
	.lastclose = amdgpu_driver_lastclose_kms,
	.ioctls = amdgpu_ioctls_kms,
	.num_ioctls = ARRAY_SIZE(amdgpu_ioctls_kms),
	.dumb_create = amdgpu_mode_dumb_create,
	.dumb_map_offset = amdgpu_mode_dumb_mmap,
	.fops = &amdgpu_driver_kms_fops,
	.release = &amdgpu_driver_release_kms,

	.prime_handle_to_fd = drm_gem_prime_handle_to_fd,
	.prime_fd_to_handle = drm_gem_prime_fd_to_handle,
	.gem_prime_import = amdgpu_gem_prime_import,
	.gem_prime_mmap = drm_gem_prime_mmap,

	.name = DRIVER_NAME,
	.desc = DRIVER_DESC,
	.date = DRIVER_DATE,
	.major = KMS_DRIVER_MAJOR,
	.minor = KMS_DRIVER_MINOR,
	.patchlevel = KMS_DRIVER_PATCHLEVEL,
};

static struct pci_error_handlers amdgpu_pci_err_handler = {
	.error_detected	= amdgpu_pci_error_detected,
	.mmio_enabled	= amdgpu_pci_mmio_enabled,
	.slot_reset	= amdgpu_pci_slot_reset,
	.resume		= amdgpu_pci_resume,
};

extern const struct attribute_group amdgpu_vram_mgr_attr_group;
extern const struct attribute_group amdgpu_gtt_mgr_attr_group;
extern const struct attribute_group amdgpu_vbios_version_attr_group;

static const struct attribute_group *amdgpu_sysfs_groups[] = {
	&amdgpu_vram_mgr_attr_group,
	&amdgpu_gtt_mgr_attr_group,
	&amdgpu_vbios_version_attr_group,
	NULL,
};


static struct pci_driver amdgpu_kms_pci_driver = {
	.name = DRIVER_NAME,
	.id_table = pciidlist,
	.probe = amdgpu_pci_probe,
	.remove = amdgpu_pci_remove,
	.shutdown = amdgpu_pci_shutdown,
	.driver.pm = &amdgpu_pm_ops,
	.err_handler = &amdgpu_pci_err_handler,
	.dev_groups = amdgpu_sysfs_groups,
};

static int __init amdgpu_init(void)
{
	int r;

	if (drm_firmware_drivers_only())
		return -EINVAL;

	r = amdgpu_sync_init();
	if (r)
		goto error_sync;

	r = amdgpu_fence_slab_init();
	if (r)
		goto error_fence;

	DRM_INFO("amdgpu kernel modesetting enabled.\n");
	amdgpu_register_atpx_handler();
	amdgpu_acpi_detect();

	/* Ignore KFD init failures. Normal when CONFIG_HSA_AMD is not set. */
	amdgpu_amdkfd_init();

	/* let modprobe override vga console setting */
	return pci_register_driver(&amdgpu_kms_pci_driver);

error_fence:
	amdgpu_sync_fini();

error_sync:
	return r;
}

static void __exit amdgpu_exit(void)
{
	amdgpu_amdkfd_fini();
	pci_unregister_driver(&amdgpu_kms_pci_driver);
	amdgpu_unregister_atpx_handler();
	amdgpu_sync_fini();
	amdgpu_fence_slab_fini();
	mmu_notifier_synchronize();
}

module_init(amdgpu_init);
module_exit(amdgpu_exit);

MODULE_AUTHOR(DRIVER_AUTHOR);
MODULE_DESCRIPTION(DRIVER_DESC);
MODULE_LICENSE("GPL and additional rights");<|MERGE_RESOLUTION|>--- conflicted
+++ resolved
@@ -1521,8 +1521,6 @@
 	0x99A0,
 	0x99A2,
 	0x99A4,
-<<<<<<< HEAD
-=======
 	/* radeon secondary ids */
 	0x3171,
 	0x3e70,
@@ -1604,7 +1602,6 @@
 	0x72b1,
 	0x72b3,
 	0x793f,
->>>>>>> efe3167e
 };
 
 static const struct pci_device_id pciidlist[] = {
