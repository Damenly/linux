--- conflicted
+++ resolved
@@ -376,7 +376,6 @@
 	return -EINVAL;
 }
 
-<<<<<<< HEAD
 void amdgpu_discovery_harvest_ip(struct amdgpu_device *adev)
 {
 	struct binary_header *bhdr;
@@ -407,12 +406,11 @@
 		adev->harvest_ip_mask |= AMD_HARVEST_IP_JPEG_MASK;
 	}
 }
-=======
+
 union gc_info {
 	struct gc_info_v1_0 v1;
 	struct gc_info_v2_0 v2;
 };
->>>>>>> d3e491a2
 
 int amdgpu_discovery_get_gfx_info(struct amdgpu_device *adev)
 {
