--- conflicted
+++ resolved
@@ -143,11 +143,7 @@
 			const void *ih_ring_entry);
 void amdgpu_amdkfd_device_probe(struct amdgpu_device *adev);
 void amdgpu_amdkfd_device_init(struct amdgpu_device *adev);
-<<<<<<< HEAD
 void amdgpu_amdkfd_device_fini_sw(struct amdgpu_device *adev);
-=======
-void amdgpu_amdkfd_device_fini(struct amdgpu_device *adev);
->>>>>>> e4f2aee6
 int amdgpu_amdkfd_submit_ib(struct kgd_dev *kgd, enum kgd_engine_type engine,
 				uint32_t vmid, uint64_t gpu_addr,
 				uint32_t *ib_cmd, uint32_t ib_len);
@@ -169,12 +165,8 @@
 					int queue_bit);
 
 struct amdgpu_amdkfd_fence *amdgpu_amdkfd_fence_create(u64 context,
-<<<<<<< HEAD
 				struct mm_struct *mm,
 				struct svm_range_bo *svm_bo);
-=======
-								struct mm_struct *mm);
->>>>>>> e4f2aee6
 #if IS_ENABLED(CONFIG_HSA_AMD)
 bool amdkfd_fence_check_mm(struct dma_fence *f, struct mm_struct *mm);
 struct amdgpu_amdkfd_fence *to_amdgpu_amdkfd_fence(struct dma_fence *f);
@@ -268,14 +260,8 @@
 					struct file *filp, u32 pasid,
 					void **process_info,
 					struct dma_fence **ef);
-<<<<<<< HEAD
 void amdgpu_amdkfd_gpuvm_release_process_vm(struct kgd_dev *kgd, void *drm_priv);
 uint64_t amdgpu_amdkfd_gpuvm_get_process_page_dir(void *drm_priv);
-=======
-void amdgpu_amdkfd_gpuvm_destroy_process_vm(struct kgd_dev *kgd, void *vm);
-void amdgpu_amdkfd_gpuvm_release_process_vm(struct kgd_dev *kgd, void *vm);
-uint64_t amdgpu_amdkfd_gpuvm_get_process_page_dir(void *vm);
->>>>>>> e4f2aee6
 int amdgpu_amdkfd_gpuvm_alloc_memory_of_gpu(
 		struct kgd_dev *kgd, uint64_t va, uint64_t size,
 		void *drm_priv, struct kgd_mem **mem,
@@ -307,10 +293,7 @@
 void amdgpu_amdkfd_gpuvm_destroy_cb(struct amdgpu_device *adev,
 				struct amdgpu_vm *vm);
 void amdgpu_amdkfd_unreserve_memory_limit(struct amdgpu_bo *bo);
-<<<<<<< HEAD
 void amdgpu_amdkfd_reserve_system_mem(uint64_t size);
-=======
->>>>>>> e4f2aee6
 #else
 static inline
 void amdgpu_amdkfd_gpuvm_init_mem_limits(void)
@@ -382,14 +365,11 @@
 {
 }
 
-<<<<<<< HEAD
-=======
 static int __maybe_unused kgd2kfd_resume_iommu(struct kfd_dev *kfd)
 {
 	return 0;
 }
 
->>>>>>> e4f2aee6
 static inline int kgd2kfd_resume(struct kfd_dev *kfd, bool run_pm)
 {
 	return 0;
