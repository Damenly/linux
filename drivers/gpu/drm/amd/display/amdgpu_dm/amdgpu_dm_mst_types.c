--- conflicted
+++ resolved
@@ -1628,7 +1628,6 @@
 
 		if (end_to_end_bw_in_kbps < bw_range.min_kbps) {
 			DRM_DEBUG_DRIVER("maximum dsc compression cannot fit into end-to-end bandwidth\n");
-<<<<<<< HEAD
 			return DC_FAIL_BANDWIDTH_VALIDATE;
 		}
 
@@ -1650,32 +1649,6 @@
 			}
 		}
 	} else {
-		/* check if mode could be supported within full_pbn */
-		bpp = convert_dc_color_depth_into_bpc(stream->timing.display_color_depth) * 3;
-		pbn = drm_dp_calc_pbn_mode(stream->timing.pix_clk_100hz / 10, bpp << 4);
-		if (pbn > aconnector->mst_output_port->full_pbn)
-=======
-			return DC_FAIL_BANDWIDTH_VALIDATE;
-		}
-
-		if (end_to_end_bw_in_kbps < bw_range.stream_kbps) {
-			dc_dsc_get_default_config_option(stream->link->dc, &dsc_options);
-			dsc_options.max_target_bpp_limit_override_x16 = aconnector->base.display_info.max_dsc_bpp * 16;
-			if (dc_dsc_compute_config(stream->sink->ctx->dc->res_pool->dscs[0],
-					&stream->sink->dsc_caps.dsc_dec_caps,
-					&dsc_options,
-					end_to_end_bw_in_kbps,
-					&stream->timing,
-					dc_link_get_highest_encoding_format(stream->link),
-					&stream->timing.dsc_cfg)) {
-				stream->timing.flags.DSC = 1;
-				DRM_DEBUG_DRIVER("end-to-end bandwidth require dsc and dsc config found\n");
-			} else {
-				DRM_DEBUG_DRIVER("end-to-end bandwidth require dsc but dsc config not found\n");
-				return DC_FAIL_BANDWIDTH_VALIDATE;
-			}
-		}
-	} else {
 		/* Check if mode could be supported within max slot
 		 * number of current mst link and full_pbn of mst links.
 		 */
@@ -1702,7 +1675,6 @@
 		if (slot_num > max_slot_num ||
 			pbn > aconnector->mst_output_port->full_pbn) {
 			DRM_DEBUG_DRIVER("Mode can not be supported within mst links!");
->>>>>>> 0c383648
 			return DC_FAIL_BANDWIDTH_VALIDATE;
 		}
 	}
