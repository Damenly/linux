/*
 * Copyright 2014 Advanced Micro Devices, Inc.
 *
 * Permission is hereby granted, free of charge, to any person obtaining a
 * copy of this software and associated documentation files (the "Software"),
 * to deal in the Software without restriction, including without limitation
 * the rights to use, copy, modify, merge, publish, distribute, sublicense,
 * and/or sell copies of the Software, and to permit persons to whom the
 * Software is furnished to do so, subject to the following conditions:
 *
 * The above copyright notice and this permission notice shall be included in
 * all copies or substantial portions of the Software.
 *
 * THE SOFTWARE IS PROVIDED "AS IS", WITHOUT WARRANTY OF ANY KIND, EXPRESS OR
 * IMPLIED, INCLUDING BUT NOT LIMITED TO THE WARRANTIES OF MERCHANTABILITY,
 * FITNESS FOR A PARTICULAR PURPOSE AND NONINFRINGEMENT.  IN NO EVENT SHALL
 * THE COPYRIGHT HOLDER(S) OR AUTHOR(S) BE LIABLE FOR ANY CLAIM, DAMAGES OR
 * OTHER LIABILITY, WHETHER IN AN ACTION OF CONTRACT, TORT OR OTHERWISE,
 * ARISING FROM, OUT OF OR IN CONNECTION WITH THE SOFTWARE OR THE USE OR
 * OTHER DEALINGS IN THE SOFTWARE.
 */

#include <linux/bsearch.h>
#include <linux/pci.h>
#include <linux/slab.h>
#include "kfd_priv.h"
#include "kfd_device_queue_manager.h"
#include "kfd_pm4_headers_vi.h"
#include "kfd_pm4_headers_aldebaran.h"
#include "cwsr_trap_handler.h"
#include "kfd_iommu.h"
#include "amdgpu_amdkfd.h"
#include "kfd_smi_events.h"
#include "kfd_migrate.h"

#define MQD_SIZE_ALIGNED 768

/*
 * kfd_locked is used to lock the kfd driver during suspend or reset
 * once locked, kfd driver will stop any further GPU execution.
 * create process (open) will return -EAGAIN.
 */
static atomic_t kfd_locked = ATOMIC_INIT(0);

#ifdef CONFIG_DRM_AMDGPU_CIK
extern const struct kfd2kgd_calls gfx_v7_kfd2kgd;
#endif
extern const struct kfd2kgd_calls gfx_v8_kfd2kgd;
extern const struct kfd2kgd_calls gfx_v9_kfd2kgd;
extern const struct kfd2kgd_calls arcturus_kfd2kgd;
extern const struct kfd2kgd_calls aldebaran_kfd2kgd;
extern const struct kfd2kgd_calls gfx_v10_kfd2kgd;
extern const struct kfd2kgd_calls gfx_v10_3_kfd2kgd;

static const struct kfd2kgd_calls *kfd2kgd_funcs[] = {
#ifdef KFD_SUPPORT_IOMMU_V2
#ifdef CONFIG_DRM_AMDGPU_CIK
	[CHIP_KAVERI] = &gfx_v7_kfd2kgd,
#endif
	[CHIP_CARRIZO] = &gfx_v8_kfd2kgd,
	[CHIP_RAVEN] = &gfx_v9_kfd2kgd,
#endif
#ifdef CONFIG_DRM_AMDGPU_CIK
	[CHIP_HAWAII] = &gfx_v7_kfd2kgd,
#endif
	[CHIP_TONGA] = &gfx_v8_kfd2kgd,
	[CHIP_FIJI] = &gfx_v8_kfd2kgd,
	[CHIP_POLARIS10] = &gfx_v8_kfd2kgd,
	[CHIP_POLARIS11] = &gfx_v8_kfd2kgd,
	[CHIP_POLARIS12] = &gfx_v8_kfd2kgd,
	[CHIP_VEGAM] = &gfx_v8_kfd2kgd,
	[CHIP_VEGA10] = &gfx_v9_kfd2kgd,
	[CHIP_VEGA12] = &gfx_v9_kfd2kgd,
	[CHIP_VEGA20] = &gfx_v9_kfd2kgd,
	[CHIP_RENOIR] = &gfx_v9_kfd2kgd,
	[CHIP_ARCTURUS] = &arcturus_kfd2kgd,
	[CHIP_ALDEBARAN] = &aldebaran_kfd2kgd,
	[CHIP_NAVI10] = &gfx_v10_kfd2kgd,
	[CHIP_NAVI12] = &gfx_v10_kfd2kgd,
	[CHIP_NAVI14] = &gfx_v10_kfd2kgd,
	[CHIP_SIENNA_CICHLID] = &gfx_v10_3_kfd2kgd,
	[CHIP_NAVY_FLOUNDER] = &gfx_v10_3_kfd2kgd,
	[CHIP_VANGOGH] = &gfx_v10_3_kfd2kgd,
	[CHIP_DIMGREY_CAVEFISH] = &gfx_v10_3_kfd2kgd,
	[CHIP_BEIGE_GOBY] = &gfx_v10_3_kfd2kgd,
	[CHIP_YELLOW_CARP] = &gfx_v10_3_kfd2kgd,
};

#ifdef KFD_SUPPORT_IOMMU_V2
static const struct kfd_device_info kaveri_device_info = {
	.asic_family = CHIP_KAVERI,
	.asic_name = "kaveri",
	.max_pasid_bits = 16,
	/* max num of queues for KV.TODO should be a dynamic value */
	.max_no_of_hqd	= 24,
	.doorbell_size  = 4,
	.ih_ring_entry_size = 4 * sizeof(uint32_t),
	.event_interrupt_class = &event_interrupt_class_cik,
	.num_of_watch_points = 4,
	.mqd_size_aligned = MQD_SIZE_ALIGNED,
	.supports_cwsr = false,
	.needs_iommu_device = true,
	.needs_pci_atomics = false,
	.num_sdma_engines = 2,
	.num_xgmi_sdma_engines = 0,
	.num_sdma_queues_per_engine = 2,
};

static const struct kfd_device_info carrizo_device_info = {
	.asic_family = CHIP_CARRIZO,
	.asic_name = "carrizo",
	.max_pasid_bits = 16,
	/* max num of queues for CZ.TODO should be a dynamic value */
	.max_no_of_hqd	= 24,
	.doorbell_size  = 4,
	.ih_ring_entry_size = 4 * sizeof(uint32_t),
	.event_interrupt_class = &event_interrupt_class_cik,
	.num_of_watch_points = 4,
	.mqd_size_aligned = MQD_SIZE_ALIGNED,
	.supports_cwsr = true,
	.needs_iommu_device = true,
	.needs_pci_atomics = false,
	.num_sdma_engines = 2,
	.num_xgmi_sdma_engines = 0,
	.num_sdma_queues_per_engine = 2,
};
#endif

static const struct kfd_device_info raven_device_info = {
	.asic_family = CHIP_RAVEN,
	.asic_name = "raven",
	.max_pasid_bits = 16,
	.max_no_of_hqd  = 24,
	.doorbell_size  = 8,
	.ih_ring_entry_size = 8 * sizeof(uint32_t),
	.event_interrupt_class = &event_interrupt_class_v9,
	.num_of_watch_points = 4,
	.mqd_size_aligned = MQD_SIZE_ALIGNED,
	.supports_cwsr = true,
	.needs_iommu_device = true,
	.needs_pci_atomics = true,
	.num_sdma_engines = 1,
	.num_xgmi_sdma_engines = 0,
	.num_sdma_queues_per_engine = 2,
};

static const struct kfd_device_info hawaii_device_info = {
	.asic_family = CHIP_HAWAII,
	.asic_name = "hawaii",
	.max_pasid_bits = 16,
	/* max num of queues for KV.TODO should be a dynamic value */
	.max_no_of_hqd	= 24,
	.doorbell_size  = 4,
	.ih_ring_entry_size = 4 * sizeof(uint32_t),
	.event_interrupt_class = &event_interrupt_class_cik,
	.num_of_watch_points = 4,
	.mqd_size_aligned = MQD_SIZE_ALIGNED,
	.supports_cwsr = false,
	.needs_iommu_device = false,
	.needs_pci_atomics = false,
	.num_sdma_engines = 2,
	.num_xgmi_sdma_engines = 0,
	.num_sdma_queues_per_engine = 2,
};

static const struct kfd_device_info tonga_device_info = {
	.asic_family = CHIP_TONGA,
	.asic_name = "tonga",
	.max_pasid_bits = 16,
	.max_no_of_hqd  = 24,
	.doorbell_size  = 4,
	.ih_ring_entry_size = 4 * sizeof(uint32_t),
	.event_interrupt_class = &event_interrupt_class_cik,
	.num_of_watch_points = 4,
	.mqd_size_aligned = MQD_SIZE_ALIGNED,
	.supports_cwsr = false,
	.needs_iommu_device = false,
	.needs_pci_atomics = true,
	.num_sdma_engines = 2,
	.num_xgmi_sdma_engines = 0,
	.num_sdma_queues_per_engine = 2,
};

static const struct kfd_device_info fiji_device_info = {
	.asic_family = CHIP_FIJI,
	.asic_name = "fiji",
	.max_pasid_bits = 16,
	.max_no_of_hqd  = 24,
	.doorbell_size  = 4,
	.ih_ring_entry_size = 4 * sizeof(uint32_t),
	.event_interrupt_class = &event_interrupt_class_cik,
	.num_of_watch_points = 4,
	.mqd_size_aligned = MQD_SIZE_ALIGNED,
	.supports_cwsr = true,
	.needs_iommu_device = false,
	.needs_pci_atomics = true,
	.num_sdma_engines = 2,
	.num_xgmi_sdma_engines = 0,
	.num_sdma_queues_per_engine = 2,
};

static const struct kfd_device_info fiji_vf_device_info = {
	.asic_family = CHIP_FIJI,
	.asic_name = "fiji",
	.max_pasid_bits = 16,
	.max_no_of_hqd  = 24,
	.doorbell_size  = 4,
	.ih_ring_entry_size = 4 * sizeof(uint32_t),
	.event_interrupt_class = &event_interrupt_class_cik,
	.num_of_watch_points = 4,
	.mqd_size_aligned = MQD_SIZE_ALIGNED,
	.supports_cwsr = true,
	.needs_iommu_device = false,
	.needs_pci_atomics = false,
	.num_sdma_engines = 2,
	.num_xgmi_sdma_engines = 0,
	.num_sdma_queues_per_engine = 2,
};


static const struct kfd_device_info polaris10_device_info = {
	.asic_family = CHIP_POLARIS10,
	.asic_name = "polaris10",
	.max_pasid_bits = 16,
	.max_no_of_hqd  = 24,
	.doorbell_size  = 4,
	.ih_ring_entry_size = 4 * sizeof(uint32_t),
	.event_interrupt_class = &event_interrupt_class_cik,
	.num_of_watch_points = 4,
	.mqd_size_aligned = MQD_SIZE_ALIGNED,
	.supports_cwsr = true,
	.needs_iommu_device = false,
	.needs_pci_atomics = true,
	.num_sdma_engines = 2,
	.num_xgmi_sdma_engines = 0,
	.num_sdma_queues_per_engine = 2,
};

static const struct kfd_device_info polaris10_vf_device_info = {
	.asic_family = CHIP_POLARIS10,
	.asic_name = "polaris10",
	.max_pasid_bits = 16,
	.max_no_of_hqd  = 24,
	.doorbell_size  = 4,
	.ih_ring_entry_size = 4 * sizeof(uint32_t),
	.event_interrupt_class = &event_interrupt_class_cik,
	.num_of_watch_points = 4,
	.mqd_size_aligned = MQD_SIZE_ALIGNED,
	.supports_cwsr = true,
	.needs_iommu_device = false,
	.needs_pci_atomics = false,
	.num_sdma_engines = 2,
	.num_xgmi_sdma_engines = 0,
	.num_sdma_queues_per_engine = 2,
};

static const struct kfd_device_info polaris11_device_info = {
	.asic_family = CHIP_POLARIS11,
	.asic_name = "polaris11",
	.max_pasid_bits = 16,
	.max_no_of_hqd  = 24,
	.doorbell_size  = 4,
	.ih_ring_entry_size = 4 * sizeof(uint32_t),
	.event_interrupt_class = &event_interrupt_class_cik,
	.num_of_watch_points = 4,
	.mqd_size_aligned = MQD_SIZE_ALIGNED,
	.supports_cwsr = true,
	.needs_iommu_device = false,
	.needs_pci_atomics = true,
	.num_sdma_engines = 2,
	.num_xgmi_sdma_engines = 0,
	.num_sdma_queues_per_engine = 2,
};

static const struct kfd_device_info polaris12_device_info = {
	.asic_family = CHIP_POLARIS12,
	.asic_name = "polaris12",
	.max_pasid_bits = 16,
	.max_no_of_hqd  = 24,
	.doorbell_size  = 4,
	.ih_ring_entry_size = 4 * sizeof(uint32_t),
	.event_interrupt_class = &event_interrupt_class_cik,
	.num_of_watch_points = 4,
	.mqd_size_aligned = MQD_SIZE_ALIGNED,
	.supports_cwsr = true,
	.needs_iommu_device = false,
	.needs_pci_atomics = true,
	.num_sdma_engines = 2,
	.num_xgmi_sdma_engines = 0,
	.num_sdma_queues_per_engine = 2,
};

static const struct kfd_device_info vegam_device_info = {
	.asic_family = CHIP_VEGAM,
	.asic_name = "vegam",
	.max_pasid_bits = 16,
	.max_no_of_hqd  = 24,
	.doorbell_size  = 4,
	.ih_ring_entry_size = 4 * sizeof(uint32_t),
	.event_interrupt_class = &event_interrupt_class_cik,
	.num_of_watch_points = 4,
	.mqd_size_aligned = MQD_SIZE_ALIGNED,
	.supports_cwsr = true,
	.needs_iommu_device = false,
	.needs_pci_atomics = true,
	.num_sdma_engines = 2,
	.num_xgmi_sdma_engines = 0,
	.num_sdma_queues_per_engine = 2,
};

static const struct kfd_device_info vega10_device_info = {
	.asic_family = CHIP_VEGA10,
	.asic_name = "vega10",
	.max_pasid_bits = 16,
	.max_no_of_hqd  = 24,
	.doorbell_size  = 8,
	.ih_ring_entry_size = 8 * sizeof(uint32_t),
	.event_interrupt_class = &event_interrupt_class_v9,
	.num_of_watch_points = 4,
	.mqd_size_aligned = MQD_SIZE_ALIGNED,
	.supports_cwsr = true,
	.needs_iommu_device = false,
	.needs_pci_atomics = false,
	.num_sdma_engines = 2,
	.num_xgmi_sdma_engines = 0,
	.num_sdma_queues_per_engine = 2,
};

static const struct kfd_device_info vega10_vf_device_info = {
	.asic_family = CHIP_VEGA10,
	.asic_name = "vega10",
	.max_pasid_bits = 16,
	.max_no_of_hqd  = 24,
	.doorbell_size  = 8,
	.ih_ring_entry_size = 8 * sizeof(uint32_t),
	.event_interrupt_class = &event_interrupt_class_v9,
	.num_of_watch_points = 4,
	.mqd_size_aligned = MQD_SIZE_ALIGNED,
	.supports_cwsr = true,
	.needs_iommu_device = false,
	.needs_pci_atomics = false,
	.num_sdma_engines = 2,
	.num_xgmi_sdma_engines = 0,
	.num_sdma_queues_per_engine = 2,
};

static const struct kfd_device_info vega12_device_info = {
	.asic_family = CHIP_VEGA12,
	.asic_name = "vega12",
	.max_pasid_bits = 16,
	.max_no_of_hqd  = 24,
	.doorbell_size  = 8,
	.ih_ring_entry_size = 8 * sizeof(uint32_t),
	.event_interrupt_class = &event_interrupt_class_v9,
	.num_of_watch_points = 4,
	.mqd_size_aligned = MQD_SIZE_ALIGNED,
	.supports_cwsr = true,
	.needs_iommu_device = false,
	.needs_pci_atomics = false,
	.num_sdma_engines = 2,
	.num_xgmi_sdma_engines = 0,
	.num_sdma_queues_per_engine = 2,
};

static const struct kfd_device_info vega20_device_info = {
	.asic_family = CHIP_VEGA20,
	.asic_name = "vega20",
	.max_pasid_bits = 16,
	.max_no_of_hqd	= 24,
	.doorbell_size	= 8,
	.ih_ring_entry_size = 8 * sizeof(uint32_t),
	.event_interrupt_class = &event_interrupt_class_v9,
	.num_of_watch_points = 4,
	.mqd_size_aligned = MQD_SIZE_ALIGNED,
	.supports_cwsr = true,
	.needs_iommu_device = false,
	.needs_pci_atomics = false,
	.num_sdma_engines = 2,
	.num_xgmi_sdma_engines = 0,
	.num_sdma_queues_per_engine = 8,
};

static const struct kfd_device_info arcturus_device_info = {
	.asic_family = CHIP_ARCTURUS,
	.asic_name = "arcturus",
	.max_pasid_bits = 16,
	.max_no_of_hqd	= 24,
	.doorbell_size	= 8,
	.ih_ring_entry_size = 8 * sizeof(uint32_t),
	.event_interrupt_class = &event_interrupt_class_v9,
	.num_of_watch_points = 4,
	.mqd_size_aligned = MQD_SIZE_ALIGNED,
	.supports_cwsr = true,
	.needs_iommu_device = false,
	.needs_pci_atomics = false,
	.num_sdma_engines = 2,
	.num_xgmi_sdma_engines = 6,
	.num_sdma_queues_per_engine = 8,
};

static const struct kfd_device_info aldebaran_device_info = {
	.asic_family = CHIP_ALDEBARAN,
	.asic_name = "aldebaran",
	.max_pasid_bits = 16,
	.max_no_of_hqd	= 24,
	.doorbell_size	= 8,
	.ih_ring_entry_size = 8 * sizeof(uint32_t),
	.event_interrupt_class = &event_interrupt_class_v9,
	.num_of_watch_points = 4,
	.mqd_size_aligned = MQD_SIZE_ALIGNED,
	.supports_cwsr = true,
	.needs_iommu_device = false,
	.needs_pci_atomics = false,
	.num_sdma_engines = 2,
	.num_xgmi_sdma_engines = 3,
	.num_sdma_queues_per_engine = 8,
};

static const struct kfd_device_info renoir_device_info = {
	.asic_family = CHIP_RENOIR,
	.asic_name = "renoir",
	.max_pasid_bits = 16,
	.max_no_of_hqd  = 24,
	.doorbell_size  = 8,
	.ih_ring_entry_size = 8 * sizeof(uint32_t),
	.event_interrupt_class = &event_interrupt_class_v9,
	.num_of_watch_points = 4,
	.mqd_size_aligned = MQD_SIZE_ALIGNED,
	.supports_cwsr = true,
	.needs_iommu_device = false,
	.needs_pci_atomics = false,
	.num_sdma_engines = 1,
	.num_xgmi_sdma_engines = 0,
	.num_sdma_queues_per_engine = 2,
};

static const struct kfd_device_info navi10_device_info = {
	.asic_family = CHIP_NAVI10,
	.asic_name = "navi10",
	.max_pasid_bits = 16,
	.max_no_of_hqd  = 24,
	.doorbell_size  = 8,
	.ih_ring_entry_size = 8 * sizeof(uint32_t),
	.event_interrupt_class = &event_interrupt_class_v9,
	.num_of_watch_points = 4,
	.mqd_size_aligned = MQD_SIZE_ALIGNED,
	.needs_iommu_device = false,
	.supports_cwsr = true,
	.needs_pci_atomics = true,
	.num_sdma_engines = 2,
	.num_xgmi_sdma_engines = 0,
	.num_sdma_queues_per_engine = 8,
};

static const struct kfd_device_info navi12_device_info = {
	.asic_family = CHIP_NAVI12,
	.asic_name = "navi12",
	.max_pasid_bits = 16,
	.max_no_of_hqd  = 24,
	.doorbell_size  = 8,
	.ih_ring_entry_size = 8 * sizeof(uint32_t),
	.event_interrupt_class = &event_interrupt_class_v9,
	.num_of_watch_points = 4,
	.mqd_size_aligned = MQD_SIZE_ALIGNED,
	.needs_iommu_device = false,
	.supports_cwsr = true,
	.needs_pci_atomics = true,
	.num_sdma_engines = 2,
	.num_xgmi_sdma_engines = 0,
	.num_sdma_queues_per_engine = 8,
};

static const struct kfd_device_info navi14_device_info = {
	.asic_family = CHIP_NAVI14,
	.asic_name = "navi14",
	.max_pasid_bits = 16,
	.max_no_of_hqd  = 24,
	.doorbell_size  = 8,
	.ih_ring_entry_size = 8 * sizeof(uint32_t),
	.event_interrupt_class = &event_interrupt_class_v9,
	.num_of_watch_points = 4,
	.mqd_size_aligned = MQD_SIZE_ALIGNED,
	.needs_iommu_device = false,
	.supports_cwsr = true,
	.needs_pci_atomics = true,
	.num_sdma_engines = 2,
	.num_xgmi_sdma_engines = 0,
	.num_sdma_queues_per_engine = 8,
};

static const struct kfd_device_info sienna_cichlid_device_info = {
	.asic_family = CHIP_SIENNA_CICHLID,
	.asic_name = "sienna_cichlid",
	.max_pasid_bits = 16,
	.max_no_of_hqd  = 24,
	.doorbell_size  = 8,
	.ih_ring_entry_size = 8 * sizeof(uint32_t),
	.event_interrupt_class = &event_interrupt_class_v9,
	.num_of_watch_points = 4,
	.mqd_size_aligned = MQD_SIZE_ALIGNED,
	.needs_iommu_device = false,
	.supports_cwsr = true,
	.needs_pci_atomics = true,
	.num_sdma_engines = 4,
	.num_xgmi_sdma_engines = 0,
	.num_sdma_queues_per_engine = 8,
};

static const struct kfd_device_info navy_flounder_device_info = {
	.asic_family = CHIP_NAVY_FLOUNDER,
	.asic_name = "navy_flounder",
	.max_pasid_bits = 16,
	.max_no_of_hqd  = 24,
	.doorbell_size  = 8,
	.ih_ring_entry_size = 8 * sizeof(uint32_t),
	.event_interrupt_class = &event_interrupt_class_v9,
	.num_of_watch_points = 4,
	.mqd_size_aligned = MQD_SIZE_ALIGNED,
	.needs_iommu_device = false,
	.supports_cwsr = true,
	.needs_pci_atomics = true,
	.num_sdma_engines = 2,
	.num_xgmi_sdma_engines = 0,
	.num_sdma_queues_per_engine = 8,
};

static const struct kfd_device_info vangogh_device_info = {
	.asic_family = CHIP_VANGOGH,
	.asic_name = "vangogh",
	.max_pasid_bits = 16,
	.max_no_of_hqd  = 24,
	.doorbell_size  = 8,
	.ih_ring_entry_size = 8 * sizeof(uint32_t),
	.event_interrupt_class = &event_interrupt_class_v9,
	.num_of_watch_points = 4,
	.mqd_size_aligned = MQD_SIZE_ALIGNED,
	.needs_iommu_device = false,
	.supports_cwsr = true,
	.needs_pci_atomics = false,
	.num_sdma_engines = 1,
	.num_xgmi_sdma_engines = 0,
	.num_sdma_queues_per_engine = 2,
};

static const struct kfd_device_info dimgrey_cavefish_device_info = {
	.asic_family = CHIP_DIMGREY_CAVEFISH,
	.asic_name = "dimgrey_cavefish",
	.max_pasid_bits = 16,
	.max_no_of_hqd  = 24,
	.doorbell_size  = 8,
	.ih_ring_entry_size = 8 * sizeof(uint32_t),
	.event_interrupt_class = &event_interrupt_class_v9,
	.num_of_watch_points = 4,
	.mqd_size_aligned = MQD_SIZE_ALIGNED,
	.needs_iommu_device = false,
	.supports_cwsr = true,
	.needs_pci_atomics = true,
	.num_sdma_engines = 2,
	.num_xgmi_sdma_engines = 0,
	.num_sdma_queues_per_engine = 8,
};

static const struct kfd_device_info beige_goby_device_info = {
	.asic_family = CHIP_BEIGE_GOBY,
	.asic_name = "beige_goby",
	.max_pasid_bits = 16,
	.max_no_of_hqd  = 24,
	.doorbell_size  = 8,
	.ih_ring_entry_size = 8 * sizeof(uint32_t),
	.event_interrupt_class = &event_interrupt_class_v9,
	.num_of_watch_points = 4,
	.mqd_size_aligned = MQD_SIZE_ALIGNED,
	.needs_iommu_device = false,
	.supports_cwsr = true,
	.needs_pci_atomics = true,
	.num_sdma_engines = 1,
	.num_xgmi_sdma_engines = 0,
	.num_sdma_queues_per_engine = 8,
};

static const struct kfd_device_info yellow_carp_device_info = {
	.asic_family = CHIP_YELLOW_CARP,
	.asic_name = "yellow_carp",
	.max_pasid_bits = 16,
	.max_no_of_hqd  = 24,
	.doorbell_size  = 8,
	.ih_ring_entry_size = 8 * sizeof(uint32_t),
	.event_interrupt_class = &event_interrupt_class_v9,
	.num_of_watch_points = 4,
	.mqd_size_aligned = MQD_SIZE_ALIGNED,
	.needs_iommu_device = false,
	.supports_cwsr = true,
	.needs_pci_atomics = false,
	.num_sdma_engines = 1,
	.num_xgmi_sdma_engines = 0,
	.num_sdma_queues_per_engine = 2,
};

/* For each entry, [0] is regular and [1] is virtualisation device. */
static const struct kfd_device_info *kfd_supported_devices[][2] = {
#ifdef KFD_SUPPORT_IOMMU_V2
	[CHIP_KAVERI] = {&kaveri_device_info, NULL},
	[CHIP_CARRIZO] = {&carrizo_device_info, NULL},
#endif
	[CHIP_RAVEN] = {&raven_device_info, NULL},
	[CHIP_HAWAII] = {&hawaii_device_info, NULL},
	[CHIP_TONGA] = {&tonga_device_info, NULL},
	[CHIP_FIJI] = {&fiji_device_info, &fiji_vf_device_info},
	[CHIP_POLARIS10] = {&polaris10_device_info, &polaris10_vf_device_info},
	[CHIP_POLARIS11] = {&polaris11_device_info, NULL},
	[CHIP_POLARIS12] = {&polaris12_device_info, NULL},
	[CHIP_VEGAM] = {&vegam_device_info, NULL},
	[CHIP_VEGA10] = {&vega10_device_info, &vega10_vf_device_info},
	[CHIP_VEGA12] = {&vega12_device_info, NULL},
	[CHIP_VEGA20] = {&vega20_device_info, NULL},
	[CHIP_RENOIR] = {&renoir_device_info, NULL},
	[CHIP_ARCTURUS] = {&arcturus_device_info, &arcturus_device_info},
	[CHIP_ALDEBARAN] = {&aldebaran_device_info, &aldebaran_device_info},
	[CHIP_NAVI10] = {&navi10_device_info, NULL},
	[CHIP_NAVI12] = {&navi12_device_info, &navi12_device_info},
	[CHIP_NAVI14] = {&navi14_device_info, NULL},
	[CHIP_SIENNA_CICHLID] = {&sienna_cichlid_device_info, &sienna_cichlid_device_info},
	[CHIP_NAVY_FLOUNDER] = {&navy_flounder_device_info, &navy_flounder_device_info},
	[CHIP_VANGOGH] = {&vangogh_device_info, NULL},
	[CHIP_DIMGREY_CAVEFISH] = {&dimgrey_cavefish_device_info, &dimgrey_cavefish_device_info},
	[CHIP_BEIGE_GOBY] = {&beige_goby_device_info, &beige_goby_device_info},
	[CHIP_YELLOW_CARP] = {&yellow_carp_device_info, NULL},
};

static int kfd_gtt_sa_init(struct kfd_dev *kfd, unsigned int buf_size,
				unsigned int chunk_size);
static void kfd_gtt_sa_fini(struct kfd_dev *kfd);

static int kfd_resume(struct kfd_dev *kfd);

struct kfd_dev *kgd2kfd_probe(struct kgd_dev *kgd,
	struct pci_dev *pdev, unsigned int asic_type, bool vf)
{
	struct kfd_dev *kfd;
	const struct kfd_device_info *device_info;
	const struct kfd2kgd_calls *f2g;

	if (asic_type >= sizeof(kfd_supported_devices) / (sizeof(void *) * 2)
		|| asic_type >= sizeof(kfd2kgd_funcs) / sizeof(void *)) {
		dev_err(kfd_device, "asic_type %d out of range\n", asic_type);
		return NULL; /* asic_type out of range */
	}

	device_info = kfd_supported_devices[asic_type][vf];
	f2g = kfd2kgd_funcs[asic_type];

	if (!device_info || !f2g) {
		dev_err(kfd_device, "%s %s not supported in kfd\n",
			amdgpu_asic_name[asic_type], vf ? "VF" : "");
		return NULL;
	}

	kfd = kzalloc(sizeof(*kfd), GFP_KERNEL);
	if (!kfd)
		return NULL;

	/* Allow BIF to recode atomics to PCIe 3.0 AtomicOps.
	 * 32 and 64-bit requests are possible and must be
	 * supported.
	 */
	kfd->pci_atomic_requested = amdgpu_amdkfd_have_atomics_support(kgd);
	if (device_info->needs_pci_atomics &&
	    !kfd->pci_atomic_requested) {
		dev_info(kfd_device,
			 "skipped device %x:%x, PCI rejects atomics\n",
			 pdev->vendor, pdev->device);
		kfree(kfd);
		return NULL;
	}

	kfd->kgd = kgd;
	kfd->device_info = device_info;
	kfd->pdev = pdev;
	kfd->init_complete = false;
	kfd->kfd2kgd = f2g;
	atomic_set(&kfd->compute_profile, 0);

	mutex_init(&kfd->doorbell_mutex);
	memset(&kfd->doorbell_available_index, 0,
		sizeof(kfd->doorbell_available_index));

	atomic_set(&kfd->sram_ecc_flag, 0);

	ida_init(&kfd->doorbell_ida);

	return kfd;
}

static void kfd_cwsr_init(struct kfd_dev *kfd)
{
	if (cwsr_enable && kfd->device_info->supports_cwsr) {
		if (kfd->device_info->asic_family < CHIP_VEGA10) {
			BUILD_BUG_ON(sizeof(cwsr_trap_gfx8_hex) > PAGE_SIZE);
			kfd->cwsr_isa = cwsr_trap_gfx8_hex;
			kfd->cwsr_isa_size = sizeof(cwsr_trap_gfx8_hex);
		} else if (kfd->device_info->asic_family == CHIP_ARCTURUS) {
			BUILD_BUG_ON(sizeof(cwsr_trap_arcturus_hex) > PAGE_SIZE);
			kfd->cwsr_isa = cwsr_trap_arcturus_hex;
			kfd->cwsr_isa_size = sizeof(cwsr_trap_arcturus_hex);
		} else if (kfd->device_info->asic_family == CHIP_ALDEBARAN) {
			BUILD_BUG_ON(sizeof(cwsr_trap_aldebaran_hex) > PAGE_SIZE);
			kfd->cwsr_isa = cwsr_trap_aldebaran_hex;
			kfd->cwsr_isa_size = sizeof(cwsr_trap_aldebaran_hex);
		} else if (kfd->device_info->asic_family < CHIP_NAVI10) {
			BUILD_BUG_ON(sizeof(cwsr_trap_gfx9_hex) > PAGE_SIZE);
			kfd->cwsr_isa = cwsr_trap_gfx9_hex;
			kfd->cwsr_isa_size = sizeof(cwsr_trap_gfx9_hex);
		} else if (kfd->device_info->asic_family < CHIP_SIENNA_CICHLID) {
			BUILD_BUG_ON(sizeof(cwsr_trap_nv1x_hex) > PAGE_SIZE);
			kfd->cwsr_isa = cwsr_trap_nv1x_hex;
			kfd->cwsr_isa_size = sizeof(cwsr_trap_nv1x_hex);
		} else {
			BUILD_BUG_ON(sizeof(cwsr_trap_gfx10_hex) > PAGE_SIZE);
			kfd->cwsr_isa = cwsr_trap_gfx10_hex;
			kfd->cwsr_isa_size = sizeof(cwsr_trap_gfx10_hex);
		}

		kfd->cwsr_enabled = true;
	}
}

static int kfd_gws_init(struct kfd_dev *kfd)
{
	int ret = 0;

	if (kfd->dqm->sched_policy == KFD_SCHED_POLICY_NO_HWS)
		return 0;

	if (hws_gws_support
		|| (kfd->device_info->asic_family == CHIP_VEGA10
			&& kfd->mec2_fw_version >= 0x81b3)
		|| (kfd->device_info->asic_family >= CHIP_VEGA12
			&& kfd->device_info->asic_family <= CHIP_RAVEN
			&& kfd->mec2_fw_version >= 0x1b3)
		|| (kfd->device_info->asic_family == CHIP_ARCTURUS
			&& kfd->mec2_fw_version >= 0x30)
		|| (kfd->device_info->asic_family == CHIP_ALDEBARAN
			&& kfd->mec2_fw_version >= 0x28))
		ret = amdgpu_amdkfd_alloc_gws(kfd->kgd,
				amdgpu_amdkfd_get_num_gws(kfd->kgd), &kfd->gws);

	return ret;
}

static void kfd_smi_init(struct kfd_dev *dev) {
	INIT_LIST_HEAD(&dev->smi_clients);
	spin_lock_init(&dev->smi_lock);
}

bool kgd2kfd_device_init(struct kfd_dev *kfd,
			 struct drm_device *ddev,
			 const struct kgd2kfd_shared_resources *gpu_resources)
{
	unsigned int size, map_process_packet_size;

	kfd->ddev = ddev;
	kfd->mec_fw_version = amdgpu_amdkfd_get_fw_version(kfd->kgd,
			KGD_ENGINE_MEC1);
	kfd->mec2_fw_version = amdgpu_amdkfd_get_fw_version(kfd->kgd,
			KGD_ENGINE_MEC2);
	kfd->sdma_fw_version = amdgpu_amdkfd_get_fw_version(kfd->kgd,
			KGD_ENGINE_SDMA1);
	kfd->shared_resources = *gpu_resources;

	kfd->vm_info.first_vmid_kfd = ffs(gpu_resources->compute_vmid_bitmap)-1;
	kfd->vm_info.last_vmid_kfd = fls(gpu_resources->compute_vmid_bitmap)-1;
	kfd->vm_info.vmid_num_kfd = kfd->vm_info.last_vmid_kfd
			- kfd->vm_info.first_vmid_kfd + 1;

	/* Verify module parameters regarding mapped process number*/
	if ((hws_max_conc_proc < 0)
			|| (hws_max_conc_proc > kfd->vm_info.vmid_num_kfd)) {
		dev_err(kfd_device,
			"hws_max_conc_proc %d must be between 0 and %d, use %d instead\n",
			hws_max_conc_proc, kfd->vm_info.vmid_num_kfd,
			kfd->vm_info.vmid_num_kfd);
		kfd->max_proc_per_quantum = kfd->vm_info.vmid_num_kfd;
	} else
		kfd->max_proc_per_quantum = hws_max_conc_proc;

	/* calculate max size of mqds needed for queues */
	size = max_num_of_queues_per_device *
			kfd->device_info->mqd_size_aligned;

	/*
	 * calculate max size of runlist packet.
	 * There can be only 2 packets at once
	 */
	map_process_packet_size =
			kfd->device_info->asic_family == CHIP_ALDEBARAN ?
				sizeof(struct pm4_mes_map_process_aldebaran) :
					sizeof(struct pm4_mes_map_process);
	size += (KFD_MAX_NUM_OF_PROCESSES * map_process_packet_size +
		max_num_of_queues_per_device * sizeof(struct pm4_mes_map_queues)
		+ sizeof(struct pm4_mes_runlist)) * 2;

	/* Add size of HIQ & DIQ */
	size += KFD_KERNEL_QUEUE_SIZE * 2;

	/* add another 512KB for all other allocations on gart (HPD, fences) */
	size += 512 * 1024;

	if (amdgpu_amdkfd_alloc_gtt_mem(
			kfd->kgd, size, &kfd->gtt_mem,
			&kfd->gtt_start_gpu_addr, &kfd->gtt_start_cpu_ptr,
			false)) {
		dev_err(kfd_device, "Could not allocate %d bytes\n", size);
		goto alloc_gtt_mem_failure;
	}

	dev_info(kfd_device, "Allocated %d bytes on gart\n", size);

	/* Initialize GTT sa with 512 byte chunk size */
	if (kfd_gtt_sa_init(kfd, size, 512) != 0) {
		dev_err(kfd_device, "Error initializing gtt sub-allocator\n");
		goto kfd_gtt_sa_init_error;
	}

	if (kfd_doorbell_init(kfd)) {
		dev_err(kfd_device,
			"Error initializing doorbell aperture\n");
		goto kfd_doorbell_error;
	}

	kfd->hive_id = amdgpu_amdkfd_get_hive_id(kfd->kgd);

	kfd->noretry = amdgpu_amdkfd_get_noretry(kfd->kgd);

	if (kfd_interrupt_init(kfd)) {
		dev_err(kfd_device, "Error initializing interrupts\n");
		goto kfd_interrupt_error;
	}

	kfd->dqm = device_queue_manager_init(kfd);
	if (!kfd->dqm) {
		dev_err(kfd_device, "Error initializing queue manager\n");
		goto device_queue_manager_error;
	}

	/* If supported on this device, allocate global GWS that is shared
	 * by all KFD processes
	 */
	if (kfd_gws_init(kfd)) {
		dev_err(kfd_device, "Could not allocate %d gws\n",
			amdgpu_amdkfd_get_num_gws(kfd->kgd));
		goto gws_error;
	}

	/* If CRAT is broken, won't set iommu enabled */
	kfd_double_confirm_iommu_support(kfd);

	if (kfd_iommu_device_init(kfd)) {
		kfd->use_iommu_v2 = false;
		dev_err(kfd_device, "Error initializing iommuv2\n");
		goto device_iommu_error;
	}

	kfd_cwsr_init(kfd);

<<<<<<< HEAD
	svm_migrate_init((struct amdgpu_device *)kfd->kgd);
=======
	if(kgd2kfd_resume_iommu(kfd))
		goto device_iommu_error;
>>>>>>> e4f2aee6

	if (kfd_resume(kfd))
		goto kfd_resume_error;

	kfd->dbgmgr = NULL;

	if (kfd_topology_add_device(kfd)) {
		dev_err(kfd_device, "Error adding device to topology\n");
		goto kfd_topology_add_device_error;
	}

	kfd_smi_init(kfd);

	kfd->init_complete = true;
	dev_info(kfd_device, "added device %x:%x\n", kfd->pdev->vendor,
		 kfd->pdev->device);

	pr_debug("Starting kfd with the following scheduling policy %d\n",
		kfd->dqm->sched_policy);

	goto out;

kfd_topology_add_device_error:
kfd_resume_error:
device_iommu_error:
gws_error:
	device_queue_manager_uninit(kfd->dqm);
device_queue_manager_error:
	kfd_interrupt_exit(kfd);
kfd_interrupt_error:
	kfd_doorbell_fini(kfd);
kfd_doorbell_error:
	kfd_gtt_sa_fini(kfd);
kfd_gtt_sa_init_error:
	amdgpu_amdkfd_free_gtt_mem(kfd->kgd, kfd->gtt_mem);
alloc_gtt_mem_failure:
	if (kfd->gws)
		amdgpu_amdkfd_free_gws(kfd->kgd, kfd->gws);
	dev_err(kfd_device,
		"device %x:%x NOT added due to errors\n",
		kfd->pdev->vendor, kfd->pdev->device);
out:
	return kfd->init_complete;
}

void kgd2kfd_device_exit(struct kfd_dev *kfd)
{
	if (kfd->init_complete) {
		svm_migrate_fini((struct amdgpu_device *)kfd->kgd);
		device_queue_manager_uninit(kfd->dqm);
		kfd_interrupt_exit(kfd);
		kfd_topology_remove_device(kfd);
		kfd_doorbell_fini(kfd);
		ida_destroy(&kfd->doorbell_ida);
		kfd_gtt_sa_fini(kfd);
		amdgpu_amdkfd_free_gtt_mem(kfd->kgd, kfd->gtt_mem);
		if (kfd->gws)
			amdgpu_amdkfd_free_gws(kfd->kgd, kfd->gws);
	}

	kfree(kfd);
}

int kgd2kfd_pre_reset(struct kfd_dev *kfd)
{
	if (!kfd->init_complete)
		return 0;

	kfd_smi_event_update_gpu_reset(kfd, false);

	kfd->dqm->ops.pre_reset(kfd->dqm);

	kgd2kfd_suspend(kfd, false);

	kfd_signal_reset_event(kfd);
	return 0;
}

/*
 * Fix me. KFD won't be able to resume existing process for now.
 * We will keep all existing process in a evicted state and
 * wait the process to be terminated.
 */

int kgd2kfd_post_reset(struct kfd_dev *kfd)
{
	int ret;

	if (!kfd->init_complete)
		return 0;

	ret = kfd_resume(kfd);
	if (ret)
		return ret;
	atomic_dec(&kfd_locked);

	atomic_set(&kfd->sram_ecc_flag, 0);

	kfd_smi_event_update_gpu_reset(kfd, true);

	return 0;
}

bool kfd_is_locked(void)
{
	return  (atomic_read(&kfd_locked) > 0);
}

void kgd2kfd_suspend(struct kfd_dev *kfd, bool run_pm)
{
	if (!kfd->init_complete)
		return;

	/* for runtime suspend, skip locking kfd */
	if (!run_pm) {
		/* For first KFD device suspend all the KFD processes */
		if (atomic_inc_return(&kfd_locked) == 1)
			kfd_suspend_all_processes();
	}

	kfd->dqm->ops.stop(kfd->dqm);
	kfd_iommu_suspend(kfd);
}

int kgd2kfd_resume(struct kfd_dev *kfd, bool run_pm)
{
	int ret, count;

	if (!kfd->init_complete)
		return 0;

	ret = kfd_resume(kfd);
	if (ret)
		return ret;

	/* for runtime resume, skip unlocking kfd */
	if (!run_pm) {
		count = atomic_dec_return(&kfd_locked);
		WARN_ONCE(count < 0, "KFD suspend / resume ref. error");
		if (count == 0)
			ret = kfd_resume_all_processes();
	}

	return ret;
}

int kgd2kfd_resume_iommu(struct kfd_dev *kfd)
{
	int err = 0;

	err = kfd_iommu_resume(kfd);
	if (err)
		dev_err(kfd_device,
			"Failed to resume IOMMU for device %x:%x\n",
			kfd->pdev->vendor, kfd->pdev->device);
	return err;
}

static int kfd_resume(struct kfd_dev *kfd)
{
	int err = 0;

	err = kfd->dqm->ops.start(kfd->dqm);
	if (err) {
		dev_err(kfd_device,
			"Error starting queue manager for device %x:%x\n",
			kfd->pdev->vendor, kfd->pdev->device);
		goto dqm_start_error;
	}

	return err;

dqm_start_error:
	kfd_iommu_suspend(kfd);
	return err;
}

static inline void kfd_queue_work(struct workqueue_struct *wq,
				  struct work_struct *work)
{
	int cpu, new_cpu;

	cpu = new_cpu = smp_processor_id();
	do {
		new_cpu = cpumask_next(new_cpu, cpu_online_mask) % nr_cpu_ids;
		if (cpu_to_node(new_cpu) == numa_node_id())
			break;
	} while (cpu != new_cpu);

	queue_work_on(new_cpu, wq, work);
}

/* This is called directly from KGD at ISR. */
void kgd2kfd_interrupt(struct kfd_dev *kfd, const void *ih_ring_entry)
{
	uint32_t patched_ihre[KFD_MAX_RING_ENTRY_SIZE];
	bool is_patched = false;
	unsigned long flags;

	if (!kfd->init_complete)
		return;

	if (kfd->device_info->ih_ring_entry_size > sizeof(patched_ihre)) {
		dev_err_once(kfd_device, "Ring entry too small\n");
		return;
	}

	spin_lock_irqsave(&kfd->interrupt_lock, flags);

	if (kfd->interrupts_active
	    && interrupt_is_wanted(kfd, ih_ring_entry,
				   patched_ihre, &is_patched)
	    && enqueue_ih_ring_entry(kfd,
				     is_patched ? patched_ihre : ih_ring_entry))
		kfd_queue_work(kfd->ih_wq, &kfd->interrupt_work);

	spin_unlock_irqrestore(&kfd->interrupt_lock, flags);
}

int kgd2kfd_quiesce_mm(struct mm_struct *mm)
{
	struct kfd_process *p;
	int r;

	/* Because we are called from arbitrary context (workqueue) as opposed
	 * to process context, kfd_process could attempt to exit while we are
	 * running so the lookup function increments the process ref count.
	 */
	p = kfd_lookup_process_by_mm(mm);
	if (!p)
		return -ESRCH;

	WARN(debug_evictions, "Evicting pid %d", p->lead_thread->pid);
	r = kfd_process_evict_queues(p);

	kfd_unref_process(p);
	return r;
}

int kgd2kfd_resume_mm(struct mm_struct *mm)
{
	struct kfd_process *p;
	int r;

	/* Because we are called from arbitrary context (workqueue) as opposed
	 * to process context, kfd_process could attempt to exit while we are
	 * running so the lookup function increments the process ref count.
	 */
	p = kfd_lookup_process_by_mm(mm);
	if (!p)
		return -ESRCH;

	r = kfd_process_restore_queues(p);

	kfd_unref_process(p);
	return r;
}

/** kgd2kfd_schedule_evict_and_restore_process - Schedules work queue that will
 *   prepare for safe eviction of KFD BOs that belong to the specified
 *   process.
 *
 * @mm: mm_struct that identifies the specified KFD process
 * @fence: eviction fence attached to KFD process BOs
 *
 */
int kgd2kfd_schedule_evict_and_restore_process(struct mm_struct *mm,
					       struct dma_fence *fence)
{
	struct kfd_process *p;
	unsigned long active_time;
	unsigned long delay_jiffies = msecs_to_jiffies(PROCESS_ACTIVE_TIME_MS);

	if (!fence)
		return -EINVAL;

	if (dma_fence_is_signaled(fence))
		return 0;

	p = kfd_lookup_process_by_mm(mm);
	if (!p)
		return -ENODEV;

	if (fence->seqno == p->last_eviction_seqno)
		goto out;

	p->last_eviction_seqno = fence->seqno;

	/* Avoid KFD process starvation. Wait for at least
	 * PROCESS_ACTIVE_TIME_MS before evicting the process again
	 */
	active_time = get_jiffies_64() - p->last_restore_timestamp;
	if (delay_jiffies > active_time)
		delay_jiffies -= active_time;
	else
		delay_jiffies = 0;

	/* During process initialization eviction_work.dwork is initialized
	 * to kfd_evict_bo_worker
	 */
	WARN(debug_evictions, "Scheduling eviction of pid %d in %ld jiffies",
	     p->lead_thread->pid, delay_jiffies);
	schedule_delayed_work(&p->eviction_work, delay_jiffies);
out:
	kfd_unref_process(p);
	return 0;
}

static int kfd_gtt_sa_init(struct kfd_dev *kfd, unsigned int buf_size,
				unsigned int chunk_size)
{
	unsigned int num_of_longs;

	if (WARN_ON(buf_size < chunk_size))
		return -EINVAL;
	if (WARN_ON(buf_size == 0))
		return -EINVAL;
	if (WARN_ON(chunk_size == 0))
		return -EINVAL;

	kfd->gtt_sa_chunk_size = chunk_size;
	kfd->gtt_sa_num_of_chunks = buf_size / chunk_size;

	num_of_longs = (kfd->gtt_sa_num_of_chunks + BITS_PER_LONG - 1) /
		BITS_PER_LONG;

	kfd->gtt_sa_bitmap = kcalloc(num_of_longs, sizeof(long), GFP_KERNEL);

	if (!kfd->gtt_sa_bitmap)
		return -ENOMEM;

	pr_debug("gtt_sa_num_of_chunks = %d, gtt_sa_bitmap = %p\n",
			kfd->gtt_sa_num_of_chunks, kfd->gtt_sa_bitmap);

	mutex_init(&kfd->gtt_sa_lock);

	return 0;

}

static void kfd_gtt_sa_fini(struct kfd_dev *kfd)
{
	mutex_destroy(&kfd->gtt_sa_lock);
	kfree(kfd->gtt_sa_bitmap);
}

static inline uint64_t kfd_gtt_sa_calc_gpu_addr(uint64_t start_addr,
						unsigned int bit_num,
						unsigned int chunk_size)
{
	return start_addr + bit_num * chunk_size;
}

static inline uint32_t *kfd_gtt_sa_calc_cpu_addr(void *start_addr,
						unsigned int bit_num,
						unsigned int chunk_size)
{
	return (uint32_t *) ((uint64_t) start_addr + bit_num * chunk_size);
}

int kfd_gtt_sa_allocate(struct kfd_dev *kfd, unsigned int size,
			struct kfd_mem_obj **mem_obj)
{
	unsigned int found, start_search, cur_size;

	if (size == 0)
		return -EINVAL;

	if (size > kfd->gtt_sa_num_of_chunks * kfd->gtt_sa_chunk_size)
		return -ENOMEM;

	*mem_obj = kzalloc(sizeof(struct kfd_mem_obj), GFP_KERNEL);
	if (!(*mem_obj))
		return -ENOMEM;

	pr_debug("Allocated mem_obj = %p for size = %d\n", *mem_obj, size);

	start_search = 0;

	mutex_lock(&kfd->gtt_sa_lock);

kfd_gtt_restart_search:
	/* Find the first chunk that is free */
	found = find_next_zero_bit(kfd->gtt_sa_bitmap,
					kfd->gtt_sa_num_of_chunks,
					start_search);

	pr_debug("Found = %d\n", found);

	/* If there wasn't any free chunk, bail out */
	if (found == kfd->gtt_sa_num_of_chunks)
		goto kfd_gtt_no_free_chunk;

	/* Update fields of mem_obj */
	(*mem_obj)->range_start = found;
	(*mem_obj)->range_end = found;
	(*mem_obj)->gpu_addr = kfd_gtt_sa_calc_gpu_addr(
					kfd->gtt_start_gpu_addr,
					found,
					kfd->gtt_sa_chunk_size);
	(*mem_obj)->cpu_ptr = kfd_gtt_sa_calc_cpu_addr(
					kfd->gtt_start_cpu_ptr,
					found,
					kfd->gtt_sa_chunk_size);

	pr_debug("gpu_addr = %p, cpu_addr = %p\n",
			(uint64_t *) (*mem_obj)->gpu_addr, (*mem_obj)->cpu_ptr);

	/* If we need only one chunk, mark it as allocated and get out */
	if (size <= kfd->gtt_sa_chunk_size) {
		pr_debug("Single bit\n");
		set_bit(found, kfd->gtt_sa_bitmap);
		goto kfd_gtt_out;
	}

	/* Otherwise, try to see if we have enough contiguous chunks */
	cur_size = size - kfd->gtt_sa_chunk_size;
	do {
		(*mem_obj)->range_end =
			find_next_zero_bit(kfd->gtt_sa_bitmap,
					kfd->gtt_sa_num_of_chunks, ++found);
		/*
		 * If next free chunk is not contiguous than we need to
		 * restart our search from the last free chunk we found (which
		 * wasn't contiguous to the previous ones
		 */
		if ((*mem_obj)->range_end != found) {
			start_search = found;
			goto kfd_gtt_restart_search;
		}

		/*
		 * If we reached end of buffer, bail out with error
		 */
		if (found == kfd->gtt_sa_num_of_chunks)
			goto kfd_gtt_no_free_chunk;

		/* Check if we don't need another chunk */
		if (cur_size <= kfd->gtt_sa_chunk_size)
			cur_size = 0;
		else
			cur_size -= kfd->gtt_sa_chunk_size;

	} while (cur_size > 0);

	pr_debug("range_start = %d, range_end = %d\n",
		(*mem_obj)->range_start, (*mem_obj)->range_end);

	/* Mark the chunks as allocated */
	for (found = (*mem_obj)->range_start;
		found <= (*mem_obj)->range_end;
		found++)
		set_bit(found, kfd->gtt_sa_bitmap);

kfd_gtt_out:
	mutex_unlock(&kfd->gtt_sa_lock);
	return 0;

kfd_gtt_no_free_chunk:
	pr_debug("Allocation failed with mem_obj = %p\n", *mem_obj);
	mutex_unlock(&kfd->gtt_sa_lock);
	kfree(*mem_obj);
	return -ENOMEM;
}

int kfd_gtt_sa_free(struct kfd_dev *kfd, struct kfd_mem_obj *mem_obj)
{
	unsigned int bit;

	/* Act like kfree when trying to free a NULL object */
	if (!mem_obj)
		return 0;

	pr_debug("Free mem_obj = %p, range_start = %d, range_end = %d\n",
			mem_obj, mem_obj->range_start, mem_obj->range_end);

	mutex_lock(&kfd->gtt_sa_lock);

	/* Mark the chunks as free */
	for (bit = mem_obj->range_start;
		bit <= mem_obj->range_end;
		bit++)
		clear_bit(bit, kfd->gtt_sa_bitmap);

	mutex_unlock(&kfd->gtt_sa_lock);

	kfree(mem_obj);
	return 0;
}

void kgd2kfd_set_sram_ecc_flag(struct kfd_dev *kfd)
{
	if (kfd)
		atomic_inc(&kfd->sram_ecc_flag);
}

void kfd_inc_compute_active(struct kfd_dev *kfd)
{
	if (atomic_inc_return(&kfd->compute_profile) == 1)
		amdgpu_amdkfd_set_compute_idle(kfd->kgd, false);
}

void kfd_dec_compute_active(struct kfd_dev *kfd)
{
	int count = atomic_dec_return(&kfd->compute_profile);

	if (count == 0)
		amdgpu_amdkfd_set_compute_idle(kfd->kgd, true);
	WARN_ONCE(count < 0, "Compute profile ref. count error");
}

void kgd2kfd_smi_event_throttle(struct kfd_dev *kfd, uint32_t throttle_bitmask)
{
	if (kfd && kfd->init_complete)
		kfd_smi_event_update_thermal_throttling(kfd, throttle_bitmask);
}

#if defined(CONFIG_DEBUG_FS)

/* This function will send a package to HIQ to hang the HWS
 * which will trigger a GPU reset and bring the HWS back to normal state
 */
int kfd_debugfs_hang_hws(struct kfd_dev *dev)
{
	int r = 0;

	if (dev->dqm->sched_policy != KFD_SCHED_POLICY_HWS) {
		pr_err("HWS is not enabled");
		return -EINVAL;
	}

	r = pm_debugfs_hang_hws(&dev->dqm->packets);
	if (!r)
		r = dqm_debugfs_execute_queues(dev->dqm);

	return r;
}

#endif<|MERGE_RESOLUTION|>--- conflicted
+++ resolved
@@ -862,12 +862,10 @@
 
 	kfd_cwsr_init(kfd);
 
-<<<<<<< HEAD
 	svm_migrate_init((struct amdgpu_device *)kfd->kgd);
-=======
+
 	if(kgd2kfd_resume_iommu(kfd))
 		goto device_iommu_error;
->>>>>>> e4f2aee6
 
 	if (kfd_resume(kfd))
 		goto kfd_resume_error;
