/*
 * Copyright (C) 2012 Red Hat
 * based in parts on udlfb.c:
 * Copyright (C) 2009 Roberto De Ioris <roberto@unbit.it>
 * Copyright (C) 2009 Jaya Kumar <jayakumar.lkml@gmail.com>
 * Copyright (C) 2009 Bernie Thompson <bernie@plugable.com>
 *
 * This file is subject to the terms and conditions of the GNU General Public
 * License v2. See the file COPYING in the main directory of this archive for
 * more details.
 */

#include <drm/drmP.h>
#include <drm/drm_crtc.h>
#include <drm/drm_edid.h>
#include <drm/drm_crtc_helper.h>
#include "udl_connector.h"
#include "udl_drv.h"

static bool udl_get_edid_block(struct udl_device *udl, int block_idx,
							   u8 *buff)
{
	int ret, i;
	u8 *read_buff;

	read_buff = kmalloc(2, GFP_KERNEL);
	if (!read_buff)
		return false;

	for (i = 0; i < EDID_LENGTH; i++) {
		int bval = (i + block_idx * EDID_LENGTH) << 8;
		ret = usb_control_msg(udl->udev,
<<<<<<< HEAD
				      usb_rcvctrlpipe(udl->udev, 0),
					  (0x02), (0x80 | (0x02 << 5)), bval,
					  0xA1, read_buff, 2, HZ);
=======
				      usb_rcvctrlpipe(udl->udev, 0), (0x02),
				      (0x80 | (0x02 << 5)), i << 8, 0xA1, rbuf, 2,
				      1000);
>>>>>>> fd5b3632
		if (ret < 1) {
			DRM_ERROR("Read EDID byte %d failed err %x\n", i, ret);
			kfree(read_buff);
			return false;
		}
		buff[i] = read_buff[1];
	}

	kfree(read_buff);
	return true;
}

static bool udl_get_edid(struct udl_device *udl, u8 **result_buff,
			 int *result_buff_size)
{
	int i, extensions;
	u8 *block_buff = NULL, *buff_ptr;

	block_buff = kmalloc(EDID_LENGTH, GFP_KERNEL);
	if (block_buff == NULL)
		return false;

	if (udl_get_edid_block(udl, 0, block_buff) &&
	    memchr_inv(block_buff, 0, EDID_LENGTH)) {
		extensions = ((struct edid *)block_buff)->extensions;
		if (extensions > 0) {
			/* we have to read all extensions one by one */
			*result_buff_size = EDID_LENGTH * (extensions + 1);
			*result_buff = kmalloc(*result_buff_size, GFP_KERNEL);
			buff_ptr = *result_buff;
			if (buff_ptr == NULL) {
				kfree(block_buff);
				return false;
			}
			memcpy(buff_ptr, block_buff, EDID_LENGTH);
			kfree(block_buff);
			buff_ptr += EDID_LENGTH;
			for (i = 1; i <= extensions; ++i) {
				if (udl_get_edid_block(udl, i, buff_ptr)) {
					buff_ptr += EDID_LENGTH;
				} else {
					kfree(*result_buff);
					*result_buff = NULL;
					return false;
				}
			}
			return true;
		}
		/* we have only base edid block */
		*result_buff = block_buff;
		*result_buff_size = EDID_LENGTH;
		return true;
	}

	kfree(block_buff);

	return false;
}

static int udl_get_modes(struct drm_connector *connector)
{
	struct udl_drm_connector *udl_connector =
					container_of(connector,
					struct udl_drm_connector,
					connector);

	drm_mode_connector_update_edid_property(connector, udl_connector->edid);
	if (udl_connector->edid)
		return drm_add_edid_modes(connector, udl_connector->edid);
	return 0;
}

static int udl_mode_valid(struct drm_connector *connector,
			  struct drm_display_mode *mode)
{
	struct udl_device *udl = connector->dev->dev_private;
	if (!udl->sku_pixel_limit)
		return 0;

	if (mode->vdisplay * mode->hdisplay > udl->sku_pixel_limit)
		return MODE_VIRTUAL_Y;

	return 0;
}

static enum drm_connector_status
udl_detect(struct drm_connector *connector, bool force)
{
	u8 *edid_buff = NULL;
	int edid_buff_size = 0;
	struct udl_device *udl = connector->dev->dev_private;
	struct udl_drm_connector *udl_connector =
					container_of(connector,
					struct udl_drm_connector,
					connector);

	/* cleanup previous edid */
	if (udl_connector->edid != NULL) {
		kfree(udl_connector->edid);
		udl_connector->edid = NULL;
	}

	if (!udl_get_edid(udl, &edid_buff, &edid_buff_size))
		return connector_status_disconnected;

	udl_connector->edid = (struct edid *)edid_buff;

	return connector_status_connected;
}

static struct drm_encoder*
udl_best_single_encoder(struct drm_connector *connector)
{
	int enc_id = connector->encoder_ids[0];
	return drm_encoder_find(connector->dev, enc_id);
}

static int udl_connector_set_property(struct drm_connector *connector,
				      struct drm_property *property,
				      uint64_t val)
{
	return 0;
}

static void udl_connector_destroy(struct drm_connector *connector)
{
	struct udl_drm_connector *udl_connector =
					container_of(connector,
					struct udl_drm_connector,
					connector);

	drm_connector_unregister(connector);
	drm_connector_cleanup(connector);
	kfree(udl_connector->edid);
	kfree(connector);
}

static struct drm_connector_helper_funcs udl_connector_helper_funcs = {
	.get_modes = udl_get_modes,
	.mode_valid = udl_mode_valid,
	.best_encoder = udl_best_single_encoder,
};

static struct drm_connector_funcs udl_connector_funcs = {
	.dpms = drm_helper_connector_dpms,
	.detect = udl_detect,
	.fill_modes = drm_helper_probe_single_connector_modes,
	.destroy = udl_connector_destroy,
	.set_property = udl_connector_set_property,
};

int udl_connector_init(struct drm_device *dev, struct drm_encoder *encoder)
{
	struct udl_drm_connector *udl_connector;
	struct drm_connector *connector;

	udl_connector = kzalloc(sizeof(struct udl_drm_connector), GFP_KERNEL);
	if (!udl_connector)
		return -ENOMEM;

	connector = &udl_connector->connector;
	drm_connector_init(dev, connector, &udl_connector_funcs,
			   DRM_MODE_CONNECTOR_DVII);
	drm_connector_helper_add(connector, &udl_connector_helper_funcs);

	drm_connector_register(connector);
	drm_mode_connector_attach_encoder(connector, encoder);
	connector->polled = DRM_CONNECTOR_POLL_HPD |
		DRM_CONNECTOR_POLL_CONNECT | DRM_CONNECTOR_POLL_DISCONNECT;

	drm_object_attach_property(&connector->base,
				      dev->mode_config.dirty_info_property,
				      1);
	return 0;
}<|MERGE_RESOLUTION|>--- conflicted
+++ resolved
@@ -30,15 +30,9 @@
 	for (i = 0; i < EDID_LENGTH; i++) {
 		int bval = (i + block_idx * EDID_LENGTH) << 8;
 		ret = usb_control_msg(udl->udev,
-<<<<<<< HEAD
 				      usb_rcvctrlpipe(udl->udev, 0),
 					  (0x02), (0x80 | (0x02 << 5)), bval,
-					  0xA1, read_buff, 2, HZ);
-=======
-				      usb_rcvctrlpipe(udl->udev, 0), (0x02),
-				      (0x80 | (0x02 << 5)), i << 8, 0xA1, rbuf, 2,
-				      1000);
->>>>>>> fd5b3632
+					  0xA1, read_buff, 2, 1000);
 		if (ret < 1) {
 			DRM_ERROR("Read EDID byte %d failed err %x\n", i, ret);
 			kfree(read_buff);
