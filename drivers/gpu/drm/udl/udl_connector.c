// SPDX-License-Identifier: GPL-2.0-only
/*
 * Copyright (C) 2012 Red Hat
 * based in parts on udlfb.c:
 * Copyright (C) 2009 Roberto De Ioris <roberto@unbit.it>
 * Copyright (C) 2009 Jaya Kumar <jayakumar.lkml@gmail.com>
 * Copyright (C) 2009 Bernie Thompson <bernie@plugable.com>
 */

#include <drm/drm_atomic_state_helper.h>
#include <drm/drm_crtc_helper.h>
#include <drm/drm_probe_helper.h>

#include "udl_connector.h"
#include "udl_drv.h"

static int udl_get_edid_block(void *data, u8 *buf, unsigned int block,
			       size_t len)
{
	int ret, i;
	u8 *read_buff;
	struct udl_device *udl = data;
	struct usb_device *udev = udl_to_usb_device(udl);

	read_buff = kmalloc(2, GFP_KERNEL);
	if (!read_buff)
		return -1;

	for (i = 0; i < len; i++) {
		int bval = (i + block * EDID_LENGTH) << 8;
<<<<<<< HEAD
		ret = usb_control_msg(udev, usb_rcvctrlpipe(udev, 0),
				      0x02, (0x80 | (0x02 << 5)), bval,
				      0xA1, read_buff, 2, HZ);
=======
		ret = usb_control_msg(udl->udev,
				      usb_rcvctrlpipe(udl->udev, 0),
					  (0x02), (0x80 | (0x02 << 5)), bval,
					  0xA1, read_buff, 2, 1000);
>>>>>>> d5259a9b
		if (ret < 1) {
			DRM_ERROR("Read EDID byte %d failed err %x\n", i, ret);
			kfree(read_buff);
			return -1;
		}
		buf[i] = read_buff[1];
	}

	kfree(read_buff);
	return 0;
}

static int udl_get_modes(struct drm_connector *connector)
{
	struct udl_drm_connector *udl_connector =
					container_of(connector,
					struct udl_drm_connector,
					connector);

	drm_connector_update_edid_property(connector, udl_connector->edid);
	if (udl_connector->edid)
		return drm_add_edid_modes(connector, udl_connector->edid);
	return 0;
}

static enum drm_mode_status udl_mode_valid(struct drm_connector *connector,
			  struct drm_display_mode *mode)
{
	struct udl_device *udl = to_udl(connector->dev);
	int con_type = connector->connector_type;

	if ((con_type == DRM_MODE_CONNECTOR_DVII ||
	     con_type == DRM_MODE_CONNECTOR_DVID ||
	     con_type == DRM_MODE_CONNECTOR_DVIA) &&
	    mode->clock > 165000)
		return MODE_CLOCK_HIGH;

	if (!udl->sku_pixel_limit)
		return 0;

	if (mode->vdisplay * mode->hdisplay > udl->sku_pixel_limit)
		return MODE_VIRTUAL_Y;

	return 0;
}

static enum drm_connector_status
udl_detect(struct drm_connector *connector, bool force)
{
	struct udl_device *udl = to_udl(connector->dev);
	struct udl_drm_connector *udl_connector =
					container_of(connector,
					struct udl_drm_connector,
					connector);

	/* cleanup previous edid */
	if (udl_connector->edid != NULL) {
		kfree(udl_connector->edid);
		udl_connector->edid = NULL;
	}

	udl_connector->edid = drm_do_get_edid(connector, udl_get_edid_block, udl);
	if (!udl_connector->edid)
		return connector_status_disconnected;

	return connector_status_connected;
}

static void udl_connector_destroy(struct drm_connector *connector)
{
	struct udl_drm_connector *udl_connector =
					container_of(connector,
					struct udl_drm_connector,
					connector);

	drm_connector_cleanup(connector);
	kfree(udl_connector->edid);
	kfree(connector);
}

static const struct drm_connector_helper_funcs udl_connector_helper_funcs = {
	.get_modes = udl_get_modes,
	.mode_valid = udl_mode_valid,
};

static const struct drm_connector_funcs udl_connector_funcs = {
	.reset = drm_atomic_helper_connector_reset,
	.detect = udl_detect,
	.fill_modes = drm_helper_probe_single_connector_modes,
	.destroy = udl_connector_destroy,
	.atomic_duplicate_state = drm_atomic_helper_connector_duplicate_state,
	.atomic_destroy_state   = drm_atomic_helper_connector_destroy_state,
};

struct drm_connector *udl_connector_init(struct drm_device *dev)
{
	struct udl_drm_connector *udl_connector;
	struct drm_connector *connector;

	udl_connector = kzalloc(sizeof(struct udl_drm_connector), GFP_KERNEL);
	if (!udl_connector)
		return ERR_PTR(-ENOMEM);

	connector = &udl_connector->connector;
	drm_connector_init(dev, connector, &udl_connector_funcs,
			   DRM_MODE_CONNECTOR_DVII);
	drm_connector_helper_add(connector, &udl_connector_helper_funcs);

	connector->polled = DRM_CONNECTOR_POLL_HPD |
		DRM_CONNECTOR_POLL_CONNECT | DRM_CONNECTOR_POLL_DISCONNECT;

	return connector;
}<|MERGE_RESOLUTION|>--- conflicted
+++ resolved
@@ -28,16 +28,9 @@
 
 	for (i = 0; i < len; i++) {
 		int bval = (i + block * EDID_LENGTH) << 8;
-<<<<<<< HEAD
 		ret = usb_control_msg(udev, usb_rcvctrlpipe(udev, 0),
 				      0x02, (0x80 | (0x02 << 5)), bval,
-				      0xA1, read_buff, 2, HZ);
-=======
-		ret = usb_control_msg(udl->udev,
-				      usb_rcvctrlpipe(udl->udev, 0),
-					  (0x02), (0x80 | (0x02 << 5)), bval,
-					  0xA1, read_buff, 2, 1000);
->>>>>>> d5259a9b
+				      0xA1, read_buff, 2, 1000);
 		if (ret < 1) {
 			DRM_ERROR("Read EDID byte %d failed err %x\n", i, ret);
 			kfree(read_buff);
