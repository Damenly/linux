// SPDX-License-Identifier: GPL-2.0
/*
 * Copyright (C) 2019 Linaro Ltd.
 *
 * Author: Stanimir Varbanov <stanimir.varbanov@linaro.org>
 */
#include <linux/clk.h>
#include <linux/interconnect.h>
#include <linux/iopoll.h>
#include <linux/kernel.h>
#include <linux/pm_domain.h>
#include <linux/pm_opp.h>
#include <linux/pm_runtime.h>
#include <linux/reset.h>
#include <linux/types.h>
#include <media/v4l2-mem2mem.h>

#include "core.h"
#include "hfi_parser.h"
#include "hfi_venus_io.h"
#include "pm_helpers.h"
#include "hfi_platform.h"

static bool legacy_binding;

static int core_clks_get(struct venus_core *core)
{
	const struct venus_resources *res = core->res;
	struct device *dev = core->dev;
	unsigned int i;

	for (i = 0; i < res->clks_num; i++) {
		core->clks[i] = devm_clk_get(dev, res->clks[i]);
		if (IS_ERR(core->clks[i]))
			return PTR_ERR(core->clks[i]);
	}

	return 0;
}

static int core_clks_enable(struct venus_core *core)
{
	const struct venus_resources *res = core->res;
	const struct freq_tbl *freq_tbl = core->res->freq_tbl;
	unsigned int freq_tbl_size = core->res->freq_tbl_size;
	unsigned long freq;
	unsigned int i;
	int ret;

	if (!freq_tbl)
		return -EINVAL;

	freq = freq_tbl[freq_tbl_size - 1].freq;

	for (i = 0; i < res->clks_num; i++) {
		if (IS_V6(core)) {
			ret = clk_set_rate(core->clks[i], freq);
			if (ret)
				goto err;
		}

		ret = clk_prepare_enable(core->clks[i]);
		if (ret)
			goto err;
	}

	return 0;
err:
	while (i--)
		clk_disable_unprepare(core->clks[i]);

	return ret;
}

static void core_clks_disable(struct venus_core *core)
{
	const struct venus_resources *res = core->res;
	unsigned int i = res->clks_num;

	while (i--)
		clk_disable_unprepare(core->clks[i]);
}

static int core_clks_set_rate(struct venus_core *core, unsigned long freq)
{
	int ret;

	ret = dev_pm_opp_set_rate(core->dev, freq);
	if (ret)
		return ret;

	ret = clk_set_rate(core->vcodec0_clks[0], freq);
	if (ret)
		return ret;

	ret = clk_set_rate(core->vcodec1_clks[0], freq);
	if (ret)
		return ret;

	return 0;
}

static int vcodec_clks_get(struct venus_core *core, struct device *dev,
			   struct clk **clks, const char * const *id)
{
	const struct venus_resources *res = core->res;
	unsigned int i;

	for (i = 0; i < res->vcodec_clks_num; i++) {
		if (!id[i])
			continue;
		clks[i] = devm_clk_get(dev, id[i]);
		if (IS_ERR(clks[i]))
			return PTR_ERR(clks[i]);
	}

	return 0;
}

static int vcodec_clks_enable(struct venus_core *core, struct clk **clks)
{
	const struct venus_resources *res = core->res;
	unsigned int i;
	int ret;

	for (i = 0; i < res->vcodec_clks_num; i++) {
		ret = clk_prepare_enable(clks[i]);
		if (ret)
			goto err;
	}

	return 0;
err:
	while (i--)
		clk_disable_unprepare(clks[i]);

	return ret;
}

static void vcodec_clks_disable(struct venus_core *core, struct clk **clks)
{
	const struct venus_resources *res = core->res;
	unsigned int i = res->vcodec_clks_num;

	while (i--)
		clk_disable_unprepare(clks[i]);
}

static u32 load_per_instance(struct venus_inst *inst)
{
	u32 mbs;

	if (!inst || !(inst->state >= INST_INIT && inst->state < INST_STOP))
		return 0;

	mbs = (ALIGN(inst->width, 16) / 16) * (ALIGN(inst->height, 16) / 16);

	return mbs * inst->fps;
}

static u32 load_per_type(struct venus_core *core, u32 session_type)
{
	struct venus_inst *inst = NULL;
	u32 mbs_per_sec = 0;

	list_for_each_entry(inst, &core->instances, list) {
		if (inst->session_type != session_type)
			continue;

		mbs_per_sec += load_per_instance(inst);
	}

	return mbs_per_sec;
}

static void mbs_to_bw(struct venus_inst *inst, u32 mbs, u32 *avg, u32 *peak)
{
	const struct venus_resources *res = inst->core->res;
	const struct bw_tbl *bw_tbl;
	unsigned int num_rows, i;

	*avg = 0;
	*peak = 0;

	if (mbs == 0)
		return;

	if (inst->session_type == VIDC_SESSION_TYPE_ENC) {
		num_rows = res->bw_tbl_enc_size;
		bw_tbl = res->bw_tbl_enc;
	} else if (inst->session_type == VIDC_SESSION_TYPE_DEC) {
		num_rows = res->bw_tbl_dec_size;
		bw_tbl = res->bw_tbl_dec;
	} else {
		return;
	}

	if (!bw_tbl || num_rows == 0)
		return;

	for (i = 0; i < num_rows; i++) {
		if (i != 0 && mbs > bw_tbl[i].mbs_per_sec)
			break;

		if (inst->dpb_fmt & HFI_COLOR_FORMAT_10_BIT_BASE) {
			*avg = bw_tbl[i].avg_10bit;
			*peak = bw_tbl[i].peak_10bit;
		} else {
			*avg = bw_tbl[i].avg;
			*peak = bw_tbl[i].peak;
		}
	}
}

static int load_scale_bw(struct venus_core *core)
{
	struct venus_inst *inst = NULL;
	u32 mbs_per_sec, avg, peak, total_avg = 0, total_peak = 0;

	list_for_each_entry(inst, &core->instances, list) {
		mbs_per_sec = load_per_instance(inst);
		mbs_to_bw(inst, mbs_per_sec, &avg, &peak);
		total_avg += avg;
		total_peak += peak;
	}

	/*
	 * keep minimum bandwidth vote for "video-mem" path,
	 * so that clks can be disabled during vdec_session_release().
	 * Actual bandwidth drop will be done during device supend
	 * so that device can power down without any warnings.
	 */

	if (!total_avg && !total_peak)
		total_avg = kbps_to_icc(1000);

	dev_dbg(core->dev, VDBGL "total: avg_bw: %u, peak_bw: %u\n",
		total_avg, total_peak);

	return icc_set_bw(core->video_path, total_avg, total_peak);
}

static int load_scale_v1(struct venus_inst *inst)
{
	struct venus_core *core = inst->core;
	const struct freq_tbl *table = core->res->freq_tbl;
	unsigned int num_rows = core->res->freq_tbl_size;
	unsigned long freq = table[0].freq;
	struct device *dev = core->dev;
	u32 mbs_per_sec;
	unsigned int i;
	int ret = 0;

	mutex_lock(&core->lock);
	mbs_per_sec = load_per_type(core, VIDC_SESSION_TYPE_ENC) +
		      load_per_type(core, VIDC_SESSION_TYPE_DEC);

	if (mbs_per_sec > core->res->max_load)
		dev_warn(dev, "HW is overloaded, needed: %d max: %d\n",
			 mbs_per_sec, core->res->max_load);

	if (!mbs_per_sec && num_rows > 1) {
		freq = table[num_rows - 1].freq;
		goto set_freq;
	}

	for (i = 0; i < num_rows; i++) {
		if (mbs_per_sec > table[i].load)
			break;
		freq = table[i].freq;
	}

set_freq:

	ret = core_clks_set_rate(core, freq);
	if (ret) {
		dev_err(dev, "failed to set clock rate %lu (%d)\n",
			freq, ret);
		goto exit;
	}

	ret = load_scale_bw(core);
	if (ret) {
		dev_err(dev, "failed to set bandwidth (%d)\n",
			ret);
		goto exit;
	}

exit:
	mutex_unlock(&core->lock);
	return ret;
}

static int core_get_v1(struct venus_core *core)
{
<<<<<<< HEAD
	int ret;

	ret = core_clks_get(core);
	if (ret)
		return ret;

	core->opp_table = dev_pm_opp_set_clkname(core->dev, "core");
	if (IS_ERR(core->opp_table))
		return PTR_ERR(core->opp_table);

	return 0;
}

static void core_put_v1(struct venus_core *core)
{
	dev_pm_opp_put_clkname(core->opp_table);
}

=======
	return core_clks_get(core);
}

>>>>>>> a83eb3e6
static int core_power_v1(struct venus_core *core, int on)
{
	int ret = 0;

	if (on == POWER_ON)
		ret = core_clks_enable(core);
	else
		core_clks_disable(core);

	return ret;
}

static const struct venus_pm_ops pm_ops_v1 = {
	.core_get = core_get_v1,
	.core_put = core_put_v1,
	.core_power = core_power_v1,
	.load_scale = load_scale_v1,
};

static void
vcodec_control_v3(struct venus_core *core, u32 session_type, bool enable)
{
	void __iomem *ctrl;

	if (session_type == VIDC_SESSION_TYPE_DEC)
		ctrl = core->wrapper_base + WRAPPER_VDEC_VCODEC_POWER_CONTROL;
	else
		ctrl = core->wrapper_base + WRAPPER_VENC_VCODEC_POWER_CONTROL;

	if (enable)
		writel(0, ctrl);
	else
		writel(1, ctrl);
}

static int vdec_get_v3(struct device *dev)
{
	struct venus_core *core = dev_get_drvdata(dev);

	return vcodec_clks_get(core, dev, core->vcodec0_clks,
			       core->res->vcodec0_clks);
}

static int vdec_power_v3(struct device *dev, int on)
{
	struct venus_core *core = dev_get_drvdata(dev);
	int ret = 0;

	vcodec_control_v3(core, VIDC_SESSION_TYPE_DEC, true);

	if (on == POWER_ON)
		ret = vcodec_clks_enable(core, core->vcodec0_clks);
	else
		vcodec_clks_disable(core, core->vcodec0_clks);

	vcodec_control_v3(core, VIDC_SESSION_TYPE_DEC, false);

	return ret;
}

static int venc_get_v3(struct device *dev)
{
	struct venus_core *core = dev_get_drvdata(dev);

	return vcodec_clks_get(core, dev, core->vcodec1_clks,
			       core->res->vcodec1_clks);
}

static int venc_power_v3(struct device *dev, int on)
{
	struct venus_core *core = dev_get_drvdata(dev);
	int ret = 0;

	vcodec_control_v3(core, VIDC_SESSION_TYPE_ENC, true);

	if (on == POWER_ON)
		ret = vcodec_clks_enable(core, core->vcodec1_clks);
	else
		vcodec_clks_disable(core, core->vcodec1_clks);

	vcodec_control_v3(core, VIDC_SESSION_TYPE_ENC, false);

	return ret;
}

static const struct venus_pm_ops pm_ops_v3 = {
	.core_get = core_get_v1,
	.core_put = core_put_v1,
	.core_power = core_power_v1,
	.vdec_get = vdec_get_v3,
	.vdec_power = vdec_power_v3,
	.venc_get = venc_get_v3,
	.venc_power = venc_power_v3,
	.load_scale = load_scale_v1,
};

static int vcodec_control_v4(struct venus_core *core, u32 coreid, bool enable)
{
	void __iomem *ctrl, *stat;
	u32 val;
	int ret;

	if (IS_V6(core)) {
		ctrl = core->wrapper_base + WRAPPER_CORE_POWER_CONTROL_V6;
		stat = core->wrapper_base + WRAPPER_CORE_POWER_STATUS_V6;
	} else if (coreid == VIDC_CORE_ID_1) {
		ctrl = core->wrapper_base + WRAPPER_VCODEC0_MMCC_POWER_CONTROL;
		stat = core->wrapper_base + WRAPPER_VCODEC0_MMCC_POWER_STATUS;
	} else {
		ctrl = core->wrapper_base + WRAPPER_VCODEC1_MMCC_POWER_CONTROL;
		stat = core->wrapper_base + WRAPPER_VCODEC1_MMCC_POWER_STATUS;
	}

	if (enable) {
		writel(0, ctrl);

		ret = readl_poll_timeout(stat, val, val & BIT(1), 1, 100);
		if (ret)
			return ret;
	} else {
		writel(1, ctrl);

		ret = readl_poll_timeout(stat, val, !(val & BIT(1)), 1, 100);
		if (ret)
			return ret;
	}

	return 0;
}

static int poweroff_coreid(struct venus_core *core, unsigned int coreid_mask)
{
	int ret;

	if (coreid_mask & VIDC_CORE_ID_1) {
		ret = vcodec_control_v4(core, VIDC_CORE_ID_1, true);
		if (ret)
			return ret;

		vcodec_clks_disable(core, core->vcodec0_clks);

		ret = vcodec_control_v4(core, VIDC_CORE_ID_1, false);
		if (ret)
			return ret;

		ret = pm_runtime_put_sync(core->pmdomains[1]);
		if (ret < 0)
			return ret;
	}

	if (coreid_mask & VIDC_CORE_ID_2) {
		ret = vcodec_control_v4(core, VIDC_CORE_ID_2, true);
		if (ret)
			return ret;

		vcodec_clks_disable(core, core->vcodec1_clks);

		ret = vcodec_control_v4(core, VIDC_CORE_ID_2, false);
		if (ret)
			return ret;

		ret = pm_runtime_put_sync(core->pmdomains[2]);
		if (ret < 0)
			return ret;
	}

	return 0;
}

static int poweron_coreid(struct venus_core *core, unsigned int coreid_mask)
{
	int ret;

	if (coreid_mask & VIDC_CORE_ID_1) {
		ret = pm_runtime_get_sync(core->pmdomains[1]);
		if (ret < 0)
			return ret;

		ret = vcodec_control_v4(core, VIDC_CORE_ID_1, true);
		if (ret)
			return ret;

		ret = vcodec_clks_enable(core, core->vcodec0_clks);
		if (ret)
			return ret;

		ret = vcodec_control_v4(core, VIDC_CORE_ID_1, false);
		if (ret < 0)
			return ret;
	}

	if (coreid_mask & VIDC_CORE_ID_2) {
		ret = pm_runtime_get_sync(core->pmdomains[2]);
		if (ret < 0)
			return ret;

		ret = vcodec_control_v4(core, VIDC_CORE_ID_2, true);
		if (ret)
			return ret;

		ret = vcodec_clks_enable(core, core->vcodec1_clks);
		if (ret)
			return ret;

		ret = vcodec_control_v4(core, VIDC_CORE_ID_2, false);
		if (ret < 0)
			return ret;
	}

	return 0;
}

static inline int power_save_mode_enable(struct venus_inst *inst,
					 bool enable)
{
	struct venc_controls *enc_ctr = &inst->controls.enc;
	const u32 ptype = HFI_PROPERTY_CONFIG_VENC_PERF_MODE;
	u32 venc_mode;
	int ret = 0;

	if (inst->session_type != VIDC_SESSION_TYPE_ENC)
		return 0;

	if (enc_ctr->bitrate_mode == V4L2_MPEG_VIDEO_BITRATE_MODE_CQ)
		enable = false;

	venc_mode = enable ? HFI_VENC_PERFMODE_POWER_SAVE :
		HFI_VENC_PERFMODE_MAX_QUALITY;

	ret = hfi_session_set_property(inst, ptype, &venc_mode);
	if (ret)
		return ret;

	inst->flags = enable ? inst->flags | VENUS_LOW_POWER :
		inst->flags & ~VENUS_LOW_POWER;

	return ret;
}

static int move_core_to_power_save_mode(struct venus_core *core,
					u32 core_id)
{
	struct venus_inst *inst = NULL;

	mutex_lock(&core->lock);
	list_for_each_entry(inst, &core->instances, list) {
		if (inst->clk_data.core_id == core_id &&
		    inst->session_type == VIDC_SESSION_TYPE_ENC)
			power_save_mode_enable(inst, true);
	}
	mutex_unlock(&core->lock);
	return 0;
}

static void
min_loaded_core(struct venus_inst *inst, u32 *min_coreid, u32 *min_load, bool low_power)
{
	u32 mbs_per_sec, load, core1_load = 0, core2_load = 0;
	u32 cores_max = core_num_max(inst);
	struct venus_core *core = inst->core;
	struct venus_inst *inst_pos;
	unsigned long vpp_freq;
	u32 coreid;

	mutex_lock(&core->lock);

	list_for_each_entry(inst_pos, &core->instances, list) {
		if (inst_pos == inst)
			continue;

		if (inst_pos->state != INST_START)
			continue;

		if (inst->session_type == VIDC_SESSION_TYPE_DEC)
			vpp_freq = inst_pos->clk_data.vpp_freq;
		else if (inst->session_type == VIDC_SESSION_TYPE_ENC)
			vpp_freq = low_power ? inst_pos->clk_data.vpp_freq :
				inst_pos->clk_data.low_power_freq;
		else
			continue;

		coreid = inst_pos->clk_data.core_id;

		mbs_per_sec = load_per_instance(inst_pos);
		load = mbs_per_sec * vpp_freq;

		if ((coreid & VIDC_CORE_ID_3) == VIDC_CORE_ID_3) {
			core1_load += load / 2;
			core2_load += load / 2;
		} else if (coreid & VIDC_CORE_ID_1) {
			core1_load += load;
		} else if (coreid & VIDC_CORE_ID_2) {
			core2_load += load;
		}
	}

	*min_coreid = core1_load <= core2_load ?
			VIDC_CORE_ID_1 : VIDC_CORE_ID_2;
	*min_load = min(core1_load, core2_load);

	if (cores_max < VIDC_CORE_ID_2 || core->res->vcodec_num < 2) {
		*min_coreid = VIDC_CORE_ID_1;
		*min_load = core1_load;
	}

	mutex_unlock(&core->lock);
}

static int decide_core(struct venus_inst *inst)
{
	const u32 ptype = HFI_PROPERTY_CONFIG_VIDEOCORES_USAGE;
	struct venus_core *core = inst->core;
	u32 min_coreid, min_load, cur_inst_load;
	u32 min_lp_coreid, min_lp_load, cur_inst_lp_load;
	struct hfi_videocores_usage_type cu;
	unsigned long max_freq;
	int ret = 0;

	if (legacy_binding) {
		if (inst->session_type == VIDC_SESSION_TYPE_DEC)
			cu.video_core_enable_mask = VIDC_CORE_ID_1;
		else
			cu.video_core_enable_mask = VIDC_CORE_ID_2;

		goto done;
	}

	if (inst->clk_data.core_id != VIDC_CORE_ID_DEFAULT)
		return 0;

	cur_inst_load = load_per_instance(inst);
	cur_inst_load *= inst->clk_data.vpp_freq;
	/*TODO : divide this inst->load by work_route */

	cur_inst_lp_load = load_per_instance(inst);
	cur_inst_lp_load *= inst->clk_data.low_power_freq;
	/*TODO : divide this inst->load by work_route */

	max_freq = core->res->freq_tbl[0].freq;

	min_loaded_core(inst, &min_coreid, &min_load, false);
	min_loaded_core(inst, &min_lp_coreid, &min_lp_load, true);

	if (cur_inst_load + min_load <= max_freq) {
		inst->clk_data.core_id = min_coreid;
		cu.video_core_enable_mask = min_coreid;
	} else if (cur_inst_lp_load + min_load <= max_freq) {
		/* Move current instance to LP and return */
		inst->clk_data.core_id = min_coreid;
		cu.video_core_enable_mask = min_coreid;
		power_save_mode_enable(inst, true);
	} else if (cur_inst_lp_load + min_lp_load <= max_freq) {
		/* Move all instances to LP mode and return */
		inst->clk_data.core_id = min_lp_coreid;
		cu.video_core_enable_mask = min_lp_coreid;
		move_core_to_power_save_mode(core, min_lp_coreid);
	} else {
		dev_warn(core->dev, "HW can't support this load");
		return -EINVAL;
	}

done:
	ret = hfi_session_set_property(inst, ptype, &cu);
	if (ret)
		return ret;

	return ret;
}

static int acquire_core(struct venus_inst *inst)
{
	struct venus_core *core = inst->core;
	unsigned int coreid_mask = 0;

	if (inst->core_acquired)
		return 0;

	inst->core_acquired = true;

	if (inst->clk_data.core_id & VIDC_CORE_ID_1) {
		if (core->core0_usage_count++)
			return 0;

		coreid_mask = VIDC_CORE_ID_1;
	}

	if (inst->clk_data.core_id & VIDC_CORE_ID_2) {
		if (core->core1_usage_count++)
			return 0;

		coreid_mask |= VIDC_CORE_ID_2;
	}

	return poweron_coreid(core, coreid_mask);
}

static int release_core(struct venus_inst *inst)
{
	struct venus_core *core = inst->core;
	unsigned int coreid_mask = 0;
	int ret;

	if (!inst->core_acquired)
		return 0;

	if (inst->clk_data.core_id & VIDC_CORE_ID_1) {
		if (--core->core0_usage_count)
			goto done;

		coreid_mask = VIDC_CORE_ID_1;
	}

	if (inst->clk_data.core_id & VIDC_CORE_ID_2) {
		if (--core->core1_usage_count)
			goto done;

		coreid_mask |= VIDC_CORE_ID_2;
	}

	ret = poweroff_coreid(core, coreid_mask);
	if (ret)
		return ret;

done:
	inst->clk_data.core_id = VIDC_CORE_ID_DEFAULT;
	inst->core_acquired = false;
	return 0;
}

static int coreid_power_v4(struct venus_inst *inst, int on)
{
	struct venus_core *core = inst->core;
	int ret;

	if (legacy_binding)
		return 0;

	if (on == POWER_ON) {
		ret = decide_core(inst);
		if (ret)
			return ret;

		mutex_lock(&core->lock);
		ret = acquire_core(inst);
		mutex_unlock(&core->lock);
	} else {
		mutex_lock(&core->lock);
		ret = release_core(inst);
		mutex_unlock(&core->lock);
	}

	return ret;
}

static int vdec_get_v4(struct device *dev)
{
	struct venus_core *core = dev_get_drvdata(dev);

	if (!legacy_binding)
		return 0;

	return vcodec_clks_get(core, dev, core->vcodec0_clks,
			       core->res->vcodec0_clks);
}

static void vdec_put_v4(struct device *dev)
{
	struct venus_core *core = dev_get_drvdata(dev);
	unsigned int i;

	if (!legacy_binding)
		return;

	for (i = 0; i < core->res->vcodec_clks_num; i++)
		core->vcodec0_clks[i] = NULL;
}

static int vdec_power_v4(struct device *dev, int on)
{
	struct venus_core *core = dev_get_drvdata(dev);
	int ret;

	if (!legacy_binding)
		return 0;

	ret = vcodec_control_v4(core, VIDC_CORE_ID_1, true);
	if (ret)
		return ret;

	if (on == POWER_ON)
		ret = vcodec_clks_enable(core, core->vcodec0_clks);
	else
		vcodec_clks_disable(core, core->vcodec0_clks);

	vcodec_control_v4(core, VIDC_CORE_ID_1, false);

	return ret;
}

static int venc_get_v4(struct device *dev)
{
	struct venus_core *core = dev_get_drvdata(dev);

	if (!legacy_binding)
		return 0;

	return vcodec_clks_get(core, dev, core->vcodec1_clks,
			       core->res->vcodec1_clks);
}

static void venc_put_v4(struct device *dev)
{
	struct venus_core *core = dev_get_drvdata(dev);
	unsigned int i;

	if (!legacy_binding)
		return;

	for (i = 0; i < core->res->vcodec_clks_num; i++)
		core->vcodec1_clks[i] = NULL;
}

static int venc_power_v4(struct device *dev, int on)
{
	struct venus_core *core = dev_get_drvdata(dev);
	int ret;

	if (!legacy_binding)
		return 0;

	ret = vcodec_control_v4(core, VIDC_CORE_ID_2, true);
	if (ret)
		return ret;

	if (on == POWER_ON)
		ret = vcodec_clks_enable(core, core->vcodec1_clks);
	else
		vcodec_clks_disable(core, core->vcodec1_clks);

	vcodec_control_v4(core, VIDC_CORE_ID_2, false);

	return ret;
}

static int vcodec_domains_get(struct venus_core *core)
{
	int ret;
	struct opp_table *opp_table;
	struct device **opp_virt_dev;
	struct device *dev = core->dev;
	const struct venus_resources *res = core->res;
	struct device *pd;
	unsigned int i;

	if (!res->vcodec_pmdomains_num)
		goto skip_pmdomains;

	for (i = 0; i < res->vcodec_pmdomains_num; i++) {
		pd = dev_pm_domain_attach_by_name(dev,
						  res->vcodec_pmdomains[i]);
		if (IS_ERR(pd))
			return PTR_ERR(pd);
		core->pmdomains[i] = pd;
	}

skip_pmdomains:
	if (!core->has_opp_table)
		return 0;

	/* Attach the power domain for setting performance state */
	opp_table = dev_pm_opp_attach_genpd(dev, res->opp_pmdomain, &opp_virt_dev);
	if (IS_ERR(opp_table)) {
		ret = PTR_ERR(opp_table);
		goto opp_attach_err;
	}

	core->opp_pmdomain = *opp_virt_dev;
	core->opp_dl_venus = device_link_add(dev, core->opp_pmdomain,
					     DL_FLAG_RPM_ACTIVE |
					     DL_FLAG_PM_RUNTIME |
					     DL_FLAG_STATELESS);
	if (!core->opp_dl_venus) {
		ret = -ENODEV;
		goto opp_dl_add_err;
	}

	return 0;

opp_dl_add_err:
	dev_pm_opp_detach_genpd(core->opp_table);
opp_attach_err:
	for (i = 0; i < res->vcodec_pmdomains_num; i++) {
		if (IS_ERR_OR_NULL(core->pmdomains[i]))
			continue;
		dev_pm_domain_detach(core->pmdomains[i], true);
	}

	return ret;
}

static void vcodec_domains_put(struct venus_core *core)
{
	const struct venus_resources *res = core->res;
	unsigned int i;

	if (!res->vcodec_pmdomains_num)
		goto skip_pmdomains;

	for (i = 0; i < res->vcodec_pmdomains_num; i++) {
		if (IS_ERR_OR_NULL(core->pmdomains[i]))
			continue;
		dev_pm_domain_detach(core->pmdomains[i], true);
	}

skip_pmdomains:
	if (!core->has_opp_table)
		return;

	if (core->opp_dl_venus)
		device_link_del(core->opp_dl_venus);

	dev_pm_opp_detach_genpd(core->opp_table);
}

<<<<<<< HEAD
static int core_resets_reset(struct venus_core *core)
{
	const struct venus_resources *res = core->res;
	unsigned int i;
	int ret;

	if (!res->resets_num)
		return 0;

	for (i = 0; i < res->resets_num; i++) {
		ret = reset_control_assert(core->resets[i]);
		if (ret)
			goto err;

		usleep_range(150, 250);
		ret = reset_control_deassert(core->resets[i]);
		if (ret)
			goto err;
	}

err:
	return ret;
}

static int core_resets_get(struct venus_core *core)
{
	struct device *dev = core->dev;
	const struct venus_resources *res = core->res;
	unsigned int i;
	int ret;

	if (!res->resets_num)
		return 0;

	for (i = 0; i < res->resets_num; i++) {
		core->resets[i] =
			devm_reset_control_get_exclusive(dev, res->resets[i]);
		if (IS_ERR(core->resets[i])) {
			ret = PTR_ERR(core->resets[i]);
			return ret;
		}
	}

	return 0;
}

static int core_get_v4(struct venus_core *core)
{
=======
static int core_get_v4(struct venus_core *core)
{
>>>>>>> a83eb3e6
	struct device *dev = core->dev;
	const struct venus_resources *res = core->res;
	int ret;

	ret = core_clks_get(core);
	if (ret)
		return ret;

	if (!res->vcodec_pmdomains_num)
		legacy_binding = true;

	dev_info(dev, "%s legacy binding\n", legacy_binding ? "" : "non");

	ret = vcodec_clks_get(core, dev, core->vcodec0_clks, res->vcodec0_clks);
	if (ret)
		return ret;

	ret = vcodec_clks_get(core, dev, core->vcodec1_clks, res->vcodec1_clks);
	if (ret)
		return ret;

	ret = core_resets_get(core);
	if (ret)
		return ret;

	if (legacy_binding)
		return 0;

	core->opp_table = dev_pm_opp_set_clkname(dev, "core");
	if (IS_ERR(core->opp_table))
		return PTR_ERR(core->opp_table);

	if (core->res->opp_pmdomain) {
		ret = dev_pm_opp_of_add_table(dev);
		if (!ret) {
			core->has_opp_table = true;
		} else if (ret != -ENODEV) {
			dev_err(dev, "invalid OPP table in device tree\n");
			dev_pm_opp_put_clkname(core->opp_table);
			return ret;
		}
	}

	ret = vcodec_domains_get(core);
	if (ret) {
		if (core->has_opp_table)
			dev_pm_opp_of_remove_table(dev);
		dev_pm_opp_put_clkname(core->opp_table);
		return ret;
	}

	return 0;
}

static void core_put_v4(struct venus_core *core)
{
	struct device *dev = core->dev;

	if (legacy_binding)
		return;

	vcodec_domains_put(core);

	if (core->has_opp_table)
		dev_pm_opp_of_remove_table(dev);
	dev_pm_opp_put_clkname(core->opp_table);

}

static int core_power_v4(struct venus_core *core, int on)
{
	struct device *dev = core->dev;
	struct device *pmctrl = core->pmdomains[0];
	int ret = 0;

	if (on == POWER_ON) {
		if (pmctrl) {
<<<<<<< HEAD
			ret = pm_runtime_resume_and_get(pmctrl);
			if (ret < 0) {
=======
			ret = pm_runtime_get_sync(pmctrl);
			if (ret < 0) {
				pm_runtime_put_noidle(pmctrl);
>>>>>>> a83eb3e6
				return ret;
			}
		}

<<<<<<< HEAD
		ret = core_resets_reset(core);
		if (ret) {
			if (pmctrl)
				pm_runtime_put_sync(pmctrl);
			return ret;
		}

=======
>>>>>>> a83eb3e6
		ret = core_clks_enable(core);
		if (ret < 0 && pmctrl)
			pm_runtime_put_sync(pmctrl);
	} else {
		/* Drop the performance state vote */
		if (core->opp_pmdomain)
			dev_pm_opp_set_rate(dev, 0);

		core_clks_disable(core);

<<<<<<< HEAD
		ret = core_resets_reset(core);

=======
>>>>>>> a83eb3e6
		if (pmctrl)
			pm_runtime_put_sync(pmctrl);
	}

	return ret;
}

static unsigned long calculate_inst_freq(struct venus_inst *inst,
					 unsigned long filled_len)
{
	unsigned long vpp_freq_per_mb = 0, vpp_freq = 0, vsp_freq = 0;
	u32 fps = (u32)inst->fps;
	u32 mbs_per_sec;

	mbs_per_sec = load_per_instance(inst);

	if (inst->state != INST_START)
		return 0;

	if (inst->session_type == VIDC_SESSION_TYPE_ENC) {
		vpp_freq_per_mb = inst->flags & VENUS_LOW_POWER ?
			inst->clk_data.low_power_freq :
			inst->clk_data.vpp_freq;

		vpp_freq = mbs_per_sec * vpp_freq_per_mb;
	} else {
		vpp_freq = mbs_per_sec * inst->clk_data.vpp_freq;
	}

	/* 21 / 20 is overhead factor */
	vpp_freq += vpp_freq / 20;
	vsp_freq = mbs_per_sec * inst->clk_data.vsp_freq;

	/* 10 / 7 is overhead factor */
	if (inst->session_type == VIDC_SESSION_TYPE_ENC)
		vsp_freq += (inst->controls.enc.bitrate * 10) / 7;
	else
		vsp_freq += ((fps * filled_len * 8) * 10) / 7;

	return max(vpp_freq, vsp_freq);
}

static int load_scale_v4(struct venus_inst *inst)
{
	struct venus_core *core = inst->core;
	const struct freq_tbl *table = core->res->freq_tbl;
	unsigned int num_rows = core->res->freq_tbl_size;
	struct device *dev = core->dev;
	unsigned long freq = 0, freq_core1 = 0, freq_core2 = 0;
	unsigned long filled_len = 0;
	int i, ret = 0;

	for (i = 0; i < inst->num_input_bufs; i++)
		filled_len = max(filled_len, inst->payloads[i]);

	if (inst->session_type == VIDC_SESSION_TYPE_DEC && !filled_len)
		return ret;

	freq = calculate_inst_freq(inst, filled_len);
	inst->clk_data.freq = freq;

	mutex_lock(&core->lock);
	list_for_each_entry(inst, &core->instances, list) {
		if (inst->clk_data.core_id == VIDC_CORE_ID_1) {
			freq_core1 += inst->clk_data.freq;
		} else if (inst->clk_data.core_id == VIDC_CORE_ID_2) {
			freq_core2 += inst->clk_data.freq;
		} else if (inst->clk_data.core_id == VIDC_CORE_ID_3) {
			freq_core1 += inst->clk_data.freq;
			freq_core2 += inst->clk_data.freq;
		}
	}

	freq = max(freq_core1, freq_core2);

	if (freq > table[0].freq) {
		dev_dbg(dev, VDBGL "requested clock rate: %lu scaling clock rate : %lu\n",
			freq, table[0].freq);

		freq = table[0].freq;
		goto set_freq;
	}

	for (i = num_rows - 1 ; i >= 0; i--) {
		if (freq <= table[i].freq) {
			freq = table[i].freq;
			break;
		}
	}

set_freq:

	ret = core_clks_set_rate(core, freq);
	if (ret) {
		dev_err(dev, "failed to set clock rate %lu (%d)\n",
			freq, ret);
		goto exit;
	}

	ret = load_scale_bw(core);
	if (ret) {
		dev_err(dev, "failed to set bandwidth (%d)\n",
			ret);
		goto exit;
	}

exit:
	mutex_unlock(&core->lock);
	return ret;
}

static const struct venus_pm_ops pm_ops_v4 = {
	.core_get = core_get_v4,
	.core_put = core_put_v4,
	.core_power = core_power_v4,
	.vdec_get = vdec_get_v4,
	.vdec_put = vdec_put_v4,
	.vdec_power = vdec_power_v4,
	.venc_get = venc_get_v4,
	.venc_put = venc_put_v4,
	.venc_power = venc_power_v4,
	.coreid_power = coreid_power_v4,
	.load_scale = load_scale_v4,
};

const struct venus_pm_ops *venus_pm_get(enum hfi_version version)
{
	switch (version) {
	case HFI_VERSION_1XX:
	default:
		return &pm_ops_v1;
	case HFI_VERSION_3XX:
		return &pm_ops_v3;
	case HFI_VERSION_4XX:
	case HFI_VERSION_6XX:
		return &pm_ops_v4;
	}

	return NULL;
}<|MERGE_RESOLUTION|>--- conflicted
+++ resolved
@@ -293,7 +293,6 @@
 
 static int core_get_v1(struct venus_core *core)
 {
-<<<<<<< HEAD
 	int ret;
 
 	ret = core_clks_get(core);
@@ -312,11 +311,6 @@
 	dev_pm_opp_put_clkname(core->opp_table);
 }
 
-=======
-	return core_clks_get(core);
-}
-
->>>>>>> a83eb3e6
 static int core_power_v1(struct venus_core *core, int on)
 {
 	int ret = 0;
@@ -941,7 +935,6 @@
 	dev_pm_opp_detach_genpd(core->opp_table);
 }
 
-<<<<<<< HEAD
 static int core_resets_reset(struct venus_core *core)
 {
 	const struct venus_resources *res = core->res;
@@ -990,10 +983,6 @@
 
 static int core_get_v4(struct venus_core *core)
 {
-=======
-static int core_get_v4(struct venus_core *core)
-{
->>>>>>> a83eb3e6
 	struct device *dev = core->dev;
 	const struct venus_resources *res = core->res;
 	int ret;
@@ -1071,19 +1060,12 @@
 
 	if (on == POWER_ON) {
 		if (pmctrl) {
-<<<<<<< HEAD
 			ret = pm_runtime_resume_and_get(pmctrl);
 			if (ret < 0) {
-=======
-			ret = pm_runtime_get_sync(pmctrl);
-			if (ret < 0) {
-				pm_runtime_put_noidle(pmctrl);
->>>>>>> a83eb3e6
 				return ret;
 			}
 		}
 
-<<<<<<< HEAD
 		ret = core_resets_reset(core);
 		if (ret) {
 			if (pmctrl)
@@ -1091,8 +1073,6 @@
 			return ret;
 		}
 
-=======
->>>>>>> a83eb3e6
 		ret = core_clks_enable(core);
 		if (ret < 0 && pmctrl)
 			pm_runtime_put_sync(pmctrl);
@@ -1103,11 +1083,8 @@
 
 		core_clks_disable(core);
 
-<<<<<<< HEAD
 		ret = core_resets_reset(core);
 
-=======
->>>>>>> a83eb3e6
 		if (pmctrl)
 			pm_runtime_put_sync(pmctrl);
 	}
