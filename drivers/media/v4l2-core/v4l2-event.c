--- conflicted
+++ resolved
@@ -252,26 +252,14 @@
 
 	if (found_ev) {
 		/* Already listening */
-<<<<<<< HEAD
 		kvfree(sev);
-		goto out_unlock;
-	}
-
-	if (sev->ops && sev->ops->add) {
-		ret = sev->ops->add(sev, elems);
-		if (ret) {
-			kvfree(sev);
-			goto out_unlock;
-=======
-		kfree(sev);
 	} else if (sev->ops && sev->ops->add) {
 		ret = sev->ops->add(sev, elems);
 		if (ret) {
 			spin_lock_irqsave(&fh->vdev->fh_lock, flags);
 			__v4l2_event_unsubscribe(sev);
 			spin_unlock_irqrestore(&fh->vdev->fh_lock, flags);
-			kfree(sev);
->>>>>>> 2757e11b
+			kvfree(sev);
 		}
 	}
 
