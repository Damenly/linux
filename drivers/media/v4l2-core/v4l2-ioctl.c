--- conflicted
+++ resolved
@@ -2847,17 +2847,7 @@
 	has_array_args = err;
 
 	if (has_array_args) {
-<<<<<<< HEAD
-		/*
-		 * When adding new types of array args, make sure that the
-		 * parent argument to ioctl (which contains the pointer to the
-		 * array) fits into sbuf (so that mbuf will still remain
-		 * unused up to here).
-		 */
-		mbuf = kvmalloc(array_size, GFP_KERNEL);
-=======
-		array_buf = kmalloc(array_size, GFP_KERNEL);
->>>>>>> 319f66f0
+		array_buf = kvmalloc(array_size, GFP_KERNEL);
 		err = -ENOMEM;
 		if (array_buf == NULL)
 			goto out_array_args;
@@ -2903,12 +2893,8 @@
 	}
 
 out:
-<<<<<<< HEAD
+	kvfree(array_buf);
 	kvfree(mbuf);
-=======
-	kfree(array_buf);
-	kfree(mbuf);
->>>>>>> 319f66f0
 	return err;
 }
 EXPORT_SYMBOL(video_usercopy);
