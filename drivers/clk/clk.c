/*
 * Copyright (C) 2010-2011 Canonical Ltd <jeremy.kerr@canonical.com>
 * Copyright (C) 2011-2012 Linaro Ltd <mturquette@linaro.org>
 * Copyright (c) 2017-2019, The Linux Foundation. All rights reserved.
 *
 * This program is free software; you can redistribute it and/or modify
 * it under the terms of the GNU General Public License version 2 as
 * published by the Free Software Foundation.
 *
 * Standard functionality for the common clock API.  See Documentation/driver-api/clk.rst
 */

#include <linux/clk.h>
#include <linux/clk-provider.h>
#include <linux/clk/clk-conf.h>
#include <linux/module.h>
#include <linux/mutex.h>
#include <linux/spinlock.h>
#include <linux/err.h>
#include <linux/list.h>
#include <linux/slab.h>
#include <linux/of.h>
#include <linux/device.h>
#include <linux/init.h>
#include <linux/pm_runtime.h>
#include <linux/sched.h>
#include <linux/clkdev.h>
<<<<<<< HEAD
#include <linux/uaccess.h>
=======
#include <linux/of_platform.h>
#include <linux/pm_opp.h>
#include <linux/regulator/consumer.h>
>>>>>>> a13ec5ea

#include "clk.h"

static DEFINE_SPINLOCK(enable_lock);
static DEFINE_MUTEX(prepare_lock);

static struct task_struct *prepare_owner;
static struct task_struct *enable_owner;

static int prepare_refcnt;
static int enable_refcnt;

static HLIST_HEAD(clk_root_list);
static HLIST_HEAD(clk_orphan_list);
static LIST_HEAD(clk_notifier_list);

static struct hlist_head *all_lists[] = {
	&clk_root_list,
	&clk_orphan_list,
	NULL,
};

static struct hlist_head *orphan_list[] = {
	&clk_orphan_list,
	NULL,
};

/*
 * clk_rate_change_list is used during clk_core_set_rate_nolock() calls to
 * handle vdd_class vote tracking.  core->rate_change_node is added to
 * clk_rate_change_list when core->new_rate requires a different voltage level
 * (core->new_vdd_class_vote) than core->vdd_class_vote.  Elements are removed
 * from the list after unvoting core->vdd_class_vote immediately before
 * returning from clk_core_set_rate_nolock().
 */
static LIST_HEAD(clk_rate_change_list);

/***    private data structures    ***/

struct clk_core {
	const char		*name;
	const struct clk_ops	*ops;
	struct clk_hw		*hw;
	struct module		*owner;
	struct device		*dev;
	struct clk_core		*parent;
	const char		**parent_names;
	struct clk_core		**parents;
	unsigned int		num_parents;
	unsigned int		new_parent_index;
	unsigned long		rate;
	unsigned long		req_rate;
	unsigned long		new_rate;
	struct clk_core		*new_parent;
	struct clk_core		*new_child;
	unsigned long		flags;
	bool			orphan;
	bool			rpm_enabled;
	bool			need_sync;
	bool			boot_enabled;
	unsigned int		enable_count;
	unsigned int		prepare_count;
	unsigned int		protect_count;
	bool			need_handoff_enable;
	bool			need_handoff_prepare;
	unsigned long		min_rate;
	unsigned long		max_rate;
	unsigned long		accuracy;
	int			phase;
	struct clk_duty		duty;
	struct hlist_head	children;
	struct hlist_node	child_node;
	struct hlist_head	clks;
	unsigned int		notifier_count;
#ifdef CONFIG_COMMON_CLK_DEBUGFS
	struct dentry		*dentry;
	struct hlist_node	debug_node;
#endif
	struct kref		ref;
	struct clk_vdd_class	*vdd_class;
	int			vdd_class_vote;
	int			new_vdd_class_vote;
	struct list_head	rate_change_node;
	unsigned long		*rate_max;
	int			num_rate_max;
};

#define CREATE_TRACE_POINTS
#include <trace/events/clk.h>

struct clk {
	struct clk_core	*core;
	const char *dev_id;
	const char *con_id;
	unsigned long min_rate;
	unsigned long max_rate;
	unsigned int exclusive_count;
	struct hlist_node clks_node;
};

/***           runtime pm          ***/
static int clk_pm_runtime_get(struct clk_core *core)
{
	int ret;

	if (!core->rpm_enabled)
		return 0;

	ret = pm_runtime_get_sync(core->dev);
	if (ret < 0) {
		pm_runtime_put_noidle(core->dev);
		return ret;
	}
	return 0;
}

static void clk_pm_runtime_put(struct clk_core *core)
{
	if (!core->rpm_enabled)
		return;

	pm_runtime_put_sync(core->dev);
}

/***           locking             ***/
static void clk_prepare_lock(void)
{
	if (!mutex_trylock(&prepare_lock)) {
		if (prepare_owner == current) {
			prepare_refcnt++;
			return;
		}
		mutex_lock(&prepare_lock);
	}
	WARN_ON_ONCE(prepare_owner != NULL);
	WARN_ON_ONCE(prepare_refcnt != 0);
	prepare_owner = current;
	prepare_refcnt = 1;
}

static void clk_prepare_unlock(void)
{
	WARN_ON_ONCE(prepare_owner != current);
	WARN_ON_ONCE(prepare_refcnt == 0);

	if (--prepare_refcnt)
		return;
	prepare_owner = NULL;
	mutex_unlock(&prepare_lock);
}

static unsigned long clk_enable_lock(void)
	__acquires(enable_lock)
{
	unsigned long flags;

	/*
	 * On UP systems, spin_trylock_irqsave() always returns true, even if
	 * we already hold the lock. So, in that case, we rely only on
	 * reference counting.
	 */
	if (!IS_ENABLED(CONFIG_SMP) ||
	    !spin_trylock_irqsave(&enable_lock, flags)) {
		if (enable_owner == current) {
			enable_refcnt++;
			__acquire(enable_lock);
			if (!IS_ENABLED(CONFIG_SMP))
				local_save_flags(flags);
			return flags;
		}
		spin_lock_irqsave(&enable_lock, flags);
	}
	WARN_ON_ONCE(enable_owner != NULL);
	WARN_ON_ONCE(enable_refcnt != 0);
	enable_owner = current;
	enable_refcnt = 1;
	return flags;
}

static void clk_enable_unlock(unsigned long flags)
	__releases(enable_lock)
{
	WARN_ON_ONCE(enable_owner != current);
	WARN_ON_ONCE(enable_refcnt == 0);

	if (--enable_refcnt) {
		__release(enable_lock);
		return;
	}
	enable_owner = NULL;
	spin_unlock_irqrestore(&enable_lock, flags);
}

static bool clk_core_rate_is_protected(struct clk_core *core)
{
	return core->protect_count;
}

static bool clk_core_is_prepared(struct clk_core *core)
{
	bool ret = false;

	/*
	 * .is_prepared is optional for clocks that can prepare
	 * fall back to software usage counter if it is missing
	 */
	if (!core->ops->is_prepared)
		return core->prepare_count;

	if (!clk_pm_runtime_get(core)) {
		ret = core->ops->is_prepared(core->hw);
		clk_pm_runtime_put(core);
	}

	return ret;
}

static bool clk_core_is_enabled(struct clk_core *core)
{
	bool ret = false;

	/*
	 * .is_enabled is only mandatory for clocks that gate
	 * fall back to software usage counter if .is_enabled is missing
	 */
	if (!core->ops->is_enabled)
		return core->enable_count;

	/*
	 * Check if clock controller's device is runtime active before
	 * calling .is_enabled callback. If not, assume that clock is
	 * disabled, because we might be called from atomic context, from
	 * which pm_runtime_get() is not allowed.
	 * This function is called mainly from clk_disable_unused_subtree,
	 * which ensures proper runtime pm activation of controller before
	 * taking enable spinlock, but the below check is needed if one tries
	 * to call it from other places.
	 */
	if (core->rpm_enabled) {
		pm_runtime_get_noresume(core->dev);
		if (!pm_runtime_active(core->dev)) {
			ret = false;
			goto done;
		}
	}

	ret = core->ops->is_enabled(core->hw);
done:
	if (core->rpm_enabled)
		pm_runtime_put(core->dev);

	return ret;
}

/***    helper functions   ***/

const char *__clk_get_name(const struct clk *clk)
{
	return !clk ? NULL : clk->core->name;
}
EXPORT_SYMBOL_GPL(__clk_get_name);

const char *clk_hw_get_name(const struct clk_hw *hw)
{
	return hw->core->name;
}
EXPORT_SYMBOL_GPL(clk_hw_get_name);

struct clk_hw *__clk_get_hw(struct clk *clk)
{
	return !clk ? NULL : clk->core->hw;
}
EXPORT_SYMBOL_GPL(__clk_get_hw);

unsigned int clk_hw_get_num_parents(const struct clk_hw *hw)
{
	return hw->core->num_parents;
}
EXPORT_SYMBOL_GPL(clk_hw_get_num_parents);

struct clk_hw *clk_hw_get_parent(const struct clk_hw *hw)
{
	return hw->core->parent ? hw->core->parent->hw : NULL;
}
EXPORT_SYMBOL_GPL(clk_hw_get_parent);

static struct clk_core *__clk_lookup_subtree(const char *name,
					     struct clk_core *core)
{
	struct clk_core *child;
	struct clk_core *ret;

	if (!strcmp(core->name, name))
		return core;

	hlist_for_each_entry(child, &core->children, child_node) {
		ret = __clk_lookup_subtree(name, child);
		if (ret)
			return ret;
	}

	return NULL;
}

static struct clk_core *clk_core_lookup(const char *name)
{
	struct clk_core *root_clk;
	struct clk_core *ret;

	if (!name)
		return NULL;

	/* search the 'proper' clk tree first */
	hlist_for_each_entry(root_clk, &clk_root_list, child_node) {
		ret = __clk_lookup_subtree(name, root_clk);
		if (ret)
			return ret;
	}

	/* if not found, then search the orphan tree */
	hlist_for_each_entry(root_clk, &clk_orphan_list, child_node) {
		ret = __clk_lookup_subtree(name, root_clk);
		if (ret)
			return ret;
	}

	return NULL;
}

static struct clk_core *clk_core_get_parent_by_index(struct clk_core *core,
							 u8 index)
{
	if (!core || index >= core->num_parents)
		return NULL;

	if (!core->parents[index])
		core->parents[index] =
				clk_core_lookup(core->parent_names[index]);

	return core->parents[index];
}

struct clk_hw *
clk_hw_get_parent_by_index(const struct clk_hw *hw, unsigned int index)
{
	struct clk_core *parent;

	parent = clk_core_get_parent_by_index(hw->core, index);

	return !parent ? NULL : parent->hw;
}
EXPORT_SYMBOL_GPL(clk_hw_get_parent_by_index);

unsigned int __clk_get_enable_count(struct clk *clk)
{
	return !clk ? 0 : clk->core->enable_count;
}

static unsigned long clk_core_get_rate_nolock(struct clk_core *core)
{
	unsigned long ret;

	if (!core) {
		ret = 0;
		goto out;
	}

	ret = core->rate;

	if (!core->num_parents)
		goto out;

	if (!core->parent)
		ret = 0;

out:
	return ret;
}

unsigned long clk_hw_get_rate(const struct clk_hw *hw)
{
	return clk_core_get_rate_nolock(hw->core);
}
EXPORT_SYMBOL_GPL(clk_hw_get_rate);

static unsigned long __clk_get_accuracy(struct clk_core *core)
{
	if (!core)
		return 0;

	return core->accuracy;
}

unsigned long __clk_get_flags(struct clk *clk)
{
	return !clk ? 0 : clk->core->flags;
}
EXPORT_SYMBOL_GPL(__clk_get_flags);

unsigned long clk_hw_get_flags(const struct clk_hw *hw)
{
	return hw->core->flags;
}
EXPORT_SYMBOL_GPL(clk_hw_get_flags);

bool clk_hw_is_prepared(const struct clk_hw *hw)
{
	return clk_core_is_prepared(hw->core);
}
EXPORT_SYMBOL_GPL(clk_hw_is_prepared);

bool clk_hw_rate_is_protected(const struct clk_hw *hw)
{
	return clk_core_rate_is_protected(hw->core);
}

bool clk_hw_is_enabled(const struct clk_hw *hw)
{
	return clk_core_is_enabled(hw->core);
}
EXPORT_SYMBOL_GPL(clk_hw_is_enabled);

bool __clk_is_enabled(struct clk *clk)
{
	if (!clk)
		return false;

	return clk_core_is_enabled(clk->core);
}
EXPORT_SYMBOL_GPL(__clk_is_enabled);

static bool mux_is_better_rate(unsigned long rate, unsigned long now,
			   unsigned long best, unsigned long flags)
{
	if (flags & CLK_MUX_ROUND_CLOSEST)
		return abs(now - rate) < abs(best - rate);

	return now <= rate && now > best;
}

int clk_mux_determine_rate_flags(struct clk_hw *hw,
				 struct clk_rate_request *req,
				 unsigned long flags)
{
	struct clk_core *core = hw->core, *parent, *best_parent = NULL;
	int i, num_parents, ret;
	unsigned long best = 0;
	struct clk_rate_request parent_req = *req;

	/* if NO_REPARENT flag set, pass through to current parent */
	if (core->flags & CLK_SET_RATE_NO_REPARENT) {
		parent = core->parent;
		if (core->flags & CLK_SET_RATE_PARENT) {
			ret = __clk_determine_rate(parent ? parent->hw : NULL,
						   &parent_req);
			if (ret)
				return ret;

			best = parent_req.rate;
		} else if (parent) {
			best = clk_core_get_rate_nolock(parent);
		} else {
			best = clk_core_get_rate_nolock(core);
		}

		goto out;
	}

	/* find the parent that can provide the fastest rate <= rate */
	num_parents = core->num_parents;
	for (i = 0; i < num_parents; i++) {
		parent = clk_core_get_parent_by_index(core, i);
		if (!parent)
			continue;

		if (core->flags & CLK_SET_RATE_PARENT) {
			parent_req = *req;
			ret = __clk_determine_rate(parent->hw, &parent_req);
			if (ret)
				continue;
		} else {
			parent_req.rate = clk_core_get_rate_nolock(parent);
		}

		if (mux_is_better_rate(req->rate, parent_req.rate,
				       best, flags)) {
			best_parent = parent;
			best = parent_req.rate;
		}
	}

	if (!best_parent)
		return -EINVAL;

out:
	if (best_parent)
		req->best_parent_hw = best_parent->hw;
	req->best_parent_rate = best;
	req->rate = best;

	return 0;
}
EXPORT_SYMBOL_GPL(clk_mux_determine_rate_flags);

struct clk *__clk_lookup(const char *name)
{
	struct clk_core *core = clk_core_lookup(name);

	return !core ? NULL : core->hw->clk;
}

static void clk_core_get_boundaries(struct clk_core *core,
				    unsigned long *min_rate,
				    unsigned long *max_rate)
{
	struct clk *clk_user;

	*min_rate = core->min_rate;
	*max_rate = core->max_rate;

	hlist_for_each_entry(clk_user, &core->clks, clks_node)
		*min_rate = max(*min_rate, clk_user->min_rate);

	hlist_for_each_entry(clk_user, &core->clks, clks_node)
		*max_rate = min(*max_rate, clk_user->max_rate);
}

void clk_hw_set_rate_range(struct clk_hw *hw, unsigned long min_rate,
			   unsigned long max_rate)
{
	hw->core->min_rate = min_rate;
	hw->core->max_rate = max_rate;
}
EXPORT_SYMBOL_GPL(clk_hw_set_rate_range);

/*
 * Aggregate the rate of all the enabled child nodes and exclude that
 * of the child node for which this request was made.
 */
unsigned long clk_aggregate_rate(struct clk_hw *hw,
					const struct clk_core *parent)
{
	struct clk_core *child;
	unsigned long aggre_rate = 0;

	hlist_for_each_entry(child, &parent->children, child_node) {
		if (child->enable_count &&
				strcmp(child->name, hw->init->name))
			aggre_rate = max(child->rate, aggre_rate);
	}

	return aggre_rate;
}
EXPORT_SYMBOL_GPL(clk_aggregate_rate);

/*
 * Helper for finding best parent to provide a given frequency. This can be used
 * directly as a determine_rate callback (e.g. for a mux), or from a more
 * complex clock that may combine a mux with other operations.
 */
int __clk_mux_determine_rate(struct clk_hw *hw,
			     struct clk_rate_request *req)
{
	return clk_mux_determine_rate_flags(hw, req, 0);
}
EXPORT_SYMBOL_GPL(__clk_mux_determine_rate);

int __clk_mux_determine_rate_closest(struct clk_hw *hw,
				     struct clk_rate_request *req)
{
	return clk_mux_determine_rate_flags(hw, req, CLK_MUX_ROUND_CLOSEST);
}
EXPORT_SYMBOL_GPL(__clk_mux_determine_rate_closest);

/*
 *  Find the voltage level required for a given clock rate.
 */
static int clk_find_vdd_level(struct clk_core *clk, unsigned long rate)
{
	int level;

	/*
	 * For certain PLLs, due to the limitation in the bits allocated for
	 * programming the fractional divider, the actual rate of the PLL will
	 * be slightly higher than the requested rate (in the order of several
	 * Hz). To accommodate this difference, convert the FMAX rate and the
	 * clock frequency to KHz and use that for deriving the voltage level.
	 */
	for (level = 0; level < clk->num_rate_max; level++)
		if (DIV_ROUND_CLOSEST(rate, 1000) <=
				DIV_ROUND_CLOSEST(clk->rate_max[level], 1000) &&
		    clk->rate_max[level] > 0)
			break;

	if (level == clk->num_rate_max) {
		pr_err("Rate %lu for %s is greater than highest Fmax\n", rate,
				clk->name);
		return -EINVAL;
	}

	return level;
}

/*
 * Update voltage level given the current votes.
 */
static int clk_update_vdd(struct clk_vdd_class *vdd_class)
{
	int level, rc = 0, i, ignore;
	struct regulator **r = vdd_class->regulator;
	int *uv = vdd_class->vdd_uv;
	int n_reg = vdd_class->num_regulators;
	int cur_lvl = vdd_class->cur_level;
	int max_lvl = vdd_class->num_levels - 1;
	int cur_base = cur_lvl * n_reg;
	int new_base;

	/* aggregate votes */
	for (level = max_lvl; level > 0; level--)
		if (vdd_class->level_votes[level])
			break;

	if (level == cur_lvl)
		return 0;

	max_lvl = max_lvl * n_reg;
	new_base = level * n_reg;

	for (i = 0; i < vdd_class->num_regulators; i++) {
		pr_debug("Set Voltage level Min %d, Max %d\n", uv[new_base + i],
				uv[max_lvl + i]);
		rc = regulator_set_voltage(r[i], uv[new_base + i], INT_MAX);
		if (rc)
			goto set_voltage_fail;

		if (cur_lvl == 0 || cur_lvl == vdd_class->num_levels)
			rc = regulator_enable(r[i]);
		else if (level == 0)
			rc = regulator_disable(r[i]);
		if (rc)
			goto enable_disable_fail;
	}

	if (vdd_class->set_vdd && !vdd_class->num_regulators)
		rc = vdd_class->set_vdd(vdd_class, level);

	if (!rc)
		vdd_class->cur_level = level;

	return rc;

enable_disable_fail:
	regulator_set_voltage(r[i], uv[cur_base + i], INT_MAX);

set_voltage_fail:
	for (i--; i >= 0; i--) {
		regulator_set_voltage(r[i], uv[cur_base + i], INT_MAX);
		if (cur_lvl == 0 || cur_lvl == vdd_class->num_levels)
			regulator_disable(r[i]);
		else if (level == 0)
			ignore = regulator_enable(r[i]);
	}

	return rc;
}

/*
 *  Vote for a voltage level.
 */
int clk_vote_vdd_level(struct clk_vdd_class *vdd_class, int level)
{
	int rc = 0;

	if (level >= vdd_class->num_levels)
		return -EINVAL;

	mutex_lock(&vdd_class->lock);

	vdd_class->level_votes[level]++;

	rc = clk_update_vdd(vdd_class);
	if (rc)
		vdd_class->level_votes[level]--;

	mutex_unlock(&vdd_class->lock);

	return rc;
}
EXPORT_SYMBOL_GPL(clk_vote_vdd_level);

/*
 * Remove vote for a voltage level.
 */
int clk_unvote_vdd_level(struct clk_vdd_class *vdd_class, int level)
{
	int rc = 0;

	if (level >= vdd_class->num_levels)
		return -EINVAL;

	mutex_lock(&vdd_class->lock);

	if (WARN(!vdd_class->level_votes[level],
			"Reference counts are incorrect for %s level %d\n",
			vdd_class->class_name, level)) {
		rc = -EINVAL;
		goto out;
	}

	vdd_class->level_votes[level]--;

	rc = clk_update_vdd(vdd_class);
	if (rc)
		vdd_class->level_votes[level]++;

out:
	mutex_unlock(&vdd_class->lock);
	return rc;
}
EXPORT_SYMBOL_GPL(clk_unvote_vdd_level);

/*
 * Vote for a voltage level corresponding to a clock's rate.
 */
int clk_vote_rate_vdd(struct clk_core *core, unsigned long rate)
{
	int level;

	if (!core->vdd_class)
		return 0;

	level = clk_find_vdd_level(core, rate);
	if (level < 0)
		return level;

	return clk_vote_vdd_level(core->vdd_class, level);
}
EXPORT_SYMBOL_GPL(clk_vote_rate_vdd);

/*
 * Remove vote for a voltage level corresponding to a clock's rate.
 */
void clk_unvote_rate_vdd(struct clk_core *core, unsigned long rate)
{
	int level;

	if (!core->vdd_class)
		return;

	level = clk_find_vdd_level(core, rate);
	if (level < 0)
		return;

	clk_unvote_vdd_level(core->vdd_class, level);
}
EXPORT_SYMBOL_GPL(clk_unvote_rate_vdd);

static bool clk_is_rate_level_valid(struct clk_core *core, unsigned long rate)
{
	int level;

	if (!core->vdd_class)
		return true;

	level = clk_find_vdd_level(core, rate);

	return level >= 0;
}

/***        clk api        ***/

static void clk_core_rate_unprotect(struct clk_core *core)
{
	lockdep_assert_held(&prepare_lock);

	if (!core)
		return;

	if (WARN(core->protect_count == 0,
	    "%s already unprotected\n", core->name))
		return;

	if (--core->protect_count > 0)
		return;

	clk_core_rate_unprotect(core->parent);
}

static int clk_core_rate_nuke_protect(struct clk_core *core)
{
	int ret;

	lockdep_assert_held(&prepare_lock);

	if (!core)
		return -EINVAL;

	if (core->protect_count == 0)
		return 0;

	ret = core->protect_count;
	core->protect_count = 1;
	clk_core_rate_unprotect(core);

	return ret;
}

/**
 * clk_rate_exclusive_put - release exclusivity over clock rate control
 * @clk: the clk over which the exclusivity is released
 *
 * clk_rate_exclusive_put() completes a critical section during which a clock
 * consumer cannot tolerate any other consumer making any operation on the
 * clock which could result in a rate change or rate glitch. Exclusive clocks
 * cannot have their rate changed, either directly or indirectly due to changes
 * further up the parent chain of clocks. As a result, clocks up parent chain
 * also get under exclusive control of the calling consumer.
 *
 * If exlusivity is claimed more than once on clock, even by the same consumer,
 * the rate effectively gets locked as exclusivity can't be preempted.
 *
 * Calls to clk_rate_exclusive_put() must be balanced with calls to
 * clk_rate_exclusive_get(). Calls to this function may sleep, and do not return
 * error status.
 */
void clk_rate_exclusive_put(struct clk *clk)
{
	if (!clk)
		return;

	clk_prepare_lock();

	/*
	 * if there is something wrong with this consumer protect count, stop
	 * here before messing with the provider
	 */
	if (WARN_ON(clk->exclusive_count <= 0))
		goto out;

	clk_core_rate_unprotect(clk->core);
	clk->exclusive_count--;
out:
	clk_prepare_unlock();
}
EXPORT_SYMBOL_GPL(clk_rate_exclusive_put);

static void clk_core_rate_protect(struct clk_core *core)
{
	lockdep_assert_held(&prepare_lock);

	if (!core)
		return;

	if (core->protect_count == 0)
		clk_core_rate_protect(core->parent);

	core->protect_count++;
}

static void clk_core_rate_restore_protect(struct clk_core *core, int count)
{
	lockdep_assert_held(&prepare_lock);

	if (!core)
		return;

	if (count == 0)
		return;

	clk_core_rate_protect(core);
	core->protect_count = count;
}

/**
 * clk_rate_exclusive_get - get exclusivity over the clk rate control
 * @clk: the clk over which the exclusity of rate control is requested
 *
 * clk_rate_exlusive_get() begins a critical section during which a clock
 * consumer cannot tolerate any other consumer making any operation on the
 * clock which could result in a rate change or rate glitch. Exclusive clocks
 * cannot have their rate changed, either directly or indirectly due to changes
 * further up the parent chain of clocks. As a result, clocks up parent chain
 * also get under exclusive control of the calling consumer.
 *
 * If exlusivity is claimed more than once on clock, even by the same consumer,
 * the rate effectively gets locked as exclusivity can't be preempted.
 *
 * Calls to clk_rate_exclusive_get() should be balanced with calls to
 * clk_rate_exclusive_put(). Calls to this function may sleep.
 * Returns 0 on success, -EERROR otherwise
 */
int clk_rate_exclusive_get(struct clk *clk)
{
	if (!clk)
		return 0;

	clk_prepare_lock();
	clk_core_rate_protect(clk->core);
	clk->exclusive_count++;
	clk_prepare_unlock();

	return 0;
}
EXPORT_SYMBOL_GPL(clk_rate_exclusive_get);

static void clk_core_unprepare(struct clk_core *core)
{
	lockdep_assert_held(&prepare_lock);

	if (!core)
		return;

	if (WARN(core->prepare_count == 0,
	    "%s already unprepared\n", core->name))
		return;

	if (WARN(core->prepare_count == 1 && core->flags & CLK_IS_CRITICAL,
	    "Unpreparing critical %s\n", core->name))
		return;

	if (core->flags & CLK_SET_RATE_GATE)
		clk_core_rate_unprotect(core);

	if (--core->prepare_count > 0)
		return;

	WARN(core->enable_count > 0, "Unpreparing enabled %s\n", core->name);

	trace_clk_unprepare(core);

	if (core->ops->unprepare)
		core->ops->unprepare(core->hw);

	clk_pm_runtime_put(core);

	trace_clk_unprepare_complete(core);

	if (core->vdd_class) {
		clk_unvote_vdd_level(core->vdd_class, core->vdd_class_vote);
		core->vdd_class_vote = 0;
		core->new_vdd_class_vote = 0;
	}

	clk_core_unprepare(core->parent);
}

static void clk_core_unprepare_lock(struct clk_core *core)
{
	clk_prepare_lock();
	clk_core_unprepare(core);
	clk_prepare_unlock();
}

/**
 * clk_unprepare - undo preparation of a clock source
 * @clk: the clk being unprepared
 *
 * clk_unprepare may sleep, which differentiates it from clk_disable.  In a
 * simple case, clk_unprepare can be used instead of clk_disable to gate a clk
 * if the operation may sleep.  One example is a clk which is accessed over
 * I2c.  In the complex case a clk gate operation may require a fast and a slow
 * part.  It is this reason that clk_unprepare and clk_disable are not mutually
 * exclusive.  In fact clk_disable must be called before clk_unprepare.
 */
void clk_unprepare(struct clk *clk)
{
	if (IS_ERR_OR_NULL(clk))
		return;

	clk_core_unprepare_lock(clk->core);
}
EXPORT_SYMBOL_GPL(clk_unprepare);

static int clk_core_prepare(struct clk_core *core)
{
	int ret = 0;

	lockdep_assert_held(&prepare_lock);

	if (!core)
		return 0;

	if (core->prepare_count == 0) {
		ret = clk_pm_runtime_get(core);
		if (ret)
			return ret;

		ret = clk_core_prepare(core->parent);
		if (ret)
			goto runtime_put;

		trace_clk_prepare(core);

		ret = clk_vote_rate_vdd(core, core->rate);
		if (ret) {
			clk_core_unprepare(core->parent);
			return ret;
		}
		if (core->vdd_class) {
			core->vdd_class_vote
				= clk_find_vdd_level(core, core->rate);
			core->new_vdd_class_vote = core->vdd_class_vote;
		}

		if (core->ops->prepare)
			ret = core->ops->prepare(core->hw);

		trace_clk_prepare_complete(core);

		if (ret) {
			clk_unvote_rate_vdd(core, core->rate);
			core->vdd_class_vote = 0;
			core->new_vdd_class_vote = 0;
			goto unprepare;
		}
	}

	core->prepare_count++;

	/*
	 * CLK_SET_RATE_GATE is a special case of clock protection
	 * Instead of a consumer claiming exclusive rate control, it is
	 * actually the provider which prevents any consumer from making any
	 * operation which could result in a rate change or rate glitch while
	 * the clock is prepared.
	 */
	if (core->flags & CLK_SET_RATE_GATE)
		clk_core_rate_protect(core);

	return 0;
unprepare:
	clk_core_unprepare(core->parent);
runtime_put:
	clk_pm_runtime_put(core);
	return ret;
}

static int clk_core_prepare_lock(struct clk_core *core)
{
	int ret;

	clk_prepare_lock();
	ret = clk_core_prepare(core);
	clk_prepare_unlock();

	return ret;
}

/**
 * clk_prepare - prepare a clock source
 * @clk: the clk being prepared
 *
 * clk_prepare may sleep, which differentiates it from clk_enable.  In a simple
 * case, clk_prepare can be used instead of clk_enable to ungate a clk if the
 * operation may sleep.  One example is a clk which is accessed over I2c.  In
 * the complex case a clk ungate operation may require a fast and a slow part.
 * It is this reason that clk_prepare and clk_enable are not mutually
 * exclusive.  In fact clk_prepare must be called before clk_enable.
 * Returns 0 on success, -EERROR otherwise.
 */
int clk_prepare(struct clk *clk)
{
	if (!clk)
		return 0;

	return clk_core_prepare_lock(clk->core);
}
EXPORT_SYMBOL_GPL(clk_prepare);

static void clk_core_disable(struct clk_core *core)
{
	lockdep_assert_held(&enable_lock);

	if (!core)
		return;

	if (WARN(core->enable_count == 0, "%s already disabled\n", core->name))
		return;

	if (WARN(core->enable_count == 1 && core->flags & CLK_IS_CRITICAL,
	    "Disabling critical %s\n", core->name))
		return;

	if (--core->enable_count > 0)
		return;

	trace_clk_disable_rcuidle(core);

	if (core->ops->disable)
		core->ops->disable(core->hw);

	trace_clk_disable_complete_rcuidle(core);

	clk_core_disable(core->parent);
}

static void clk_core_disable_lock(struct clk_core *core)
{
	unsigned long flags;

	flags = clk_enable_lock();
	clk_core_disable(core);
	clk_enable_unlock(flags);
}

/**
 * clk_disable - gate a clock
 * @clk: the clk being gated
 *
 * clk_disable must not sleep, which differentiates it from clk_unprepare.  In
 * a simple case, clk_disable can be used instead of clk_unprepare to gate a
 * clk if the operation is fast and will never sleep.  One example is a
 * SoC-internal clk which is controlled via simple register writes.  In the
 * complex case a clk gate operation may require a fast and a slow part.  It is
 * this reason that clk_unprepare and clk_disable are not mutually exclusive.
 * In fact clk_disable must be called before clk_unprepare.
 */
void clk_disable(struct clk *clk)
{
	if (IS_ERR_OR_NULL(clk))
		return;

	clk_core_disable_lock(clk->core);
}
EXPORT_SYMBOL_GPL(clk_disable);

static int clk_core_enable(struct clk_core *core)
{
	int ret = 0;

	lockdep_assert_held(&enable_lock);

	if (!core)
		return 0;

	if (WARN(core->prepare_count == 0,
	    "Enabling unprepared %s\n", core->name))
		return -ESHUTDOWN;

	if (core->enable_count == 0) {
		ret = clk_core_enable(core->parent);

		if (ret)
			return ret;

		trace_clk_enable_rcuidle(core);

		if (core->ops->enable)
			ret = core->ops->enable(core->hw);

		trace_clk_enable_complete_rcuidle(core);

		if (ret) {
			clk_core_disable(core->parent);
			return ret;
		}
	}

	core->enable_count++;
	return 0;
}

static int clk_core_enable_lock(struct clk_core *core)
{
	unsigned long flags;
	int ret;

	flags = clk_enable_lock();
	ret = clk_core_enable(core);
	clk_enable_unlock(flags);

	return ret;
}

/**
 * clk_enable - ungate a clock
 * @clk: the clk being ungated
 *
 * clk_enable must not sleep, which differentiates it from clk_prepare.  In a
 * simple case, clk_enable can be used instead of clk_prepare to ungate a clk
 * if the operation will never sleep.  One example is a SoC-internal clk which
 * is controlled via simple register writes.  In the complex case a clk ungate
 * operation may require a fast and a slow part.  It is this reason that
 * clk_enable and clk_prepare are not mutually exclusive.  In fact clk_prepare
 * must be called before clk_enable.  Returns 0 on success, -EERROR
 * otherwise.
 */
int clk_enable(struct clk *clk)
{
	if (!clk)
		return 0;

	return clk_core_enable_lock(clk->core);
}
EXPORT_SYMBOL_GPL(clk_enable);

static int clk_core_prepare_enable(struct clk_core *core)
{
	int ret;

	ret = clk_core_prepare_lock(core);
	if (ret)
		return ret;

	ret = clk_core_enable_lock(core);
	if (ret)
		clk_core_unprepare_lock(core);

	return ret;
}

static void clk_core_disable_unprepare(struct clk_core *core)
{
	clk_core_disable_lock(core);
	clk_core_unprepare_lock(core);
}

static void clk_unprepare_unused_subtree(struct clk_core *core)
{
	struct clk_core *child;

	lockdep_assert_held(&prepare_lock);

	hlist_for_each_entry(child, &core->children, child_node)
		clk_unprepare_unused_subtree(child);

	if (dev_has_sync_state(core->dev) &&
	    !(core->flags & CLK_DONT_HOLD_STATE))
		return;

	/*
	 * setting CLK_ENABLE_HAND_OFF flag triggers this conditional
	 *
	 * need_handoff_prepare implies this clk was already prepared by
	 * __clk_init. now we have a proper user, so unset the flag in our
	 * internal bookkeeping. See CLK_ENABLE_HAND_OFF flag in clk-provider.h
	 * for details.
	 */
	if (core->need_handoff_prepare) {
		core->need_handoff_prepare = false;
		clk_core_unprepare(core);
	}

	if (core->prepare_count)
		return;

	if (core->flags & CLK_IGNORE_UNUSED)
		return;

	if (clk_pm_runtime_get(core))
		return;

	if (clk_core_is_prepared(core)) {
		trace_clk_unprepare(core);
		if (core->ops->unprepare_unused)
			core->ops->unprepare_unused(core->hw);
		else if (core->ops->unprepare)
			core->ops->unprepare(core->hw);
		trace_clk_unprepare_complete(core);
	}

	clk_pm_runtime_put(core);
}

static void clk_disable_unused_subtree(struct clk_core *core)
{
	struct clk_core *child;
	unsigned long flags;

	lockdep_assert_held(&prepare_lock);

	hlist_for_each_entry(child, &core->children, child_node)
		clk_disable_unused_subtree(child);

	if (dev_has_sync_state(core->dev) &&
	    !(core->flags & CLK_DONT_HOLD_STATE))
		return;

	/*
	 * setting CLK_ENABLE_HAND_OFF flag triggers this conditional
	 *
	 * need_handoff_enable implies this clk was already enabled by
	 * __clk_init. now we have a proper user, so unset the flag in our
	 * internal bookkeeping. See CLK_ENABLE_HAND_OFF flag in clk-provider.h
	 * for details.
	 */
	if (core->need_handoff_enable) {
		core->need_handoff_enable = false;
		flags = clk_enable_lock();
		clk_core_disable(core);
		clk_enable_unlock(flags);
	}

	if (core->flags & CLK_OPS_PARENT_ENABLE)
		clk_core_prepare_enable(core->parent);

	if (clk_pm_runtime_get(core))
		goto unprepare_out;

	flags = clk_enable_lock();

	if (core->enable_count)
		goto unlock_out;

	if (core->flags & CLK_IGNORE_UNUSED)
		goto unlock_out;

	/*
	 * some gate clocks have special needs during the disable-unused
	 * sequence.  call .disable_unused if available, otherwise fall
	 * back to .disable
	 */
	if (clk_core_is_enabled(core)) {
		trace_clk_disable(core);
		if (core->ops->disable_unused)
			core->ops->disable_unused(core->hw);
		else if (core->ops->disable)
			core->ops->disable(core->hw);
		trace_clk_disable_complete(core);
	}

unlock_out:
	clk_enable_unlock(flags);
	clk_pm_runtime_put(core);
unprepare_out:
	if (core->flags & CLK_OPS_PARENT_ENABLE)
		clk_core_disable_unprepare(core->parent);
}

static bool clk_ignore_unused;
static int __init clk_ignore_unused_setup(char *__unused)
{
	clk_ignore_unused = true;
	return 1;
}
__setup("clk_ignore_unused", clk_ignore_unused_setup);

static int clk_disable_unused(void)
{
	struct clk_core *core;

	if (clk_ignore_unused) {
		pr_warn("clk: Not disabling unused clocks\n");
		return 0;
	}

	clk_prepare_lock();

	hlist_for_each_entry(core, &clk_root_list, child_node)
		clk_disable_unused_subtree(core);

	hlist_for_each_entry(core, &clk_orphan_list, child_node)
		clk_disable_unused_subtree(core);

	hlist_for_each_entry(core, &clk_root_list, child_node)
		clk_unprepare_unused_subtree(core);

	hlist_for_each_entry(core, &clk_orphan_list, child_node)
		clk_unprepare_unused_subtree(core);

	clk_prepare_unlock();

	return 0;
}
late_initcall_sync(clk_disable_unused);

static void clk_unprepare_disable_dev_subtree(struct clk_core *core,
					      struct device *dev)
{
	struct clk_core *child;

	lockdep_assert_held(&prepare_lock);

	hlist_for_each_entry(child, &core->children, child_node)
		clk_unprepare_disable_dev_subtree(child, dev);

	if (core->dev != dev || !core->need_sync)
		return;

	clk_core_disable_unprepare(core);
}

void clk_sync_state(struct device *dev)
{
	struct clk_core *core;

	clk_prepare_lock();

	hlist_for_each_entry(core, &clk_root_list, child_node)
		clk_unprepare_disable_dev_subtree(core, dev);

	hlist_for_each_entry(core, &clk_orphan_list, child_node)
		clk_unprepare_disable_dev_subtree(core, dev);

	clk_prepare_unlock();
}
EXPORT_SYMBOL_GPL(clk_sync_state);

static int clk_core_determine_round_nolock(struct clk_core *core,
					   struct clk_rate_request *req)
{
	long rate;

	lockdep_assert_held(&prepare_lock);

	if (!core)
		return 0;

	/*
	 * At this point, core protection will be disabled if
	 * - if the provider is not protected at all
	 * - if the calling consumer is the only one which has exclusivity
	 *   over the provider
	 */
	if (clk_core_rate_is_protected(core)) {
		req->rate = core->rate;
	} else if (core->ops->determine_rate) {
		return core->ops->determine_rate(core->hw, req);
	} else if (core->ops->round_rate) {
		rate = core->ops->round_rate(core->hw, req->rate,
					     &req->best_parent_rate);
		if (rate < 0)
			return rate;

		req->rate = rate;
	} else {
		return -EINVAL;
	}

	return 0;
}

static void clk_core_init_rate_req(struct clk_core * const core,
				   struct clk_rate_request *req)
{
	struct clk_core *parent;

	if (WARN_ON(!core || !req))
		return;

	parent = core->parent;
	if (parent) {
		req->best_parent_hw = parent->hw;
		req->best_parent_rate = parent->rate;
	} else {
		req->best_parent_hw = NULL;
		req->best_parent_rate = 0;
	}
}

static bool clk_core_can_round(struct clk_core * const core)
{
	if (core->ops->determine_rate || core->ops->round_rate)
		return true;

	return false;
}

static int clk_core_round_rate_nolock(struct clk_core *core,
				      struct clk_rate_request *req)
{
	lockdep_assert_held(&prepare_lock);

	if (!core) {
		req->rate = 0;
		return 0;
	}

	clk_core_init_rate_req(core, req);

	if (clk_core_can_round(core))
		return clk_core_determine_round_nolock(core, req);
	else if (core->flags & CLK_SET_RATE_PARENT)
		return clk_core_round_rate_nolock(core->parent, req);

	req->rate = core->rate;
	return 0;
}

/**
 * __clk_determine_rate - get the closest rate actually supported by a clock
 * @hw: determine the rate of this clock
 * @req: target rate request
 *
 * Useful for clk_ops such as .set_rate and .determine_rate.
 */
int __clk_determine_rate(struct clk_hw *hw, struct clk_rate_request *req)
{
	if (!hw) {
		req->rate = 0;
		return 0;
	}

	return clk_core_round_rate_nolock(hw->core, req);
}
EXPORT_SYMBOL_GPL(__clk_determine_rate);

unsigned long clk_hw_round_rate(struct clk_hw *hw, unsigned long rate)
{
	int ret;
	struct clk_rate_request req;

	clk_core_get_boundaries(hw->core, &req.min_rate, &req.max_rate);
	req.rate = rate;

	ret = clk_core_round_rate_nolock(hw->core, &req);
	if (ret)
		return 0;

	return req.rate;
}
EXPORT_SYMBOL_GPL(clk_hw_round_rate);

/**
 * clk_round_rate - round the given rate for a clk
 * @clk: the clk for which we are rounding a rate
 * @rate: the rate which is to be rounded
 *
 * Takes in a rate as input and rounds it to a rate that the clk can actually
 * use which is then returned.  If clk doesn't support round_rate operation
 * then the parent rate is returned.
 */
long clk_round_rate(struct clk *clk, unsigned long rate)
{
	struct clk_rate_request req;
	int ret;

	if (!clk)
		return 0;

	clk_prepare_lock();

	if (clk->exclusive_count)
		clk_core_rate_unprotect(clk->core);

	clk_core_get_boundaries(clk->core, &req.min_rate, &req.max_rate);
	req.rate = rate;

	ret = clk_core_round_rate_nolock(clk->core, &req);

	if (clk->exclusive_count)
		clk_core_rate_protect(clk->core);

	clk_prepare_unlock();

	if (ret)
		return ret;

	return req.rate;
}
EXPORT_SYMBOL_GPL(clk_round_rate);

/**
 * __clk_notify - call clk notifier chain
 * @core: clk that is changing rate
 * @msg: clk notifier type (see include/linux/clk.h)
 * @old_rate: old clk rate
 * @new_rate: new clk rate
 *
 * Triggers a notifier call chain on the clk rate-change notification
 * for 'clk'.  Passes a pointer to the struct clk and the previous
 * and current rates to the notifier callback.  Intended to be called by
 * internal clock code only.  Returns NOTIFY_DONE from the last driver
 * called if all went well, or NOTIFY_STOP or NOTIFY_BAD immediately if
 * a driver returns that.
 */
static int __clk_notify(struct clk_core *core, unsigned long msg,
		unsigned long old_rate, unsigned long new_rate)
{
	struct clk_notifier *cn;
	struct clk_notifier_data cnd;
	int ret = NOTIFY_DONE;

	cnd.old_rate = old_rate;
	cnd.new_rate = new_rate;

	list_for_each_entry(cn, &clk_notifier_list, node) {
		if (cn->clk->core == core) {
			cnd.clk = cn->clk;
			ret = srcu_notifier_call_chain(&cn->notifier_head, msg,
					&cnd);
			if (ret & NOTIFY_STOP_MASK)
				return ret;
		}
	}

	return ret;
}

/**
 * __clk_recalc_accuracies
 * @core: first clk in the subtree
 *
 * Walks the subtree of clks starting with clk and recalculates accuracies as
 * it goes.  Note that if a clk does not implement the .recalc_accuracy
 * callback then it is assumed that the clock will take on the accuracy of its
 * parent.
 */
static void __clk_recalc_accuracies(struct clk_core *core)
{
	unsigned long parent_accuracy = 0;
	struct clk_core *child;

	lockdep_assert_held(&prepare_lock);

	if (core->parent)
		parent_accuracy = core->parent->accuracy;

	if (core->ops->recalc_accuracy)
		core->accuracy = core->ops->recalc_accuracy(core->hw,
							  parent_accuracy);
	else
		core->accuracy = parent_accuracy;

	hlist_for_each_entry(child, &core->children, child_node)
		__clk_recalc_accuracies(child);
}

static long clk_core_get_accuracy(struct clk_core *core)
{
	unsigned long accuracy;

	clk_prepare_lock();
	if (core && (core->flags & CLK_GET_ACCURACY_NOCACHE))
		__clk_recalc_accuracies(core);

	accuracy = __clk_get_accuracy(core);
	clk_prepare_unlock();

	return accuracy;
}

/**
 * clk_get_accuracy - return the accuracy of clk
 * @clk: the clk whose accuracy is being returned
 *
 * Simply returns the cached accuracy of the clk, unless
 * CLK_GET_ACCURACY_NOCACHE flag is set, which means a recalc_rate will be
 * issued.
 * If clk is NULL then returns 0.
 */
long clk_get_accuracy(struct clk *clk)
{
	if (!clk)
		return 0;

	return clk_core_get_accuracy(clk->core);
}
EXPORT_SYMBOL_GPL(clk_get_accuracy);

static unsigned long clk_recalc(struct clk_core *core,
				unsigned long parent_rate)
{
	unsigned long rate = parent_rate;

	if (core->ops->recalc_rate && !clk_pm_runtime_get(core)) {
		rate = core->ops->recalc_rate(core->hw, parent_rate);
		clk_pm_runtime_put(core);
	}
	return rate;
}

/**
 * __clk_recalc_rates
 * @core: first clk in the subtree
 * @msg: notification type (see include/linux/clk.h)
 *
 * Walks the subtree of clks starting with clk and recalculates rates as it
 * goes.  Note that if a clk does not implement the .recalc_rate callback then
 * it is assumed that the clock will take on the rate of its parent.
 *
 * clk_recalc_rates also propagates the POST_RATE_CHANGE notification,
 * if necessary.
 */
static void __clk_recalc_rates(struct clk_core *core, unsigned long msg)
{
	unsigned long old_rate;
	unsigned long parent_rate = 0;
	struct clk_core *child;

	lockdep_assert_held(&prepare_lock);

	old_rate = core->rate;

	if (core->parent)
		parent_rate = core->parent->rate;

	core->rate = clk_recalc(core, parent_rate);

	/*
	 * ignore NOTIFY_STOP and NOTIFY_BAD return values for POST_RATE_CHANGE
	 * & ABORT_RATE_CHANGE notifiers
	 */
	if (core->notifier_count && msg)
		__clk_notify(core, msg, old_rate, core->rate);

	hlist_for_each_entry(child, &core->children, child_node)
		__clk_recalc_rates(child, msg);
}

static unsigned long clk_core_get_rate(struct clk_core *core)
{
	unsigned long rate;

	clk_prepare_lock();

	if (core && (core->flags & CLK_GET_RATE_NOCACHE))
		__clk_recalc_rates(core, 0);

	rate = clk_core_get_rate_nolock(core);
	clk_prepare_unlock();

	return rate;
}

/**
 * clk_get_rate - return the rate of clk
 * @clk: the clk whose rate is being returned
 *
 * Simply returns the cached rate of the clk, unless CLK_GET_RATE_NOCACHE flag
 * is set, which means a recalc_rate will be issued.
 * If clk is NULL then returns 0.
 */
unsigned long clk_get_rate(struct clk *clk)
{
	if (!clk)
		return 0;

	return clk_core_get_rate(clk->core);
}
EXPORT_SYMBOL_GPL(clk_get_rate);

static int clk_fetch_parent_index(struct clk_core *core,
				  struct clk_core *parent)
{
	int i;

	if (!parent)
		return -EINVAL;

	for (i = 0; i < core->num_parents; i++)
		if (clk_core_get_parent_by_index(core, i) == parent)
			return i;

	return -EINVAL;
}

static void clk_core_hold_state(struct clk_core *core)
{
	if (core->need_sync || !core->boot_enabled)
		return;

	if (core->orphan || !dev_has_sync_state(core->dev))
		return;

	if (core->flags & CLK_DONT_HOLD_STATE)
		return;

	core->need_sync = !clk_core_prepare_enable(core);
}

static void __clk_core_update_orphan_hold_state(struct clk_core *core)
{
	struct clk_core *child;

	if (core->orphan)
		return;

	clk_core_hold_state(core);

	hlist_for_each_entry(child, &core->children, child_node)
		__clk_core_update_orphan_hold_state(child);
}

/*
 * Update the orphan status of @core and all its children.
 */
static void clk_core_update_orphan_status(struct clk_core *core, bool is_orphan)
{
	struct clk_core *child;

	core->orphan = is_orphan;

	hlist_for_each_entry(child, &core->children, child_node)
		clk_core_update_orphan_status(child, is_orphan);
}

static void clk_reparent(struct clk_core *core, struct clk_core *new_parent)
{
	bool was_orphan = core->orphan;

	hlist_del(&core->child_node);

	if (new_parent) {
		bool becomes_orphan = new_parent->orphan;

		/* avoid duplicate POST_RATE_CHANGE notifications */
		if (new_parent->new_child == core)
			new_parent->new_child = NULL;

		hlist_add_head(&core->child_node, &new_parent->children);

		if (was_orphan != becomes_orphan)
			clk_core_update_orphan_status(core, becomes_orphan);
	} else {
		hlist_add_head(&core->child_node, &clk_orphan_list);
		if (!was_orphan)
			clk_core_update_orphan_status(core, true);
	}

	core->parent = new_parent;
}

static struct clk_core *__clk_set_parent_before(struct clk_core *core,
					   struct clk_core *parent)
{
	unsigned long flags;
	struct clk_core *old_parent = core->parent;

	/*
	 * 1. enable parents for CLK_OPS_PARENT_ENABLE clock
	 *
	 * 2. Migrate prepare state between parents and prevent race with
	 * clk_enable().
	 *
	 * If the clock is not prepared, then a race with
	 * clk_enable/disable() is impossible since we already have the
	 * prepare lock (future calls to clk_enable() need to be preceded by
	 * a clk_prepare()).
	 *
	 * If the clock is prepared, migrate the prepared state to the new
	 * parent and also protect against a race with clk_enable() by
	 * forcing the clock and the new parent on.  This ensures that all
	 * future calls to clk_enable() are practically NOPs with respect to
	 * hardware and software states.
	 *
	 * See also: Comment for clk_set_parent() below.
	 */

	/* enable old_parent & parent if CLK_OPS_PARENT_ENABLE is set */
	if (core->flags & CLK_OPS_PARENT_ENABLE) {
		clk_core_prepare_enable(old_parent);
		clk_core_prepare_enable(parent);
	}

	/* migrate prepare count if > 0 */
	if (core->prepare_count) {
		clk_core_prepare_enable(parent);
		clk_core_enable_lock(core);
	}

	/* update the clk tree topology */
	flags = clk_enable_lock();
	clk_reparent(core, parent);
	clk_enable_unlock(flags);

	return old_parent;
}

static void __clk_set_parent_after(struct clk_core *core,
				   struct clk_core *parent,
				   struct clk_core *old_parent)
{
	/*
	 * Finish the migration of prepare state and undo the changes done
	 * for preventing a race with clk_enable().
	 */
	if (core->prepare_count) {
		clk_core_disable_lock(core);
		clk_core_disable_unprepare(old_parent);
	}

	/* re-balance ref counting if CLK_OPS_PARENT_ENABLE is set */
	if (core->flags & CLK_OPS_PARENT_ENABLE) {
		clk_core_disable_unprepare(parent);
		clk_core_disable_unprepare(old_parent);
	}
}

static int __clk_set_parent(struct clk_core *core, struct clk_core *parent,
			    u8 p_index)
{
	unsigned long flags;
	int ret = 0;
	struct clk_core *old_parent;

	old_parent = __clk_set_parent_before(core, parent);

	trace_clk_set_parent(core, parent);

	/* change clock input source */
	if (parent && core->ops->set_parent)
		ret = core->ops->set_parent(core->hw, p_index);

	trace_clk_set_parent_complete(core, parent);

	if (ret) {
		flags = clk_enable_lock();
		clk_reparent(core, old_parent);
		clk_enable_unlock(flags);
		__clk_set_parent_after(core, old_parent, parent);

		return ret;
	}

	__clk_set_parent_after(core, parent, old_parent);

	return 0;
}

/**
 * __clk_speculate_rates
 * @core: first clk in the subtree
 * @parent_rate: the "future" rate of clk's parent
 *
 * Walks the subtree of clks starting with clk, speculating rates as it
 * goes and firing off PRE_RATE_CHANGE notifications as necessary.
 *
 * Unlike clk_recalc_rates, clk_speculate_rates exists only for sending
 * pre-rate change notifications and returns early if no clks in the
 * subtree have subscribed to the notifications.  Note that if a clk does not
 * implement the .recalc_rate callback then it is assumed that the clock will
 * take on the rate of its parent.
 */
static int __clk_speculate_rates(struct clk_core *core,
				 unsigned long parent_rate)
{
	struct clk_core *child;
	unsigned long new_rate;
	int ret = NOTIFY_DONE;

	lockdep_assert_held(&prepare_lock);

	new_rate = clk_recalc(core, parent_rate);

	/* abort rate change if a driver returns NOTIFY_BAD or NOTIFY_STOP */
	if (core->notifier_count)
		ret = __clk_notify(core, PRE_RATE_CHANGE, core->rate, new_rate);

	if (ret & NOTIFY_STOP_MASK) {
		pr_debug("%s: clk notifier callback for clock %s aborted with error %d\n",
				__func__, core->name, ret);
		goto out;
	}

	hlist_for_each_entry(child, &core->children, child_node) {
		ret = __clk_speculate_rates(child, new_rate);
		if (ret & NOTIFY_STOP_MASK)
			break;
	}

out:
	return ret;
}

/*
 * Vote for the voltage level required for core->new_rate.  Keep track of all
 * clocks with a changed voltage level in clk_rate_change_list.
 */
static int clk_vote_new_rate_vdd(struct clk_core *core)
{
	int cur_level, next_level;
	int ret;

	if (IS_ERR_OR_NULL(core) || !core->vdd_class)
		return 0;

	if (!clk_core_is_prepared(core))
		return 0;

	cur_level = core->new_vdd_class_vote;
	next_level = clk_find_vdd_level(core, core->new_rate);
	if (cur_level == next_level)
		return 0;

	ret = clk_vote_vdd_level(core->vdd_class, next_level);
	if (ret)
		return ret;

	core->new_vdd_class_vote = next_level;

	if (list_empty(&core->rate_change_node)) {
		list_add(&core->rate_change_node, &clk_rate_change_list);
	} else {
		/*
		 * A different new_rate has been determined for a clock that
		 * was already encountered in the clock tree traversal so the
		 * level that was previously voted for it should be removed.
		 */
		ret = clk_unvote_vdd_level(core->vdd_class, cur_level);
		if (ret)
			return ret;
	}

	return 0;
}

static int clk_calc_subtree(struct clk_core *core, unsigned long new_rate,
			     struct clk_core *new_parent, u8 p_index)
{
	struct clk_core *child;
	int ret;

	core->new_rate = new_rate;
	ret = clk_vote_new_rate_vdd(core);
	if (ret)
		return ret;

	core->new_parent = new_parent;
	core->new_parent_index = p_index;
	/* include clk in new parent's PRE_RATE_CHANGE notifications */
	core->new_child = NULL;
	if (new_parent && new_parent != core->parent)
		new_parent->new_child = core;

	hlist_for_each_entry(child, &core->children, child_node) {
		child->new_rate = clk_recalc(child, new_rate);
		ret = clk_calc_subtree(child, child->new_rate, NULL, 0);
		if (ret)
			return ret;
	}

	return 0;
}

/*
 * calculate the new rates returning the topmost clock that has to be
 * changed.
 */
static struct clk_core *clk_calc_new_rates(struct clk_core *core,
					   unsigned long rate)
{
	struct clk_core *top = core;
	struct clk_core *old_parent, *parent;
	unsigned long best_parent_rate = 0;
	unsigned long new_rate;
	unsigned long min_rate;
	unsigned long max_rate;
	int p_index = 0;
	long ret;

	/* sanity */
	if (IS_ERR_OR_NULL(core))
		return NULL;

	/* save parent rate, if it exists */
	parent = old_parent = core->parent;
	if (parent)
		best_parent_rate = parent->rate;

	clk_core_get_boundaries(core, &min_rate, &max_rate);

	/* find the closest rate and parent clk/rate */
	if (clk_core_can_round(core)) {
		struct clk_rate_request req;

		req.rate = rate;
		req.min_rate = min_rate;
		req.max_rate = max_rate;

		clk_core_init_rate_req(core, &req);

		ret = clk_core_determine_round_nolock(core, &req);
		if (ret < 0)
			return NULL;

		best_parent_rate = req.best_parent_rate;
		new_rate = req.rate;
		parent = req.best_parent_hw ? req.best_parent_hw->core : NULL;

		if (new_rate < min_rate || new_rate > max_rate)
			return NULL;
	} else if (!parent || !(core->flags & CLK_SET_RATE_PARENT)) {
		/* pass-through clock without adjustable parent */
		core->new_rate = core->rate;
		return NULL;
	} else {
		/* pass-through clock with adjustable parent */
		top = clk_calc_new_rates(parent, rate);
		new_rate = parent->new_rate;
		goto out;
	}

	/* some clocks must be gated to change parent */
	if (parent != old_parent &&
	    (core->flags & CLK_SET_PARENT_GATE) && core->prepare_count) {
		pr_debug("%s: %s not gated but wants to reparent\n",
			 __func__, core->name);
		return NULL;
	}

	/* try finding the new parent index */
	if (parent && core->num_parents > 1) {
		p_index = clk_fetch_parent_index(core, parent);
		if (p_index < 0) {
			pr_debug("%s: clk %s can not be parent of clk %s\n",
				 __func__, parent->name, core->name);
			return NULL;
		}
	}

	/*
	 * Certain PLLs only have 16 bits to program the fractional divider.
	 * Hence the programmed rate might be slightly different than the
	 * requested one.
	 */
	if ((core->flags & CLK_SET_RATE_PARENT) && parent &&
		(DIV_ROUND_CLOSEST(best_parent_rate, 1000) !=
			DIV_ROUND_CLOSEST(parent->rate, 1000)))
		top = clk_calc_new_rates(parent, best_parent_rate);

out:
	if (!clk_is_rate_level_valid(core, rate))
		return NULL;

	ret = clk_calc_subtree(core, new_rate, parent, p_index);
	if (ret)
		return NULL;

	return top;
}

/*
 * Notify about rate changes in a subtree. Always walk down the whole tree
 * so that in case of an error we can walk down the whole tree again and
 * abort the change.
 */
static struct clk_core *clk_propagate_rate_change(struct clk_core *core,
						  unsigned long event)
{
	struct clk_core *child, *tmp_clk, *fail_clk = NULL;
	int ret = NOTIFY_DONE;

	if (core->rate == core->new_rate)
		return NULL;

	if (core->notifier_count) {
		ret = __clk_notify(core, event, core->rate, core->new_rate);
		if (ret & NOTIFY_STOP_MASK)
			fail_clk = core;
	}

	hlist_for_each_entry(child, &core->children, child_node) {
		/* Skip children who will be reparented to another clock */
		if (child->new_parent && child->new_parent != core)
			continue;
		tmp_clk = clk_propagate_rate_change(child, event);
		if (tmp_clk)
			fail_clk = tmp_clk;
	}

	/* handle the new child who might not be in core->children yet */
	if (core->new_child) {
		tmp_clk = clk_propagate_rate_change(core->new_child, event);
		if (tmp_clk)
			fail_clk = tmp_clk;
	}

	return fail_clk;
}

static int clk_core_set_rate_nolock(struct clk_core *core,
				    unsigned long req_rate);

/*
 * walk down a subtree and set the new rates notifying the rate
 * change on the way
 */
static int clk_change_rate(struct clk_core *core)
{
	struct clk_core *child;
	struct hlist_node *tmp;
	unsigned long old_rate;
	unsigned long best_parent_rate = 0;
	bool skip_set_rate = false;
	struct clk_core *old_parent;
	struct clk_core *parent = NULL;
	int rc = 0;

	old_rate = core->rate;

	if (core->new_parent) {
		parent = core->new_parent;
		best_parent_rate = core->new_parent->rate;
	} else if (core->parent) {
		parent = core->parent;
		best_parent_rate = core->parent->rate;
	}

	rc = clk_pm_runtime_get(core);
	if (rc)
		return rc;

	if (core->flags & CLK_SET_RATE_UNGATE) {
		unsigned long flags;

		clk_core_prepare(core);
		flags = clk_enable_lock();
		clk_core_enable(core);
		clk_enable_unlock(flags);
	}

	trace_clk_set_rate(core, core->new_rate);

	if (core->new_parent && core->new_parent != core->parent) {
		old_parent = __clk_set_parent_before(core, core->new_parent);
		trace_clk_set_parent(core, core->new_parent);

		if (core->ops->set_rate_and_parent) {
			skip_set_rate = true;
			core->ops->set_rate_and_parent(core->hw, core->new_rate,
					best_parent_rate,
					core->new_parent_index);
		} else if (core->ops->set_parent) {
			core->ops->set_parent(core->hw, core->new_parent_index);
		}

		trace_clk_set_parent_complete(core, core->new_parent);
		__clk_set_parent_after(core, core->new_parent, old_parent);
	}

	if (core->flags & CLK_OPS_PARENT_ENABLE)
		clk_core_prepare_enable(parent);

	if (!skip_set_rate && core->ops->set_rate) {
		rc = core->ops->set_rate(core->hw, core->new_rate,
						best_parent_rate);
		if (rc) {
			trace_clk_set_rate_complete(core, core->new_rate);
			goto err_set_rate;
		}
	}

	trace_clk_set_rate_complete(core, core->new_rate);

	core->rate = clk_recalc(core, best_parent_rate);

	if (core->flags & CLK_SET_RATE_UNGATE) {
		unsigned long flags;

		flags = clk_enable_lock();
		clk_core_disable(core);
		clk_enable_unlock(flags);
		clk_core_unprepare(core);
	}

	if (core->flags & CLK_OPS_PARENT_ENABLE)
		clk_core_disable_unprepare(parent);

	if (core->notifier_count && old_rate != core->rate)
		__clk_notify(core, POST_RATE_CHANGE, old_rate, core->rate);

	if (core->flags & CLK_RECALC_NEW_RATES)
		(void)clk_calc_new_rates(core, core->new_rate);

	/*
	 * Use safe iteration, as change_rate can actually swap parents
	 * for certain clock types.
	 */
	hlist_for_each_entry_safe(child, tmp, &core->children, child_node) {
		/* Skip children who will be reparented to another clock */
		if (child->new_parent && child->new_parent != core)
			continue;
		rc = clk_change_rate(child);
		if (rc)
			goto err_set_rate;
	}

	/* handle the new child who might not be in core->children yet */
	if (core->new_child)
		rc = clk_change_rate(core->new_child);

<<<<<<< HEAD
	/* handle a changed clock that needs to readjust its rate */
	if (core->flags & CLK_KEEP_REQ_RATE && core->req_rate
					    && core->new_rate != old_rate
					    && core->new_rate != core->req_rate)
		clk_core_set_rate_nolock(core, core->req_rate);

=======
err_set_rate:
>>>>>>> a13ec5ea
	clk_pm_runtime_put(core);
	return rc;
}

static unsigned long clk_core_req_round_rate_nolock(struct clk_core *core,
						     unsigned long req_rate)
{
	int ret, cnt;
	struct clk_rate_request req;

	lockdep_assert_held(&prepare_lock);

	if (!core)
		return 0;

	/* simulate what the rate would be if it could be freely set */
	cnt = clk_core_rate_nuke_protect(core);
	if (cnt < 0)
		return cnt;

	clk_core_get_boundaries(core, &req.min_rate, &req.max_rate);
	req.rate = req_rate;

	ret = clk_core_round_rate_nolock(core, &req);

	/* restore the protection */
	clk_core_rate_restore_protect(core, cnt);

	return ret ? 0 : req.rate;
}

/*
 * Unvote for the voltage level required for each core->new_vdd_class_vote in
 * clk_rate_change_list.  This is used when undoing voltage requests after an
 * error is encountered before any physical rate changing.
 */
static void clk_unvote_new_rate_vdd(void)
{
	struct clk_core *core;

	list_for_each_entry(core, &clk_rate_change_list, rate_change_node) {
		clk_unvote_vdd_level(core->vdd_class, core->new_vdd_class_vote);
		core->new_vdd_class_vote = core->vdd_class_vote;
	}
}

/*
 * Unvote for the voltage level required for each core->vdd_class_vote in
 * clk_rate_change_list.
 */
static int clk_unvote_old_rate_vdd(void)
{
	struct clk_core *core;
	int ret;

	list_for_each_entry(core, &clk_rate_change_list, rate_change_node) {
		ret = clk_unvote_vdd_level(core->vdd_class,
					   core->vdd_class_vote);
		if (ret)
			return ret;
	}

	return 0;
}

/*
 * In the case that rate setting fails, apply the max voltage level needed
 * by either the old or new rate for each changed clock.
 */
static void clk_vote_safe_vdd(void)
{
	struct clk_core *core;

	list_for_each_entry(core, &clk_rate_change_list, rate_change_node) {
		if (core->vdd_class_vote > core->new_vdd_class_vote) {
			clk_vote_vdd_level(core->vdd_class,
						core->vdd_class_vote);
			clk_unvote_vdd_level(core->vdd_class,
						core->new_vdd_class_vote);
			core->new_vdd_class_vote = core->vdd_class_vote;
		}
	}
}

static void clk_cleanup_vdd_votes(void)
{
	struct clk_core *core, *temp;

	list_for_each_entry_safe(core, temp, &clk_rate_change_list,
				 rate_change_node) {
		core->vdd_class_vote = core->new_vdd_class_vote;
		list_del_init(&core->rate_change_node);
	}
}

static int clk_core_set_rate_nolock(struct clk_core *core,
				    unsigned long req_rate)
{
	struct clk_core *top, *fail_clk;
	unsigned long rate;
	int ret = 0;
	/*
	 * The prepare lock ensures mutual exclusion with other tasks.
	 * set_rate_nesting_count is a static so that it can be incremented in
	 * the case of reentrancy caused by a set_rate() ops callback itself
	 * calling clk_set_rate().  That way, the voltage level votes for the
	 * old rates are safely removed when the original invocation of this
	 * function completes.
	 */
	static unsigned int set_rate_nesting_count;

	if (!core)
		return 0;

	rate = clk_core_req_round_rate_nolock(core, req_rate);

	/* bail early if nothing to do */
	if (rate == clk_core_get_rate_nolock(core))
		return 0;

	/* fail on a direct rate set of a protected provider */
	if (clk_core_rate_is_protected(core))
		return -EBUSY;

	set_rate_nesting_count++;

	/* calculate new rates and get the topmost changed clock */
	top = clk_calc_new_rates(core, req_rate);
	if (!top) {
		ret = -EINVAL;
		goto pre_rate_change_err;
	}

	ret = clk_pm_runtime_get(core);
	if (ret)
		goto pre_rate_change_err;

	/* notify that we are about to change rates */
	fail_clk = clk_propagate_rate_change(top, PRE_RATE_CHANGE);
	if (fail_clk) {
		pr_debug("%s: failed to set %s clock to run at %lu\n", __func__,
				fail_clk->name, req_rate);
		clk_propagate_rate_change(top, ABORT_RATE_CHANGE);
		ret = -EBUSY;
		clk_pm_runtime_put(core);
		goto pre_rate_change_err;
	}

	core->req_rate = req_rate;

	/* change the rates */
	ret = clk_change_rate(top);
	set_rate_nesting_count--;
	if (ret) {
		pr_err("%s: failed to set %s clock to run at %lu\n", __func__,
				top->name, req_rate);
		clk_propagate_rate_change(top, ABORT_RATE_CHANGE);
		clk_vote_safe_vdd();
		goto post_rate_change_err;
	}

<<<<<<< HEAD
err:
=======
	core->req_rate = req_rate;

post_rate_change_err:
	/*
	 * Only remove vdd_class level votes for old clock rates after all
	 * nested clk_set_rate() calls have completed.
	 */
	if (set_rate_nesting_count == 0) {
		ret |= clk_unvote_old_rate_vdd();
		clk_cleanup_vdd_votes();
	}

>>>>>>> a13ec5ea
	clk_pm_runtime_put(core);

	return ret;

pre_rate_change_err:
	set_rate_nesting_count--;
	if (set_rate_nesting_count == 0) {
		clk_unvote_new_rate_vdd();
		clk_cleanup_vdd_votes();
	}

	return ret;
}

/**
 * clk_set_rate - specify a new rate for clk
 * @clk: the clk whose rate is being changed
 * @rate: the new rate for clk
 *
 * In the simplest case clk_set_rate will only adjust the rate of clk.
 *
 * Setting the CLK_SET_RATE_PARENT flag allows the rate change operation to
 * propagate up to clk's parent; whether or not this happens depends on the
 * outcome of clk's .round_rate implementation.  If *parent_rate is unchanged
 * after calling .round_rate then upstream parent propagation is ignored.  If
 * *parent_rate comes back with a new rate for clk's parent then we propagate
 * up to clk's parent and set its rate.  Upward propagation will continue
 * until either a clk does not support the CLK_SET_RATE_PARENT flag or
 * .round_rate stops requesting changes to clk's parent_rate.
 *
 * Rate changes are accomplished via tree traversal that also recalculates the
 * rates for the clocks and fires off POST_RATE_CHANGE notifiers.
 *
 * Returns 0 on success, -EERROR otherwise.
 */
int clk_set_rate(struct clk *clk, unsigned long rate)
{
	int ret;

	if (!clk)
		return 0;

	/* prevent racing with updates to the clock topology */
	clk_prepare_lock();

	if (clk->exclusive_count)
		clk_core_rate_unprotect(clk->core);

	ret = clk_core_set_rate_nolock(clk->core, rate);

	if (clk->exclusive_count)
		clk_core_rate_protect(clk->core);

	clk_prepare_unlock();

	return ret;
}
EXPORT_SYMBOL_GPL(clk_set_rate);

/**
 * clk_set_rate_exclusive - specify a new rate get exclusive control
 * @clk: the clk whose rate is being changed
 * @rate: the new rate for clk
 *
 * This is a combination of clk_set_rate() and clk_rate_exclusive_get()
 * within a critical section
 *
 * This can be used initially to ensure that at least 1 consumer is
 * statisfied when several consumers are competing for exclusivity over the
 * same clock provider.
 *
 * The exclusivity is not applied if setting the rate failed.
 *
 * Calls to clk_rate_exclusive_get() should be balanced with calls to
 * clk_rate_exclusive_put().
 *
 * Returns 0 on success, -EERROR otherwise.
 */
int clk_set_rate_exclusive(struct clk *clk, unsigned long rate)
{
	int ret;

	if (!clk)
		return 0;

	/* prevent racing with updates to the clock topology */
	clk_prepare_lock();

	/*
	 * The temporary protection removal is not here, on purpose
	 * This function is meant to be used instead of clk_rate_protect,
	 * so before the consumer code path protect the clock provider
	 */

	ret = clk_core_set_rate_nolock(clk->core, rate);
	if (!ret) {
		clk_core_rate_protect(clk->core);
		clk->exclusive_count++;
	}

	clk_prepare_unlock();

	return ret;
}
EXPORT_SYMBOL_GPL(clk_set_rate_exclusive);

/**
 * clk_set_rate_range - set a rate range for a clock source
 * @clk: clock source
 * @min: desired minimum clock rate in Hz, inclusive
 * @max: desired maximum clock rate in Hz, inclusive
 *
 * Returns success (0) or negative errno.
 */
int clk_set_rate_range(struct clk *clk, unsigned long min, unsigned long max)
{
	int ret = 0;
	unsigned long old_min, old_max, rate;

	if (!clk)
		return 0;

	if (min > max) {
		pr_err("%s: clk %s dev %s con %s: invalid range [%lu, %lu]\n",
		       __func__, clk->core->name, clk->dev_id, clk->con_id,
		       min, max);
		return -EINVAL;
	}

	clk_prepare_lock();

	if (clk->exclusive_count)
		clk_core_rate_unprotect(clk->core);

	/* Save the current values in case we need to rollback the change */
	old_min = clk->min_rate;
	old_max = clk->max_rate;
	clk->min_rate = min;
	clk->max_rate = max;

	rate = clk_core_get_rate_nolock(clk->core);
	if (rate < min || rate > max) {
		/*
		 * FIXME:
		 * We are in bit of trouble here, current rate is outside the
		 * the requested range. We are going try to request appropriate
		 * range boundary but there is a catch. It may fail for the
		 * usual reason (clock broken, clock protected, etc) but also
		 * because:
		 * - round_rate() was not favorable and fell on the wrong
		 *   side of the boundary
		 * - the determine_rate() callback does not really check for
		 *   this corner case when determining the rate
		 */

		if (rate < min)
			rate = min;
		else
			rate = max;

		ret = clk_core_set_rate_nolock(clk->core, rate);
		if (ret) {
			/* rollback the changes */
			clk->min_rate = old_min;
			clk->max_rate = old_max;
		}
	}

	if (clk->exclusive_count)
		clk_core_rate_protect(clk->core);

	clk_prepare_unlock();

	return ret;
}
EXPORT_SYMBOL_GPL(clk_set_rate_range);

/**
 * clk_set_min_rate - set a minimum clock rate for a clock source
 * @clk: clock source
 * @rate: desired minimum clock rate in Hz, inclusive
 *
 * Returns success (0) or negative errno.
 */
int clk_set_min_rate(struct clk *clk, unsigned long rate)
{
	if (!clk)
		return 0;

	return clk_set_rate_range(clk, rate, clk->max_rate);
}
EXPORT_SYMBOL_GPL(clk_set_min_rate);

/**
 * clk_set_max_rate - set a maximum clock rate for a clock source
 * @clk: clock source
 * @rate: desired maximum clock rate in Hz, inclusive
 *
 * Returns success (0) or negative errno.
 */
int clk_set_max_rate(struct clk *clk, unsigned long rate)
{
	if (!clk)
		return 0;

	return clk_set_rate_range(clk, clk->min_rate, rate);
}
EXPORT_SYMBOL_GPL(clk_set_max_rate);

/**
 * clk_get_parent - return the parent of a clk
 * @clk: the clk whose parent gets returned
 *
 * Simply returns clk->parent.  Returns NULL if clk is NULL.
 */
struct clk *clk_get_parent(struct clk *clk)
{
	struct clk *parent;

	if (!clk)
		return NULL;

	clk_prepare_lock();
	/* TODO: Create a per-user clk and change callers to call clk_put */
	parent = !clk->core->parent ? NULL : clk->core->parent->hw->clk;
	clk_prepare_unlock();

	return parent;
}
EXPORT_SYMBOL_GPL(clk_get_parent);

static struct clk_core *__clk_init_parent(struct clk_core *core)
{
	u8 index = 0;

	if (core->num_parents > 1 && core->ops->get_parent)
		index = core->ops->get_parent(core->hw);

	return clk_core_get_parent_by_index(core, index);
}

static void clk_core_reparent(struct clk_core *core,
				  struct clk_core *new_parent)
{
	clk_reparent(core, new_parent);
	__clk_recalc_accuracies(core);
	__clk_recalc_rates(core, POST_RATE_CHANGE);
}

void clk_hw_reparent(struct clk_hw *hw, struct clk_hw *new_parent)
{
	if (!hw)
		return;

	clk_core_reparent(hw->core, !new_parent ? NULL : new_parent->core);
}

/**
 * clk_has_parent - check if a clock is a possible parent for another
 * @clk: clock source
 * @parent: parent clock source
 *
 * This function can be used in drivers that need to check that a clock can be
 * the parent of another without actually changing the parent.
 *
 * Returns true if @parent is a possible parent for @clk, false otherwise.
 */
bool clk_has_parent(struct clk *clk, struct clk *parent)
{
	struct clk_core *core, *parent_core;

	/* NULL clocks should be nops, so return success if either is NULL. */
	if (!clk || !parent)
		return true;

	core = clk->core;
	parent_core = parent->core;

	/* Optimize for the case where the parent is already the parent. */
	if (core->parent == parent_core)
		return true;

	return match_string(core->parent_names, core->num_parents,
			    parent_core->name) >= 0;
}
EXPORT_SYMBOL_GPL(clk_has_parent);

static int clk_core_set_parent_nolock(struct clk_core *core,
				      struct clk_core *parent)
{
	int ret = 0;
	int p_index = 0;
	unsigned long p_rate = 0;

	lockdep_assert_held(&prepare_lock);

	if (!core)
		return 0;

	if (core->parent == parent && !(core->flags & CLK_IS_MEASURE))
		return 0;

	/* verify ops for for multi-parent clks */
	if (core->num_parents > 1 && !core->ops->set_parent)
		return -EPERM;

	/* check that we are allowed to re-parent if the clock is in use */
	if ((core->flags & CLK_SET_PARENT_GATE) && core->prepare_count)
		return -EBUSY;

	if (clk_core_rate_is_protected(core))
		return -EBUSY;

	/* try finding the new parent index */
	if (parent) {
		p_index = clk_fetch_parent_index(core, parent);
		if (p_index < 0) {
			pr_debug("%s: clk %s can not be parent of clk %s\n",
					__func__, parent->name, core->name);
			return p_index;
		}
		p_rate = parent->rate;
	}

	ret = clk_pm_runtime_get(core);
	if (ret)
		return ret;

	/* propagate PRE_RATE_CHANGE notifications */
	ret = __clk_speculate_rates(core, p_rate);

	/* abort if a driver objects */
	if (ret & NOTIFY_STOP_MASK)
		goto runtime_put;

	/* do the re-parent */
	ret = __clk_set_parent(core, parent, p_index);

	/* propagate rate an accuracy recalculation accordingly */
	if (ret) {
		__clk_recalc_rates(core, ABORT_RATE_CHANGE);
	} else {
		__clk_recalc_rates(core, POST_RATE_CHANGE);
		__clk_recalc_accuracies(core);
	}

runtime_put:
	clk_pm_runtime_put(core);

	return ret;
}

/**
 * clk_set_parent - switch the parent of a mux clk
 * @clk: the mux clk whose input we are switching
 * @parent: the new input to clk
 *
 * Re-parent clk to use parent as its new input source.  If clk is in
 * prepared state, the clk will get enabled for the duration of this call. If
 * that's not acceptable for a specific clk (Eg: the consumer can't handle
 * that, the reparenting is glitchy in hardware, etc), use the
 * CLK_SET_PARENT_GATE flag to allow reparenting only when clk is unprepared.
 *
 * After successfully changing clk's parent clk_set_parent will update the
 * clk topology, sysfs topology and propagate rate recalculation via
 * __clk_recalc_rates.
 *
 * Returns 0 on success, -EERROR otherwise.
 */
int clk_set_parent(struct clk *clk, struct clk *parent)
{
	int ret;

	if (!clk)
		return 0;

	clk_prepare_lock();

	if (clk->exclusive_count)
		clk_core_rate_unprotect(clk->core);

	ret = clk_core_set_parent_nolock(clk->core,
					 parent ? parent->core : NULL);

	if (clk->exclusive_count)
		clk_core_rate_protect(clk->core);

	clk_prepare_unlock();

	return ret;
}
EXPORT_SYMBOL_GPL(clk_set_parent);

static int clk_core_set_phase_nolock(struct clk_core *core, int degrees)
{
	int ret = -EINVAL;

	lockdep_assert_held(&prepare_lock);

	if (!core)
		return 0;

	if (clk_core_rate_is_protected(core))
		return -EBUSY;

	trace_clk_set_phase(core, degrees);

	if (core->ops->set_phase) {
		ret = core->ops->set_phase(core->hw, degrees);
		if (!ret)
			core->phase = degrees;
	}

	trace_clk_set_phase_complete(core, degrees);

	return ret;
}

/**
 * clk_set_phase - adjust the phase shift of a clock signal
 * @clk: clock signal source
 * @degrees: number of degrees the signal is shifted
 *
 * Shifts the phase of a clock signal by the specified
 * degrees. Returns 0 on success, -EERROR otherwise.
 *
 * This function makes no distinction about the input or reference
 * signal that we adjust the clock signal phase against. For example
 * phase locked-loop clock signal generators we may shift phase with
 * respect to feedback clock signal input, but for other cases the
 * clock phase may be shifted with respect to some other, unspecified
 * signal.
 *
 * Additionally the concept of phase shift does not propagate through
 * the clock tree hierarchy, which sets it apart from clock rates and
 * clock accuracy. A parent clock phase attribute does not have an
 * impact on the phase attribute of a child clock.
 */
int clk_set_phase(struct clk *clk, int degrees)
{
	int ret;

	if (!clk)
		return 0;

	/* sanity check degrees */
	degrees %= 360;
	if (degrees < 0)
		degrees += 360;

	clk_prepare_lock();

	if (clk->exclusive_count)
		clk_core_rate_unprotect(clk->core);

	ret = clk_core_set_phase_nolock(clk->core, degrees);

	if (clk->exclusive_count)
		clk_core_rate_protect(clk->core);

	clk_prepare_unlock();

	return ret;
}
EXPORT_SYMBOL_GPL(clk_set_phase);

static int clk_core_get_phase(struct clk_core *core)
{
	int ret;

	clk_prepare_lock();
	/* Always try to update cached phase if possible */
	if (core->ops->get_phase)
		core->phase = core->ops->get_phase(core->hw);
	ret = core->phase;
	clk_prepare_unlock();

	return ret;
}

/**
 * clk_get_phase - return the phase shift of a clock signal
 * @clk: clock signal source
 *
 * Returns the phase shift of a clock node in degrees, otherwise returns
 * -EERROR.
 */
int clk_get_phase(struct clk *clk)
{
	if (!clk)
		return 0;

	return clk_core_get_phase(clk->core);
}
EXPORT_SYMBOL_GPL(clk_get_phase);

static void clk_core_reset_duty_cycle_nolock(struct clk_core *core)
{
	/* Assume a default value of 50% */
	core->duty.num = 1;
	core->duty.den = 2;
}

static int clk_core_update_duty_cycle_parent_nolock(struct clk_core *core);

static int clk_core_update_duty_cycle_nolock(struct clk_core *core)
{
	struct clk_duty *duty = &core->duty;
	int ret = 0;

	if (!core->ops->get_duty_cycle)
		return clk_core_update_duty_cycle_parent_nolock(core);

	ret = core->ops->get_duty_cycle(core->hw, duty);
	if (ret)
		goto reset;

	/* Don't trust the clock provider too much */
	if (duty->den == 0 || duty->num > duty->den) {
		ret = -EINVAL;
		goto reset;
	}

	return 0;

reset:
	clk_core_reset_duty_cycle_nolock(core);
	return ret;
}

static int clk_core_update_duty_cycle_parent_nolock(struct clk_core *core)
{
	int ret = 0;

	if (core->parent &&
	    core->flags & CLK_DUTY_CYCLE_PARENT) {
		ret = clk_core_update_duty_cycle_nolock(core->parent);
		memcpy(&core->duty, &core->parent->duty, sizeof(core->duty));
	} else {
		clk_core_reset_duty_cycle_nolock(core);
	}

	return ret;
}

static int clk_core_set_duty_cycle_parent_nolock(struct clk_core *core,
						 struct clk_duty *duty);

static int clk_core_set_duty_cycle_nolock(struct clk_core *core,
					  struct clk_duty *duty)
{
	int ret;

	lockdep_assert_held(&prepare_lock);

	if (clk_core_rate_is_protected(core))
		return -EBUSY;

	trace_clk_set_duty_cycle(core, duty);

	if (!core->ops->set_duty_cycle)
		return clk_core_set_duty_cycle_parent_nolock(core, duty);

	ret = core->ops->set_duty_cycle(core->hw, duty);
	if (!ret)
		memcpy(&core->duty, duty, sizeof(*duty));

	trace_clk_set_duty_cycle_complete(core, duty);

	return ret;
}

static int clk_core_set_duty_cycle_parent_nolock(struct clk_core *core,
						 struct clk_duty *duty)
{
	int ret = 0;

	if (core->parent &&
	    core->flags & (CLK_DUTY_CYCLE_PARENT | CLK_SET_RATE_PARENT)) {
		ret = clk_core_set_duty_cycle_nolock(core->parent, duty);
		memcpy(&core->duty, &core->parent->duty, sizeof(core->duty));
	}

	return ret;
}

/**
 * clk_set_duty_cycle - adjust the duty cycle ratio of a clock signal
 * @clk: clock signal source
 * @num: numerator of the duty cycle ratio to be applied
 * @den: denominator of the duty cycle ratio to be applied
 *
 * Apply the duty cycle ratio if the ratio is valid and the clock can
 * perform this operation
 *
 * Returns (0) on success, a negative errno otherwise.
 */
int clk_set_duty_cycle(struct clk *clk, unsigned int num, unsigned int den)
{
	int ret;
	struct clk_duty duty;

	if (!clk)
		return 0;

	/* sanity check the ratio */
	if (den == 0 || num > den)
		return -EINVAL;

	duty.num = num;
	duty.den = den;

	clk_prepare_lock();

	if (clk->exclusive_count)
		clk_core_rate_unprotect(clk->core);

	ret = clk_core_set_duty_cycle_nolock(clk->core, &duty);

	if (clk->exclusive_count)
		clk_core_rate_protect(clk->core);

	clk_prepare_unlock();

	return ret;
}
EXPORT_SYMBOL_GPL(clk_set_duty_cycle);

static int clk_core_get_scaled_duty_cycle(struct clk_core *core,
					  unsigned int scale)
{
	struct clk_duty *duty = &core->duty;
	int ret;

	clk_prepare_lock();

	ret = clk_core_update_duty_cycle_nolock(core);
	if (!ret)
		ret = mult_frac(scale, duty->num, duty->den);

	clk_prepare_unlock();

	return ret;
}

/**
 * clk_get_scaled_duty_cycle - return the duty cycle ratio of a clock signal
 * @clk: clock signal source
 * @scale: scaling factor to be applied to represent the ratio as an integer
 *
 * Returns the duty cycle ratio of a clock node multiplied by the provided
 * scaling factor, or negative errno on error.
 */
int clk_get_scaled_duty_cycle(struct clk *clk, unsigned int scale)
{
	if (!clk)
		return 0;

	return clk_core_get_scaled_duty_cycle(clk->core, scale);
}
EXPORT_SYMBOL_GPL(clk_get_scaled_duty_cycle);

/**
 * clk_is_match - check if two clk's point to the same hardware clock
 * @p: clk compared against q
 * @q: clk compared against p
 *
 * Returns true if the two struct clk pointers both point to the same hardware
 * clock node. Put differently, returns true if struct clk *p and struct clk *q
 * share the same struct clk_core object.
 *
 * Returns false otherwise. Note that two NULL clks are treated as matching.
 */
bool clk_is_match(const struct clk *p, const struct clk *q)
{
	/* trivial case: identical struct clk's or both NULL */
	if (p == q)
		return true;

	/* true if clk->core pointers match. Avoid dereferencing garbage */
	if (!IS_ERR_OR_NULL(p) && !IS_ERR_OR_NULL(q))
		if (p->core == q->core)
			return true;

	return false;
}
EXPORT_SYMBOL_GPL(clk_is_match);

int clk_set_flags(struct clk *clk, unsigned long flags)
{
	if (!clk)
		return 0;

	if (!clk->core->ops->set_flags)
		return -EINVAL;

	return clk->core->ops->set_flags(clk->core->hw, flags);
}
EXPORT_SYMBOL_GPL(clk_set_flags);

void clk_debug_print_hw(struct clk_core *clk, struct seq_file *f)
{
}
EXPORT_SYMBOL(clk_debug_print_hw);

/***        debugfs support        ***/

#ifdef CONFIG_COMMON_CLK_DEBUGFS
#include <linux/debugfs.h>

static struct dentry *rootdir;
static int inited = 0;
static DEFINE_MUTEX(clk_debug_lock);
static HLIST_HEAD(clk_debug_list);

static void clk_summary_show_one(struct seq_file *s, struct clk_core *c,
				 int level)
{
	if (!c)
		return;

	seq_printf(s, "%*s%-*s %7d %8d %8d %11lu %10lu %5d %6d\n",
		   level * 3 + 1, "",
		   30 - level * 3, c->name,
		   c->enable_count, c->prepare_count, c->protect_count,
		   clk_core_get_rate(c), clk_core_get_accuracy(c),
		   clk_core_get_phase(c),
		   clk_core_get_scaled_duty_cycle(c, 100000));
}

static void clk_summary_show_subtree(struct seq_file *s, struct clk_core *c,
				     int level)
{
	struct clk_core *child;

	if (!c)
		return;

	clk_summary_show_one(s, c, level);

	hlist_for_each_entry(child, &c->children, child_node)
		clk_summary_show_subtree(s, child, level + 1);
}

static int clk_summary_show(struct seq_file *s, void *data)
{
	struct clk_core *c;
	struct hlist_head **lists = (struct hlist_head **)s->private;

	seq_puts(s, "                                 enable  prepare  protect                                duty\n");
	seq_puts(s, "   clock                          count    count    count        rate   accuracy phase  cycle\n");
	seq_puts(s, "---------------------------------------------------------------------------------------------\n");

	clk_prepare_lock();

	for (; *lists; lists++)
		hlist_for_each_entry(c, *lists, child_node)
			clk_summary_show_subtree(s, c, 0);

	clk_prepare_unlock();

	return 0;
}
DEFINE_SHOW_ATTRIBUTE(clk_summary);

static void clk_dump_one(struct seq_file *s, struct clk_core *c, int level)
{
	if (!c)
		return;

	/* This should be JSON format, i.e. elements separated with a comma */
	seq_printf(s, "\"%s\": { ", c->name);
	seq_printf(s, "\"enable_count\": %d,", c->enable_count);
	seq_printf(s, "\"prepare_count\": %d,", c->prepare_count);
	seq_printf(s, "\"protect_count\": %d,", c->protect_count);
	seq_printf(s, "\"rate\": %lu,", clk_core_get_rate(c));
	seq_printf(s, "\"accuracy\": %lu,", clk_core_get_accuracy(c));
	seq_printf(s, "\"phase\": %d,", clk_core_get_phase(c));
	seq_printf(s, "\"duty_cycle\": %u",
		   clk_core_get_scaled_duty_cycle(c, 100000));
}

static void clk_dump_subtree(struct seq_file *s, struct clk_core *c, int level)
{
	struct clk_core *child;

	if (!c)
		return;

	clk_dump_one(s, c, level);

	hlist_for_each_entry(child, &c->children, child_node) {
		seq_putc(s, ',');
		clk_dump_subtree(s, child, level + 1);
	}

	seq_putc(s, '}');
}

static int clk_dump_show(struct seq_file *s, void *data)
{
	struct clk_core *c;
	bool first_node = true;
	struct hlist_head **lists = (struct hlist_head **)s->private;

	seq_putc(s, '{');
	clk_prepare_lock();

	for (; *lists; lists++) {
		hlist_for_each_entry(c, *lists, child_node) {
			if (!first_node)
				seq_putc(s, ',');
			first_node = false;
			clk_dump_subtree(s, c, 0);
		}
	}

	clk_prepare_unlock();

	seq_puts(s, "}\n");
	return 0;
}
DEFINE_SHOW_ATTRIBUTE(clk_dump);

static const struct {
	unsigned long flag;
	const char *name;
} clk_flags[] = {
#define ENTRY(f) { f, #f }
	ENTRY(CLK_SET_RATE_GATE),
	ENTRY(CLK_SET_PARENT_GATE),
	ENTRY(CLK_SET_RATE_PARENT),
	ENTRY(CLK_IGNORE_UNUSED),
	ENTRY(CLK_IS_BASIC),
	ENTRY(CLK_GET_RATE_NOCACHE),
	ENTRY(CLK_SET_RATE_NO_REPARENT),
	ENTRY(CLK_GET_ACCURACY_NOCACHE),
	ENTRY(CLK_RECALC_NEW_RATES),
	ENTRY(CLK_SET_RATE_UNGATE),
	ENTRY(CLK_IS_CRITICAL),
	ENTRY(CLK_OPS_PARENT_ENABLE),
	ENTRY(CLK_DUTY_CYCLE_PARENT),
	ENTRY(CLK_DONT_HOLD_STATE),
	ENTRY(CLK_KEEP_REQ_RATE),
#undef ENTRY
};

static int clk_flags_show(struct seq_file *s, void *data)
{
	struct clk_core *core = s->private;
	unsigned long flags = core->flags;
	unsigned int i;

	for (i = 0; flags && i < ARRAY_SIZE(clk_flags); i++) {
		if (flags & clk_flags[i].flag) {
			seq_printf(s, "%s\n", clk_flags[i].name);
			flags &= ~clk_flags[i].flag;
		}
	}
	if (flags) {
		/* Unknown flags */
		seq_printf(s, "0x%lx\n", flags);
	}

	return 0;
}
DEFINE_SHOW_ATTRIBUTE(clk_flags);

static int possible_parents_show(struct seq_file *s, void *data)
{
	struct clk_core *core = s->private;
	int i;

	for (i = 0; i < core->num_parents - 1; i++)
		seq_printf(s, "%s ", core->parent_names[i]);

	seq_printf(s, "%s\n", core->parent_names[i]);

	return 0;
}
DEFINE_SHOW_ATTRIBUTE(possible_parents);

static int clk_duty_cycle_show(struct seq_file *s, void *data)
{
	struct clk_core *core = s->private;
	struct clk_duty *duty = &core->duty;

	seq_printf(s, "%u/%u\n", duty->num, duty->den);

	return 0;
}
DEFINE_SHOW_ATTRIBUTE(clk_duty_cycle);

static int clock_debug_rate_set(void *data, u64 val)
{
	struct clk_core *core = data;
	int ret;

	ret = clk_set_rate(core->hw->clk, val);
	if (ret)
		pr_err("clk_set_rate(%lu) failed (%d)\n",
		       (unsigned long)val, ret);

	return ret;
}

static int clock_debug_rate_get(void *data, u64 *val)
{
	struct clk_core *core = data;

	*val = core->hw->core->rate;

	return 0;
}

DEFINE_SIMPLE_ATTRIBUTE(clock_rate_fops, clock_debug_rate_get,
			clock_debug_rate_set, "%llu\n");

static int clock_available_parent_show(struct seq_file *s, void *data)
{
	struct clk_core *core = (struct clk_core *)s->private;
	int i;

	for (i = 0; i < core->num_parents; i++) {
		if (!core->parents[i])
			continue;
		seq_printf(s, "%s ", core->parents[i]->name);
	}
	seq_puts(s, "\n");

	return 0;
}

static int clock_available_parent_open(struct inode *inode, struct file *file)
{
	return single_open(file, clock_available_parent_show, inode->i_private);
}

static const struct file_operations clock_available_parent_fops = {
	.open		= clock_available_parent_open,
	.read		= seq_read,
	.llseek		= seq_lseek,
	.release	= single_release,
};

static ssize_t clock_parent_read(struct file *filp, char __user *ubuf,
				 size_t cnt, loff_t *ppos)
{
	char name[256] = {0};
	struct clk_core *core = filp->private_data;
	struct clk_core *p = core->parent;

	snprintf(name, sizeof(name), "%s\n", p ? p->name : "None\n");

	return simple_read_from_buffer(ubuf, cnt, ppos, name, strlen(name));
}

static ssize_t clock_parent_write(struct file *filp, const char __user *buf,
				  size_t cnt, loff_t *ppos)
{
	char temp[256] = {0};
	char name[256] = {0};
	struct clk_core *core = filp->private_data;
	unsigned int ret, i;

	if (copy_from_user(temp, buf, cnt))
		return -EINVAL;

	ret = sscanf(temp, "%s", name);
	if (ret != 1)
		return -EINVAL;

	for (i = 0; i < core->num_parents; i++) {
		if (!core->parents[i])
			continue;
		if (!strcmp(core->parents[i]->name, name)) {
			if (core->parents[i] != core->parent)
				clk_core_set_parent_nolock(core,
							   core->parents[i]);
			break;
		}
	}

	return cnt;
}

static const struct file_operations clock_parent_fops = {
	.open	= simple_open,
	.read	= clock_parent_read,
	.write	= clock_parent_write,
};

static int clock_debug_enable_set(void *data, u64 val)
{
	struct clk_core *core = data;
	int rc = 0;

	if (val)
		rc = clk_prepare_enable(core->hw->clk);
	else
		clk_disable_unprepare(core->hw->clk);

	return rc;
}

static int clock_debug_enable_get(void *data, u64 *val)
{
	struct clk_core *core = data;
	int enabled = 0;

	enabled = core->enable_count;

	*val = enabled;

	return 0;
}

DEFINE_DEBUGFS_ATTRIBUTE(clock_enable_fops, clock_debug_enable_get,
			 clock_debug_enable_set, "%lld\n");

#define clock_debug_output(m, c, fmt, ...)		\
do {							\
	if (m)						\
		seq_printf(m, fmt, ##__VA_ARGS__);	\
	else if (c)					\
		pr_cont(fmt, ##__VA_ARGS__);		\
	else						\
		pr_info(fmt, ##__VA_ARGS__);		\
} while (0)

static int clock_debug_print_clock(struct clk_core *c, struct seq_file *s)
{
	char *start = "";
	struct clk *clk;

	if (!c || !c->prepare_count)
		return 0;

	clk = c->hw->clk;

	clock_debug_output(s, 0, "\t");

	do {
		clock_debug_output(s, 1, "%s%s:%u:%u [%ld]", start,
				   clk->core->name,
				   clk->core->prepare_count,
				   clk->core->enable_count,
				   clk->core->rate);
		start = " -> ";
	} while ((clk = clk_get_parent(clk)));

	clock_debug_output(s, 1, "\n");

	return 1;
}

/*
 * clock_debug_print_enabled_clocks() - Print names of enabled clocks
 */
static void clock_debug_print_enabled_clocks(struct seq_file *s)
{
	struct clk_core *core;
	int cnt = 0;

	clock_debug_output(s, 0, "Enabled clocks:\n");

	mutex_lock(&clk_debug_lock);

	hlist_for_each_entry(core, &clk_debug_list, debug_node)
		cnt += clock_debug_print_clock(core, s);

	mutex_unlock(&clk_debug_lock);

	if (cnt)
		clock_debug_output(s, 0, "Enabled clock count: %d\n", cnt);
	else
		clock_debug_output(s, 0, "No clocks enabled.\n");
}

static int enabled_clocks_show(struct seq_file *s, void *unused)
{
	clock_debug_print_enabled_clocks(s);

	return 0;
}

static int enabled_clocks_open(struct inode *inode, struct file *file)
{
	return single_open(file, enabled_clocks_show, inode->i_private);
}

static const struct file_operations clk_enabled_list_fops = {
	.open		= enabled_clocks_open,
	.read		= seq_read,
	.llseek		= seq_lseek,
	.release	= seq_release,
};

static void clk_debug_create_one(struct clk_core *core, struct dentry *pdentry)
{
	struct dentry *root;

	if (!core || !pdentry)
		return;

	root = debugfs_create_dir(core->name, pdentry);
	core->dentry = root;

	debugfs_create_file("clk_rate", 0444, root, core,
			    &clock_rate_fops);
	debugfs_create_ulong("clk_accuracy", 0444, root, &core->accuracy);
	debugfs_create_u32("clk_phase", 0444, root, &core->phase);
	debugfs_create_file("clk_flags", 0444, root, core, &clk_flags_fops);
	debugfs_create_u32("clk_prepare_count", 0444, root, &core->prepare_count);
	debugfs_create_file("clk_enable_count", 0444, root, core,
			    &clock_enable_fops);
	debugfs_create_u32("clk_protect_count", 0444, root, &core->protect_count);
	debugfs_create_u32("clk_notifier_count", 0444, root, &core->notifier_count);
	debugfs_create_file("clk_duty_cycle", 0444, root, core,
			    &clk_duty_cycle_fops);
	debugfs_create_file("clk_available_parent", 0444, root, core,
			    &clock_available_parent_fops);
	debugfs_create_file("clk_parent", 0444, root, core,
			    &clock_parent_fops);

	if (core->num_parents > 1)
		debugfs_create_file("clk_possible_parents", 0444, root, core,
				    &possible_parents_fops);

	if (core->ops->debug_init)
		core->ops->debug_init(core->hw, core->dentry);
}

/**
 * clk_debug_register - add a clk node to the debugfs clk directory
 * @core: the clk being added to the debugfs clk directory
 *
 * Dynamically adds a clk to the debugfs clk directory if debugfs has been
 * initialized.  Otherwise it bails out early since the debugfs clk directory
 * will be created lazily by clk_debug_init as part of a late_initcall.
 */
static void clk_debug_register(struct clk_core *core)
{
	mutex_lock(&clk_debug_lock);
	hlist_add_head(&core->debug_node, &clk_debug_list);
	if (inited)
		clk_debug_create_one(core, rootdir);
	mutex_unlock(&clk_debug_lock);
}

 /**
 * clk_debug_unregister - remove a clk node from the debugfs clk directory
 * @core: the clk being removed from the debugfs clk directory
 *
 * Dynamically removes a clk and all its child nodes from the
 * debugfs clk directory if clk->dentry points to debugfs created by
 * clk_debug_register in __clk_core_init.
 */
static void clk_debug_unregister(struct clk_core *core)
{
	mutex_lock(&clk_debug_lock);
	hlist_del_init(&core->debug_node);
	debugfs_remove_recursive(core->dentry);
	core->dentry = NULL;
	mutex_unlock(&clk_debug_lock);
}

/**
 * clk_debug_init - lazily populate the debugfs clk directory
 *
 * clks are often initialized very early during boot before memory can be
 * dynamically allocated and well before debugfs is setup. This function
 * populates the debugfs clk directory once at boot-time when we know that
 * debugfs is setup. It should only be called once at boot-time, all other clks
 * added dynamically will be done so with clk_debug_register.
 */
static int __init clk_debug_init(void)
{
	struct clk_core *core;

	rootdir = debugfs_create_dir("clk", NULL);

	debugfs_create_file("clk_summary", 0444, rootdir, &all_lists,
			    &clk_summary_fops);
	debugfs_create_file("clk_dump", 0444, rootdir, &all_lists,
			    &clk_dump_fops);
	debugfs_create_file("clk_orphan_summary", 0444, rootdir, &orphan_list,
			    &clk_summary_fops);
	debugfs_create_file("clk_orphan_dump", 0444, rootdir, &orphan_list,
			    &clk_dump_fops);

	debugfs_create_file("clk_enabled_list", 0444, rootdir,
			    &clk_debug_list, &clk_enabled_list_fops);

	mutex_lock(&clk_debug_lock);
	hlist_for_each_entry(core, &clk_debug_list, debug_node)
		clk_debug_create_one(core, rootdir);

	inited = 1;
	mutex_unlock(&clk_debug_lock);

	return 0;
}
late_initcall(clk_debug_init);
#else
static inline void clk_debug_register(struct clk_core *core) { }
static inline void clk_debug_reparent(struct clk_core *core,
				      struct clk_core *new_parent)
{
}
static inline void clk_debug_unregister(struct clk_core *core)
{
}
#endif

/**
 * __clk_core_init - initialize the data structures in a struct clk_core
 * @core:	clk_core being initialized
 *
 * Initializes the lists in struct clk_core, queries the hardware for the
 * parent and rate and sets them both.
 */
static int __clk_core_init(struct clk_core *core)
{
	int i, ret;
	struct clk_core *orphan;
	struct hlist_node *tmp2;
	unsigned long rate;

	if (!core)
		return -EINVAL;

	clk_prepare_lock();

	ret = clk_pm_runtime_get(core);
	if (ret)
		goto unlock;

	/* check to see if a clock with this name is already registered */
	if (clk_core_lookup(core->name)) {
		pr_debug("%s: clk %s already initialized\n",
				__func__, core->name);
		ret = -EEXIST;
		goto out;
	}

	/* check that clk_ops are sane.  See Documentation/driver-api/clk.rst */
	if (core->ops->set_rate &&
	    !((core->ops->round_rate || core->ops->determine_rate) &&
	      core->ops->recalc_rate)) {
		pr_err("%s: %s must implement .round_rate or .determine_rate in addition to .recalc_rate\n",
		       __func__, core->name);
		ret = -EINVAL;
		goto out;
	}

	if (core->ops->set_parent && !core->ops->get_parent) {
		pr_err("%s: %s must implement .get_parent & .set_parent\n",
		       __func__, core->name);
		ret = -EINVAL;
		goto out;
	}

	if (core->num_parents > 1 && !core->ops->get_parent) {
		pr_err("%s: %s must implement .get_parent as it has multi parents\n",
		       __func__, core->name);
		ret = -EINVAL;
		goto out;
	}

	if (core->ops->set_rate_and_parent &&
			!(core->ops->set_parent && core->ops->set_rate)) {
		pr_err("%s: %s must implement .set_parent & .set_rate\n",
				__func__, core->name);
		ret = -EINVAL;
		goto out;
	}

	/* throw a WARN if any entries in parent_names are NULL */
	for (i = 0; i < core->num_parents; i++)
		WARN(!core->parent_names[i],
				"%s: invalid NULL in %s's .parent_names\n",
				__func__, core->name);

	core->parent = __clk_init_parent(core);

	/*
	 * Populate core->parent if parent has already been clk_core_init'd. If
	 * parent has not yet been clk_core_init'd then place clk in the orphan
	 * list.  If clk doesn't have any parents then place it in the root
	 * clk list.
	 *
	 * Every time a new clk is clk_init'd then we walk the list of orphan
	 * clocks and re-parent any that are children of the clock currently
	 * being clk_init'd.
	 */
	if (core->parent) {
		hlist_add_head(&core->child_node,
				&core->parent->children);
		core->orphan = core->parent->orphan;
	} else if (!core->num_parents) {
		hlist_add_head(&core->child_node, &clk_root_list);
		core->orphan = false;
	} else {
		hlist_add_head(&core->child_node, &clk_orphan_list);
		core->orphan = true;
	}

	/*
	 * optional platform-specific magic
	 *
	 * The .init callback is not used by any of the basic clock types, but
	 * exists for weird hardware that must perform initialization magic.
	 * Please consider other ways of solving initialization problems before
	 * using this callback, as its use is discouraged.
	 */
	if (core->ops->init)
		core->ops->init(core->hw);

	/*
	 * Set clk's accuracy.  The preferred method is to use
	 * .recalc_accuracy. For simple clocks and lazy developers the default
	 * fallback is to use the parent's accuracy.  If a clock doesn't have a
	 * parent (or is orphaned) then accuracy is set to zero (perfect
	 * clock).
	 */
	if (core->ops->recalc_accuracy)
		core->accuracy = core->ops->recalc_accuracy(core->hw,
					__clk_get_accuracy(core->parent));
	else if (core->parent)
		core->accuracy = core->parent->accuracy;
	else
		core->accuracy = 0;

	/*
	 * Set clk's phase.
	 * Since a phase is by definition relative to its parent, just
	 * query the current clock phase, or just assume it's in phase.
	 */
	if (core->ops->get_phase)
		core->phase = core->ops->get_phase(core->hw);
	else
		core->phase = 0;

	/*
	 * Set clk's duty cycle.
	 */
	clk_core_update_duty_cycle_nolock(core);

	/*
	 * Set clk's rate.  The preferred method is to use .recalc_rate.  For
	 * simple clocks and lazy developers the default fallback is to use the
	 * parent's rate.  If a clock doesn't have a parent (or is orphaned)
	 * then rate is set to zero.
	 */
	if (core->ops->recalc_rate)
		rate = core->ops->recalc_rate(core->hw,
				clk_core_get_rate_nolock(core->parent));
	else if (core->parent)
		rate = core->parent->rate;
	else
		rate = 0;
	core->rate = core->req_rate = rate;

	core->boot_enabled = clk_core_is_enabled(core);

	/*
	 * Enable CLK_IS_CRITICAL clocks so newly added critical clocks
	 * don't get accidentally disabled when walking the orphan tree and
	 * reparenting clocks
	 */
	if (core->flags & CLK_IS_CRITICAL) {
		unsigned long flags;

		clk_core_prepare(core);

		flags = clk_enable_lock();
		clk_core_enable(core);
		clk_enable_unlock(flags);
	}

	clk_core_hold_state(core);

	/*
	 * walk the list of orphan clocks and reparent any that newly finds a
	 * parent.
	 */
	hlist_for_each_entry_safe(orphan, tmp2, &clk_orphan_list, child_node) {
		struct clk_core *parent = __clk_init_parent(orphan);

		/*
		 * We need to use __clk_set_parent_before() and _after() to
		 * to properly migrate any prepare/enable count of the orphan
		 * clock. This is important for CLK_IS_CRITICAL clocks, which
		 * are enabled during init but might not have a parent yet.
		 */
		if (parent) {
			/* update the clk tree topology */
			__clk_set_parent_before(orphan, parent);
			__clk_set_parent_after(orphan, parent, NULL);
			__clk_recalc_accuracies(orphan);
			__clk_recalc_rates(orphan, 0);
			__clk_core_update_orphan_hold_state(orphan);
		}
	}

	/*
	 * optional platform-specific magic
	 *
	 * The .init callback is not used by any of the basic clock types, but
	 * exists for weird hardware that must perform initialization magic.
	 * Please consider other ways of solving initialization problems before
	 * using this callback, as its use is discouraged.
	 */
	if (core->ops->init)
		core->ops->init(core->hw);

	if (core->flags & CLK_IS_CRITICAL) {
		unsigned long flags;

		clk_core_prepare(core);

		flags = clk_enable_lock();
		clk_core_enable(core);
		clk_enable_unlock(flags);
	}

	/*
	 * enable clocks with the CLK_ENABLE_HAND_OFF flag set
	 *
	 * This flag causes the framework to enable the clock at registration
	 * time, which is sometimes necessary for clocks that would cause a
	 * system crash when gated (e.g. cpu, memory, etc). The prepare_count
	 * is migrated over to the first clk consumer to call clk_prepare().
	 * Similarly the clk's enable_count is migrated to the first consumer
	 * to call clk_enable().
	 */
	if (core->flags & CLK_ENABLE_HAND_OFF) {
		unsigned long flags;

		/*
		 * Few clocks might have hardware gating which would be
		 * required to be ON before prepare/enabling the clocks. So
		 * check if the clock has been turned ON earlier and we should
		 * prepare/enable those clocks.
		 */
		if (clk_core_is_enabled(core)) {
			core->need_handoff_prepare = true;
			core->need_handoff_enable = true;
			ret = clk_core_prepare(core);
			if (ret)
				goto out;
			flags = clk_enable_lock();
			clk_core_enable(core);
			clk_enable_unlock(flags);
		}
	}

	kref_init(&core->ref);
out:
	clk_pm_runtime_put(core);
unlock:
	if (ret)
		hlist_del_init(&core->child_node);

	clk_prepare_unlock();

	if (!ret)
		clk_debug_register(core);

	return ret;
}

static struct clk *clk_hw_create_clk(struct clk_hw *hw, const char *dev_id,
				     const char *con_id)
{
	struct clk *clk;

	clk = kzalloc(sizeof(*clk), GFP_KERNEL);
	if (!clk)
		return ERR_PTR(-ENOMEM);

	clk->core = hw->core;
	clk->dev_id = dev_id;
	clk->con_id = kstrdup_const(con_id, GFP_KERNEL);
	clk->max_rate = ULONG_MAX;

	clk_prepare_lock();
	hlist_add_head(&clk->clks_node, &hw->core->clks);
	clk_prepare_unlock();

	return clk;
}

struct clk *__clk_create_clk(struct clk_hw *hw, const char *dev_id,
			     const char *con_id, bool with_orphans)
{
	/* This is to allow this function to be chained to others */
	if (!hw || IS_ERR(hw))
		return (struct clk *) hw;

	if (hw->core->orphan && !with_orphans)
		return ERR_PTR(-EPROBE_DEFER);

	return clk_hw_create_clk(hw, dev_id, con_id);
}

void __clk_free_clk(struct clk *clk)
{
	clk_prepare_lock();
	hlist_del(&clk->clks_node);
	clk_prepare_unlock();

	kfree_const(clk->con_id);
	kfree(clk);
}

/**
 * clk_register - allocate a new clock, register it and return an opaque cookie
 * @dev: device that is registering this clock
 * @hw: link to hardware-specific clock data
 *
 * clk_register is the primary interface for populating the clock tree with new
 * clock nodes.  It returns a pointer to the newly allocated struct clk which
 * cannot be dereferenced by driver code but may be used in conjunction with the
 * rest of the clock API.  In the event of an error clk_register will return an
 * error code; drivers must test for an error code after calling clk_register.
 */
struct clk *clk_register(struct device *dev, struct clk_hw *hw)
{
	int i, ret;
	struct clk_core *core;

	core = kzalloc(sizeof(*core), GFP_KERNEL);
	if (!core) {
		ret = -ENOMEM;
		goto fail_out;
	}

	core->name = kstrdup_const(hw->init->name, GFP_KERNEL);
	if (!core->name) {
		ret = -ENOMEM;
		goto fail_name;
	}

	if (WARN_ON(!hw->init->ops)) {
		ret = -EINVAL;
		goto fail_ops;
	}
	core->ops = hw->init->ops;

	if (dev && pm_runtime_enabled(dev))
		core->rpm_enabled = true;
	core->dev = dev;
	if (dev && dev->driver)
		core->owner = dev->driver->owner;
	core->hw = hw;
	core->flags = hw->init->flags;
	core->num_parents = hw->init->num_parents;
	core->min_rate = 0;
	core->max_rate = ULONG_MAX;
	core->vdd_class = hw->init->vdd_class;
	core->rate_max = hw->init->rate_max;
	core->num_rate_max = hw->init->num_rate_max;
	hw->core = core;

	/* allocate local copy in case parent_names is __initdata */
	core->parent_names = kcalloc(core->num_parents, sizeof(char *),
					GFP_KERNEL);

	if (!core->parent_names) {
		ret = -ENOMEM;
		goto fail_parent_names;
	}


	/* copy each string name in case parent_names is __initdata */
	for (i = 0; i < core->num_parents; i++) {
		core->parent_names[i] = kstrdup_const(hw->init->parent_names[i],
						GFP_KERNEL);
		if (!core->parent_names[i]) {
			ret = -ENOMEM;
			goto fail_parent_names_copy;
		}
	}

	/* avoid unnecessary string look-ups of clk_core's possible parents. */
	core->parents = kcalloc(core->num_parents, sizeof(*core->parents),
				GFP_KERNEL);
	if (!core->parents) {
		ret = -ENOMEM;
		goto fail_parents;
	};

	INIT_HLIST_HEAD(&core->clks);
	INIT_LIST_HEAD(&core->rate_change_node);

	hw->clk = clk_hw_create_clk(hw, NULL, NULL);
	if (IS_ERR(hw->clk)) {
		ret = PTR_ERR(hw->clk);
		goto fail_parents;
	}

	ret = __clk_core_init(core);
	if (!ret)
		return hw->clk;

	__clk_free_clk(hw->clk);
	hw->clk = NULL;

fail_parents:
	kfree(core->parents);
fail_parent_names_copy:
	while (--i >= 0)
		kfree_const(core->parent_names[i]);
	kfree(core->parent_names);
fail_parent_names:
fail_ops:
	kfree_const(core->name);
fail_name:
	kfree(core);
fail_out:
	return ERR_PTR(ret);
}
EXPORT_SYMBOL_GPL(clk_register);

/**
 * clk_hw_register - register a clk_hw and return an error code
 * @dev: device that is registering this clock
 * @hw: link to hardware-specific clock data
 *
 * clk_hw_register is the primary interface for populating the clock tree with
 * new clock nodes. It returns an integer equal to zero indicating success or
 * less than zero indicating failure. Drivers must test for an error code after
 * calling clk_hw_register().
 */
int clk_hw_register(struct device *dev, struct clk_hw *hw)
{
	return PTR_ERR_OR_ZERO(clk_register(dev, hw));
}
EXPORT_SYMBOL_GPL(clk_hw_register);

/* Free memory allocated for a clock. */
static void __clk_release(struct kref *ref)
{
	struct clk_core *core = container_of(ref, struct clk_core, ref);
	int i = core->num_parents;

	lockdep_assert_held(&prepare_lock);

	kfree(core->parents);
	while (--i >= 0)
		kfree_const(core->parent_names[i]);

	kfree(core->parent_names);
	kfree_const(core->name);
	kfree(core);
}

/*
 * Empty clk_ops for unregistered clocks. These are used temporarily
 * after clk_unregister() was called on a clock and until last clock
 * consumer calls clk_put() and the struct clk object is freed.
 */
static int clk_nodrv_prepare_enable(struct clk_hw *hw)
{
	return -ENXIO;
}

static void clk_nodrv_disable_unprepare(struct clk_hw *hw)
{
	WARN_ON_ONCE(1);
}

static int clk_nodrv_set_rate(struct clk_hw *hw, unsigned long rate,
					unsigned long parent_rate)
{
	return -ENXIO;
}

static int clk_nodrv_set_parent(struct clk_hw *hw, u8 index)
{
	return -ENXIO;
}

static const struct clk_ops clk_nodrv_ops = {
	.enable		= clk_nodrv_prepare_enable,
	.disable	= clk_nodrv_disable_unprepare,
	.prepare	= clk_nodrv_prepare_enable,
	.unprepare	= clk_nodrv_disable_unprepare,
	.set_rate	= clk_nodrv_set_rate,
	.set_parent	= clk_nodrv_set_parent,
};

static void clk_core_evict_parent_cache_subtree(struct clk_core *root,
						struct clk_core *target)
{
	int i;
	struct clk_core *child;

	for (i = 0; i < root->num_parents; i++)
		if (root->parents[i] == target)
			root->parents[i] = NULL;

	hlist_for_each_entry(child, &root->children, child_node)
		clk_core_evict_parent_cache_subtree(child, target);
}

/* Remove this clk from all parent caches */
static void clk_core_evict_parent_cache(struct clk_core *core)
{
	struct hlist_head **lists;
	struct clk_core *root;

	lockdep_assert_held(&prepare_lock);

	for (lists = all_lists; *lists; lists++)
		hlist_for_each_entry(root, *lists, child_node)
			clk_core_evict_parent_cache_subtree(root, core);

}

/**
 * clk_unregister - unregister a currently registered clock
 * @clk: clock to unregister
 */
void clk_unregister(struct clk *clk)
{
	unsigned long flags;

	if (!clk || WARN_ON_ONCE(IS_ERR(clk)))
		return;

	clk_debug_unregister(clk->core);

	clk_prepare_lock();

	if (clk->core->ops == &clk_nodrv_ops) {
		pr_err("%s: unregistered clock: %s\n", __func__,
		       clk->core->name);
		goto unlock;
	}
	/*
	 * Assign empty clock ops for consumers that might still hold
	 * a reference to this clock.
	 */
	flags = clk_enable_lock();
	clk->core->ops = &clk_nodrv_ops;
	clk_enable_unlock(flags);

	if (!hlist_empty(&clk->core->children)) {
		struct clk_core *child;
		struct hlist_node *t;

		/* Reparent all children to the orphan list. */
		hlist_for_each_entry_safe(child, t, &clk->core->children,
					  child_node)
			clk_core_set_parent_nolock(child, NULL);
	}

	clk_core_evict_parent_cache(clk->core);

	hlist_del_init(&clk->core->child_node);

	if (clk->core->prepare_count)
		pr_warn("%s: unregistering prepared clock: %s\n",
					__func__, clk->core->name);

	if (clk->core->protect_count)
		pr_warn("%s: unregistering protected clock: %s\n",
					__func__, clk->core->name);

	kref_put(&clk->core->ref, __clk_release);
unlock:
	clk_prepare_unlock();
}
EXPORT_SYMBOL_GPL(clk_unregister);

/**
 * clk_hw_unregister - unregister a currently registered clk_hw
 * @hw: hardware-specific clock data to unregister
 */
void clk_hw_unregister(struct clk_hw *hw)
{
	clk_unregister(hw->clk);
}
EXPORT_SYMBOL_GPL(clk_hw_unregister);

static void devm_clk_release(struct device *dev, void *res)
{
	clk_unregister(*(struct clk **)res);
}

static void devm_clk_hw_release(struct device *dev, void *res)
{
	clk_hw_unregister(*(struct clk_hw **)res);
}

#define MAX_LEN_OPP_HANDLE	50
#define LEN_OPP_HANDLE		16

static int derive_device_list(struct device **device_list,
				struct clk_core *core,
				struct device_node *np,
				char *clk_handle_name, int count)
{
	int j;
	struct platform_device *pdev;
	struct device_node *dev_node;

	for (j = 0; j < count; j++) {
		device_list[j] = NULL;
		dev_node = of_parse_phandle(np, clk_handle_name, j);
		if (!dev_node) {
			pr_err("Unable to get device_node pointer for %s opp-handle (%s)\n",
					core->name, clk_handle_name);
			return -ENODEV;
		}

		pdev = of_find_device_by_node(dev_node);
		if (!pdev) {
			pr_err("Unable to find platform_device node for %s opp-handle\n",
						core->name);
			return -ENODEV;
		}
		device_list[j] = &pdev->dev;
	}
	return 0;
}

static int clk_get_voltage(struct clk_core *core, unsigned long rate, int n)
{
	struct clk_vdd_class *vdd;
	int level, corner;

	/* Use the first regulator in the vdd class for the OPP table. */
	vdd = core->vdd_class;
	if (vdd->num_regulators > 1) {
		corner = vdd->vdd_uv[vdd->num_regulators * n];
	} else {
		level = clk_find_vdd_level(core, rate);
		if (level < 0) {
			pr_err("Could not find vdd level\n");
			return -EINVAL;
		}
		corner = vdd->vdd_uv[level];
	}

	if (!corner) {
		pr_err("%s: Unable to find vdd level for rate %lu\n",
					core->name, rate);
		return -EINVAL;
	}

	return corner;
}

static int clk_add_and_print_opp(struct clk_hw *hw,
				struct device **device_list, int count,
				unsigned long rate, int uv, int n)
{
	struct clk_core *core = hw->core;
	int j, ret = 0;

	for (j = 0; j < count; j++) {
		ret = dev_pm_opp_add(device_list[j], rate, uv);
		if (ret) {
			pr_err("%s: couldn't add OPP for %lu - err: %d\n",
						core->name, rate, ret);
			return ret;
		}

		if (n == 0 || n == core->num_rate_max - 1 ||
					rate == clk_hw_round_rate(hw, INT_MAX))
			pr_info("%s: set OPP pair(%lu Hz: %u uV) on %s\n",
						core->name, rate, uv,
						dev_name(device_list[j]));
	}
	return ret;
}

static void clk_populate_clock_opp_table(struct device_node *np,
						struct clk_hw *hw)
{
	struct device **device_list;
	struct clk_core *core = hw->core;
	char clk_handle_name[MAX_LEN_OPP_HANDLE];
	int n, len, count, uv, ret;
	unsigned long rate = 0, rrate = 0;

	if (!core || !core->num_rate_max)
		return;

	if (strlen(core->name) + LEN_OPP_HANDLE < MAX_LEN_OPP_HANDLE) {
		ret = snprintf(clk_handle_name, ARRAY_SIZE(clk_handle_name),
				"qcom,%s-opp-handle", core->name);
		if (ret < strlen(core->name) + LEN_OPP_HANDLE) {
			pr_err("%s: Failed to hold clk_handle_name\n",
							core->name);
			return;
		}
	} else {
		pr_err("clk name (%s) too large to fit in clk_handle_name\n",
							core->name);
		return;
	}

	if (of_find_property(np, clk_handle_name, &len)) {
		count = len/sizeof(u32);

		device_list = kmalloc_array(count, sizeof(struct device *),
							GFP_KERNEL);
		if (!device_list)
			return;

		ret = derive_device_list(device_list, core, np,
					clk_handle_name, count);
		if (ret < 0) {
			pr_err("Failed to fill device_list for %s\n",
						clk_handle_name);
			goto err_derive_device_list;
		}
	} else {
		pr_debug("Unable to find %s\n", clk_handle_name);
		return;
	}

	for (n = 0; ; n++) {
		rrate = clk_hw_round_rate(hw, rate + 1);
		if (!rrate) {
			pr_err("clk_round_rate failed for %s\n",
							core->name);
			goto err_derive_device_list;
		}

		/*
		 * If clk_hw_round_rate gives the same value on consecutive
		 * iterations, exit the loop since we're at the maximum clock
		 * frequency.
		 */
		if (rate == rrate)
			break;
		rate = rrate;

		uv = clk_get_voltage(core, rate, n);
		if (uv < 0)
			goto err_derive_device_list;

		ret = clk_add_and_print_opp(hw, device_list, count,
							rate, uv, n);
		if (ret)
			goto err_derive_device_list;
	}

err_derive_device_list:
	kfree(device_list);
}

/**
 * devm_clk_register - resource managed clk_register()
 * @dev: device that is registering this clock
 * @hw: link to hardware-specific clock data
 *
 * Managed clk_register(). Clocks returned from this function are
 * automatically clk_unregister()ed on driver detach. See clk_register() for
 * more information.
 */
struct clk *devm_clk_register(struct device *dev, struct clk_hw *hw)
{
	struct clk *clk;
	struct clk **clkp;

	clkp = devres_alloc(devm_clk_release, sizeof(*clkp), GFP_KERNEL);
	if (!clkp)
		return ERR_PTR(-ENOMEM);

	clk = clk_register(dev, hw);
	if (!IS_ERR(clk)) {
		*clkp = clk;
		devres_add(dev, clkp);
	} else {
		devres_free(clkp);
	}

	clk_populate_clock_opp_table(dev->of_node, hw);
	return clk;
}
EXPORT_SYMBOL_GPL(devm_clk_register);

/**
 * devm_clk_hw_register - resource managed clk_hw_register()
 * @dev: device that is registering this clock
 * @hw: link to hardware-specific clock data
 *
 * Managed clk_hw_register(). Clocks registered by this function are
 * automatically clk_hw_unregister()ed on driver detach. See clk_hw_register()
 * for more information.
 */
int devm_clk_hw_register(struct device *dev, struct clk_hw *hw)
{
	struct clk_hw **hwp;
	int ret;

	hwp = devres_alloc(devm_clk_hw_release, sizeof(*hwp), GFP_KERNEL);
	if (!hwp)
		return -ENOMEM;

	ret = clk_hw_register(dev, hw);
	if (!ret) {
		*hwp = hw;
		devres_add(dev, hwp);
	} else {
		devres_free(hwp);
	}

	clk_populate_clock_opp_table(dev->of_node, hw);
	return ret;
}
EXPORT_SYMBOL_GPL(devm_clk_hw_register);

static int devm_clk_match(struct device *dev, void *res, void *data)
{
	struct clk *c = res;
	if (WARN_ON(!c))
		return 0;
	return c == data;
}

static int devm_clk_hw_match(struct device *dev, void *res, void *data)
{
	struct clk_hw *hw = res;

	if (WARN_ON(!hw))
		return 0;
	return hw == data;
}

/**
 * devm_clk_unregister - resource managed clk_unregister()
 * @clk: clock to unregister
 *
 * Deallocate a clock allocated with devm_clk_register(). Normally
 * this function will not need to be called and the resource management
 * code will ensure that the resource is freed.
 */
void devm_clk_unregister(struct device *dev, struct clk *clk)
{
	WARN_ON(devres_release(dev, devm_clk_release, devm_clk_match, clk));
}
EXPORT_SYMBOL_GPL(devm_clk_unregister);

/**
 * devm_clk_hw_unregister - resource managed clk_hw_unregister()
 * @dev: device that is unregistering the hardware-specific clock data
 * @hw: link to hardware-specific clock data
 *
 * Unregister a clk_hw registered with devm_clk_hw_register(). Normally
 * this function will not need to be called and the resource management
 * code will ensure that the resource is freed.
 */
void devm_clk_hw_unregister(struct device *dev, struct clk_hw *hw)
{
	WARN_ON(devres_release(dev, devm_clk_hw_release, devm_clk_hw_match,
				hw));
}
EXPORT_SYMBOL_GPL(devm_clk_hw_unregister);

/*
 * clkdev helpers
 */
int __clk_get(struct clk *clk)
{
	struct clk_core *core = !clk ? NULL : clk->core;

	if (core) {
		if (!try_module_get(core->owner))
			return 0;

		kref_get(&core->ref);
	}
	return 1;
}

/* keep in sync with __clk_free_clk */
void __clk_put(struct clk *clk)
{
	struct module *owner;

	if (!clk || WARN_ON_ONCE(IS_ERR(clk)))
		return;

	clk_prepare_lock();

	/*
	 * Before calling clk_put, all calls to clk_rate_exclusive_get() from a
	 * given user should be balanced with calls to clk_rate_exclusive_put()
	 * and by that same consumer
	 */
	if (WARN_ON(clk->exclusive_count)) {
		/* We voiced our concern, let's sanitize the situation */
		clk->core->protect_count -= (clk->exclusive_count - 1);
		clk_core_rate_unprotect(clk->core);
		clk->exclusive_count = 0;
	}

	hlist_del(&clk->clks_node);
	if (clk->min_rate > clk->core->req_rate ||
	    clk->max_rate < clk->core->req_rate)
		clk_core_set_rate_nolock(clk->core, clk->core->req_rate);

	owner = clk->core->owner;
	kref_put(&clk->core->ref, __clk_release);

	clk_prepare_unlock();

	module_put(owner);

	kfree_const(clk->con_id);
	kfree(clk);
}

/***        clk rate change notifiers        ***/

/**
 * clk_notifier_register - add a clk rate change notifier
 * @clk: struct clk * to watch
 * @nb: struct notifier_block * with callback info
 *
 * Request notification when clk's rate changes.  This uses an SRCU
 * notifier because we want it to block and notifier unregistrations are
 * uncommon.  The callbacks associated with the notifier must not
 * re-enter into the clk framework by calling any top-level clk APIs;
 * this will cause a nested prepare_lock mutex.
 *
 * In all notification cases (pre, post and abort rate change) the original
 * clock rate is passed to the callback via struct clk_notifier_data.old_rate
 * and the new frequency is passed via struct clk_notifier_data.new_rate.
 *
 * clk_notifier_register() must be called from non-atomic context.
 * Returns -EINVAL if called with null arguments, -ENOMEM upon
 * allocation failure; otherwise, passes along the return value of
 * srcu_notifier_chain_register().
 */
int clk_notifier_register(struct clk *clk, struct notifier_block *nb)
{
	struct clk_notifier *cn;
	int ret = -ENOMEM;

	if (!clk || !nb)
		return -EINVAL;

	clk_prepare_lock();

	/* search the list of notifiers for this clk */
	list_for_each_entry(cn, &clk_notifier_list, node)
		if (cn->clk == clk)
			break;

	/* if clk wasn't in the notifier list, allocate new clk_notifier */
	if (cn->clk != clk) {
		cn = kzalloc(sizeof(*cn), GFP_KERNEL);
		if (!cn)
			goto out;

		cn->clk = clk;
		srcu_init_notifier_head(&cn->notifier_head);

		list_add(&cn->node, &clk_notifier_list);
	}

	ret = srcu_notifier_chain_register(&cn->notifier_head, nb);

	clk->core->notifier_count++;

out:
	clk_prepare_unlock();

	return ret;
}
EXPORT_SYMBOL_GPL(clk_notifier_register);

/**
 * clk_notifier_unregister - remove a clk rate change notifier
 * @clk: struct clk *
 * @nb: struct notifier_block * with callback info
 *
 * Request no further notification for changes to 'clk' and frees memory
 * allocated in clk_notifier_register.
 *
 * Returns -EINVAL if called with null arguments; otherwise, passes
 * along the return value of srcu_notifier_chain_unregister().
 */
int clk_notifier_unregister(struct clk *clk, struct notifier_block *nb)
{
	struct clk_notifier *cn = NULL;
	int ret = -EINVAL;

	if (!clk || !nb)
		return -EINVAL;

	clk_prepare_lock();

	list_for_each_entry(cn, &clk_notifier_list, node)
		if (cn->clk == clk)
			break;

	if (cn->clk == clk) {
		ret = srcu_notifier_chain_unregister(&cn->notifier_head, nb);

		clk->core->notifier_count--;

		/* XXX the notifier code should handle this better */
		if (!cn->notifier_head.head) {
			srcu_cleanup_notifier_head(&cn->notifier_head);
			list_del(&cn->node);
			kfree(cn);
		}

	} else {
		ret = -ENOENT;
	}

	clk_prepare_unlock();

	return ret;
}
EXPORT_SYMBOL_GPL(clk_notifier_unregister);

#ifdef CONFIG_OF
/**
 * struct of_clk_provider - Clock provider registration structure
 * @link: Entry in global list of clock providers
 * @node: Pointer to device tree node of clock provider
 * @get: Get clock callback.  Returns NULL or a struct clk for the
 *       given clock specifier
 * @data: context pointer to be passed into @get callback
 */
struct of_clk_provider {
	struct list_head link;

	struct device_node *node;
	struct clk *(*get)(struct of_phandle_args *clkspec, void *data);
	struct clk_hw *(*get_hw)(struct of_phandle_args *clkspec, void *data);
	void *data;
};

static const struct of_device_id __clk_of_table_sentinel
	__used __section(__clk_of_table_end);

static LIST_HEAD(of_clk_providers);
static DEFINE_MUTEX(of_clk_mutex);

struct clk *of_clk_src_simple_get(struct of_phandle_args *clkspec,
				     void *data)
{
	return data;
}
EXPORT_SYMBOL_GPL(of_clk_src_simple_get);

struct clk_hw *of_clk_hw_simple_get(struct of_phandle_args *clkspec, void *data)
{
	return data;
}
EXPORT_SYMBOL_GPL(of_clk_hw_simple_get);

struct clk *of_clk_src_onecell_get(struct of_phandle_args *clkspec, void *data)
{
	struct clk_onecell_data *clk_data = data;
	unsigned int idx = clkspec->args[0];

	if (idx >= clk_data->clk_num) {
		pr_err("%s: invalid clock index %u\n", __func__, idx);
		return ERR_PTR(-EINVAL);
	}

	return clk_data->clks[idx];
}
EXPORT_SYMBOL_GPL(of_clk_src_onecell_get);

struct clk_hw *
of_clk_hw_onecell_get(struct of_phandle_args *clkspec, void *data)
{
	struct clk_hw_onecell_data *hw_data = data;
	unsigned int idx = clkspec->args[0];

	if (idx >= hw_data->num) {
		pr_err("%s: invalid index %u\n", __func__, idx);
		return ERR_PTR(-EINVAL);
	}

	return hw_data->hws[idx];
}
EXPORT_SYMBOL_GPL(of_clk_hw_onecell_get);

/**
 * of_clk_add_provider() - Register a clock provider for a node
 * @np: Device node pointer associated with clock provider
 * @clk_src_get: callback for decoding clock
 * @data: context pointer for @clk_src_get callback.
 */
int of_clk_add_provider(struct device_node *np,
			struct clk *(*clk_src_get)(struct of_phandle_args *clkspec,
						   void *data),
			void *data)
{
	struct of_clk_provider *cp;
	int ret;

	cp = kzalloc(sizeof(*cp), GFP_KERNEL);
	if (!cp)
		return -ENOMEM;

	cp->node = of_node_get(np);
	cp->data = data;
	cp->get = clk_src_get;

	mutex_lock(&of_clk_mutex);
	list_add(&cp->link, &of_clk_providers);
	mutex_unlock(&of_clk_mutex);
	pr_debug("Added clock from %pOF\n", np);

	ret = of_clk_set_defaults(np, true);
	if (ret < 0)
		of_clk_del_provider(np);

	return ret;
}
EXPORT_SYMBOL_GPL(of_clk_add_provider);

/**
 * of_clk_add_hw_provider() - Register a clock provider for a node
 * @np: Device node pointer associated with clock provider
 * @get: callback for decoding clk_hw
 * @data: context pointer for @get callback.
 */
int of_clk_add_hw_provider(struct device_node *np,
			   struct clk_hw *(*get)(struct of_phandle_args *clkspec,
						 void *data),
			   void *data)
{
	struct of_clk_provider *cp;
	int ret;

	cp = kzalloc(sizeof(*cp), GFP_KERNEL);
	if (!cp)
		return -ENOMEM;

	cp->node = of_node_get(np);
	cp->data = data;
	cp->get_hw = get;

	mutex_lock(&of_clk_mutex);
	list_add(&cp->link, &of_clk_providers);
	mutex_unlock(&of_clk_mutex);
	pr_debug("Added clk_hw provider from %pOF\n", np);

	ret = of_clk_set_defaults(np, true);
	if (ret < 0)
		of_clk_del_provider(np);

	return ret;
}
EXPORT_SYMBOL_GPL(of_clk_add_hw_provider);

static void devm_of_clk_release_provider(struct device *dev, void *res)
{
	of_clk_del_provider(*(struct device_node **)res);
}

int devm_of_clk_add_hw_provider(struct device *dev,
			struct clk_hw *(*get)(struct of_phandle_args *clkspec,
					      void *data),
			void *data)
{
	struct device_node **ptr, *np;
	int ret;

	ptr = devres_alloc(devm_of_clk_release_provider, sizeof(*ptr),
			   GFP_KERNEL);
	if (!ptr)
		return -ENOMEM;

	np = dev->of_node;
	ret = of_clk_add_hw_provider(np, get, data);
	if (!ret) {
		*ptr = np;
		devres_add(dev, ptr);
	} else {
		devres_free(ptr);
	}

	return ret;
}
EXPORT_SYMBOL_GPL(devm_of_clk_add_hw_provider);

/**
 * of_clk_del_provider() - Remove a previously registered clock provider
 * @np: Device node pointer associated with clock provider
 */
void of_clk_del_provider(struct device_node *np)
{
	struct of_clk_provider *cp;

	mutex_lock(&of_clk_mutex);
	list_for_each_entry(cp, &of_clk_providers, link) {
		if (cp->node == np) {
			list_del(&cp->link);
			of_node_put(cp->node);
			kfree(cp);
			break;
		}
	}
	mutex_unlock(&of_clk_mutex);
}
EXPORT_SYMBOL_GPL(of_clk_del_provider);

static int devm_clk_provider_match(struct device *dev, void *res, void *data)
{
	struct device_node **np = res;

	if (WARN_ON(!np || !*np))
		return 0;

	return *np == data;
}

void devm_of_clk_del_provider(struct device *dev)
{
	int ret;

	ret = devres_release(dev, devm_of_clk_release_provider,
			     devm_clk_provider_match, dev->of_node);

	WARN_ON(ret);
}
EXPORT_SYMBOL(devm_of_clk_del_provider);

static struct clk_hw *
__of_clk_get_hw_from_provider(struct of_clk_provider *provider,
			      struct of_phandle_args *clkspec)
{
	struct clk *clk;

	if (provider->get_hw)
		return provider->get_hw(clkspec, provider->data);

	clk = provider->get(clkspec, provider->data);
	if (IS_ERR(clk))
		return ERR_CAST(clk);
	return __clk_get_hw(clk);
}

struct clk *__of_clk_get_from_provider(struct of_phandle_args *clkspec,
				       const char *dev_id, const char *con_id,
				       bool with_orphans)
{
	struct of_clk_provider *provider;
	struct clk *clk = ERR_PTR(-EPROBE_DEFER);
	struct clk_hw *hw;

	if (!clkspec)
		return ERR_PTR(-EINVAL);

	/* Check if we have such a provider in our array */
	mutex_lock(&of_clk_mutex);
	list_for_each_entry(provider, &of_clk_providers, link) {
		if (provider->node == clkspec->np) {
			hw = __of_clk_get_hw_from_provider(provider, clkspec);
			clk = __clk_create_clk(hw, dev_id, con_id,
					       with_orphans);
		}

		if (!IS_ERR(clk)) {
			if (!__clk_get(clk)) {
				__clk_free_clk(clk);
				clk = ERR_PTR(-ENOENT);
			}

			break;
		}
	}
	mutex_unlock(&of_clk_mutex);

	return clk;
}

/**
 * of_clk_get_from_provider() - Lookup a clock from a clock provider
 * @clkspec: pointer to a clock specifier data structure
 *
 * This function looks up a struct clk from the registered list of clock
 * providers, an input is a clock specifier data structure as returned
 * from the of_parse_phandle_with_args() function call.
 */
struct clk *of_clk_get_from_provider(struct of_phandle_args *clkspec)
{
	return __of_clk_get_from_provider(clkspec, NULL, __func__, false);
}

/**
 * of_clk_get_from_provider_with_orphans() - Lookup clock from a clock provider
 * @clkspec: pointer to a clock specifier data structure
 *
 * This function looks up a struct clk from the registered list of clock
 * providers, an input is a clock specifier data structure as returned
 * from the of_parse_phandle_with_args() function call.
 *
 * The difference to of_clk_get_from_provider() is that this function will
 * also successfully lookup orphan-clocks, as it in some cases may be
 * necessary to access such orphan-clocks as well.
 */
struct clk *
of_clk_get_from_provider_with_orphans(struct of_phandle_args *clkspec)
{
	return __of_clk_get_from_provider(clkspec, NULL, __func__, true);
}
EXPORT_SYMBOL_GPL(of_clk_get_from_provider);

/**
 * of_clk_get_parent_count() - Count the number of clocks a device node has
 * @np: device node to count
 *
 * Returns: The number of clocks that are possible parents of this node
 */
unsigned int of_clk_get_parent_count(struct device_node *np)
{
	int count;

	count = of_count_phandle_with_args(np, "clocks", "#clock-cells");
	if (count < 0)
		return 0;

	return count;
}
EXPORT_SYMBOL_GPL(of_clk_get_parent_count);

const char *of_clk_get_parent_name(struct device_node *np, int index)
{
	struct of_phandle_args clkspec;
	struct property *prop;
	const char *clk_name;
	const __be32 *vp;
	u32 pv;
	int rc;
	int count;
	struct clk *clk;

	rc = of_parse_phandle_with_args(np, "clocks", "#clock-cells", index,
					&clkspec);
	if (rc)
		return NULL;

	index = clkspec.args_count ? clkspec.args[0] : 0;
	count = 0;

	/* if there is an indices property, use it to transfer the index
	 * specified into an array offset for the clock-output-names property.
	 */
	of_property_for_each_u32(clkspec.np, "clock-indices", prop, vp, pv) {
		if (index == pv) {
			index = count;
			break;
		}
		count++;
	}
	/* We went off the end of 'clock-indices' without finding it */
	if (prop && !vp)
		return NULL;

	if (of_property_read_string_index(clkspec.np, "clock-output-names",
					  index,
					  &clk_name) < 0) {
		/*
		 * Best effort to get the name if the clock has been
		 * registered with the framework. If the clock isn't
		 * registered, we return the node name as the name of
		 * the clock as long as #clock-cells = 0.
		 */
		clk = of_clk_get_from_provider(&clkspec);
		if (IS_ERR(clk)) {
			if (clkspec.args_count == 0)
				clk_name = clkspec.np->name;
			else
				clk_name = NULL;
		} else {
			clk_name = __clk_get_name(clk);
			clk_put(clk);
		}
	}


	of_node_put(clkspec.np);
	return clk_name;
}
EXPORT_SYMBOL_GPL(of_clk_get_parent_name);

/**
 * of_clk_parent_fill() - Fill @parents with names of @np's parents and return
 * number of parents
 * @np: Device node pointer associated with clock provider
 * @parents: pointer to char array that hold the parents' names
 * @size: size of the @parents array
 *
 * Return: number of parents for the clock node.
 */
int of_clk_parent_fill(struct device_node *np, const char **parents,
		       unsigned int size)
{
	unsigned int i = 0;

	while (i < size && (parents[i] = of_clk_get_parent_name(np, i)) != NULL)
		i++;

	return i;
}
EXPORT_SYMBOL_GPL(of_clk_parent_fill);

struct clock_provider {
	void (*clk_init_cb)(struct device_node *);
	struct device_node *np;
	struct list_head node;
};

/*
 * This function looks for a parent clock. If there is one, then it
 * checks that the provider for this parent clock was initialized, in
 * this case the parent clock will be ready.
 */
static int parent_ready(struct device_node *np)
{
	int i = 0;

	while (true) {
		struct clk *clk = of_clk_get(np, i);

		/* this parent is ready we can check the next one */
		if (!IS_ERR(clk)) {
			clk_put(clk);
			i++;
			continue;
		}

		/* at least one parent is not ready, we exit now */
		if (PTR_ERR(clk) == -EPROBE_DEFER)
			return 0;

		/*
		 * Here we make assumption that the device tree is
		 * written correctly. So an error means that there is
		 * no more parent. As we didn't exit yet, then the
		 * previous parent are ready. If there is no clock
		 * parent, no need to wait for them, then we can
		 * consider their absence as being ready
		 */
		return 1;
	}
}

/**
 * of_clk_detect_critical() - set CLK_IS_CRITICAL flag from Device Tree
 * @np: Device node pointer associated with clock provider
 * @index: clock index
 * @flags: pointer to top-level framework flags
 *
 * Detects if the clock-critical property exists and, if so, sets the
 * corresponding CLK_IS_CRITICAL flag.
 *
 * Do not use this function. It exists only for legacy Device Tree
 * bindings, such as the one-clock-per-node style that are outdated.
 * Those bindings typically put all clock data into .dts and the Linux
 * driver has no clock data, thus making it impossible to set this flag
 * correctly from the driver. Only those drivers may call
 * of_clk_detect_critical from their setup functions.
 *
 * Return: error code or zero on success
 */
int of_clk_detect_critical(struct device_node *np,
					  int index, unsigned long *flags)
{
	struct property *prop;
	const __be32 *cur;
	uint32_t idx;

	if (!np || !flags)
		return -EINVAL;

	of_property_for_each_u32(np, "clock-critical", prop, cur, idx)
		if (index == idx)
			*flags |= CLK_IS_CRITICAL;

	return 0;
}

/**
 * of_clk_init() - Scan and init clock providers from the DT
 * @matches: array of compatible values and init functions for providers.
 *
 * This function scans the device tree for matching clock providers
 * and calls their initialization functions. It also does it by trying
 * to follow the dependencies.
 */
void __init of_clk_init(const struct of_device_id *matches)
{
	const struct of_device_id *match;
	struct device_node *np;
	struct clock_provider *clk_provider, *next;
	bool is_init_done;
	bool force = false;
	LIST_HEAD(clk_provider_list);

	if (!matches)
		matches = &__clk_of_table;

	/* First prepare the list of the clocks providers */
	for_each_matching_node_and_match(np, matches, &match) {
		struct clock_provider *parent;

		if (!of_device_is_available(np))
			continue;

		parent = kzalloc(sizeof(*parent), GFP_KERNEL);
		if (!parent) {
			list_for_each_entry_safe(clk_provider, next,
						 &clk_provider_list, node) {
				list_del(&clk_provider->node);
				of_node_put(clk_provider->np);
				kfree(clk_provider);
			}
			of_node_put(np);
			return;
		}

		parent->clk_init_cb = match->data;
		parent->np = of_node_get(np);
		list_add_tail(&parent->node, &clk_provider_list);
	}

	while (!list_empty(&clk_provider_list)) {
		is_init_done = false;
		list_for_each_entry_safe(clk_provider, next,
					&clk_provider_list, node) {
			if (force || parent_ready(clk_provider->np)) {

				/* Don't populate platform devices */
				of_node_set_flag(clk_provider->np,
						 OF_POPULATED);

				clk_provider->clk_init_cb(clk_provider->np);
				of_clk_set_defaults(clk_provider->np, true);

				list_del(&clk_provider->node);
				of_node_put(clk_provider->np);
				kfree(clk_provider);
				is_init_done = true;
			}
		}

		/*
		 * We didn't manage to initialize any of the
		 * remaining providers during the last loop, so now we
		 * initialize all the remaining ones unconditionally
		 * in case the clock parent was not mandatory
		 */
		if (!is_init_done)
			force = true;
	}
}
#endif

#ifdef CONFIG_COMMON_CLK_PROCFS
#include <linux/proc_fs.h>
#include <linux/seq_file.h>

static int clk_rate_show(struct seq_file *s, void *v)
{
	seq_puts(s, "set clk rate:\n");
	seq_puts(s, "	echo [clk_name] [rate(Hz)] > /proc/clk/rate\n");

	return 0;
}

static int clk_rate_open(struct inode *inode, struct file *file)
{
	return single_open(file, clk_rate_show, NULL);
}

static ssize_t clk_rate_write(struct file *filp, const char __user *buf,
			      size_t cnt, loff_t *ppos)
{
	char clk_name[40], input[55];
	struct clk_core *core;
	int argc, ret, val;

	if (cnt >= sizeof(input))
		return -EINVAL;

	if (copy_from_user(input, buf, cnt))
		return -EFAULT;

	input[cnt] = '\0';

	argc = sscanf(input, "%38s %10d", clk_name, &val);
	if (argc != 2)
		return -EINVAL;

	core = clk_core_lookup(clk_name);
	if (IS_ERR_OR_NULL(core)) {
		pr_err("get %s error\n", clk_name);
		return -EINVAL;
	}

	clk_prepare_lock();
	ret = clk_core_set_rate_nolock(core, val);
	clk_prepare_unlock();
	if (ret) {
		pr_err("set %s rate %d error\n", clk_name, val);
		return ret;
	}

	return cnt;
}

static const struct file_operations clk_rate_fops = {
	.open		= clk_rate_open,
	.read		= seq_read,
	.llseek		= seq_lseek,
	.release	= single_release,
	.write		= clk_rate_write,
};

static int clk_enable_show(struct seq_file *s, void *v)
{
	seq_puts(s, "enable clk:\n");
	seq_puts(s, "	echo enable [clk_name] > /proc/clk/enable\n");
	seq_puts(s, "disable clk:\n");
	seq_puts(s, "	echo disable [clk_name] > /proc/clk/enable\n");

	return 0;
}

static int clk_enable_open(struct inode *inode, struct file *file)
{
	return single_open(file, clk_enable_show, NULL);
}

static ssize_t clk_enable_write(struct file *filp, const char __user *buf,
				size_t cnt, loff_t *ppos)
{
	char cmd[10], clk_name[40], input[50];
	struct clk_core *core;
	int argc, ret;

	if (cnt >= sizeof(input))
		return -EINVAL;

	if (copy_from_user(input, buf, cnt))
		return -EFAULT;

	input[cnt] = '\0';

	argc = sscanf(input, "%8s %38s", cmd, clk_name);
	if (argc != 2)
		return -EINVAL;

	core = clk_core_lookup(clk_name);
	if (IS_ERR_OR_NULL(core)) {
		pr_err("get %s error\n", clk_name);
		return -EINVAL;
	}

	if (!strncmp(cmd, "enable", strlen("enable"))) {
		ret = clk_core_prepare_enable(core);
		if (ret)
			pr_err("enable %s err\n", clk_name);
	} else if (!strncmp(cmd, "disable", strlen("disable"))) {
		clk_core_disable_unprepare(core);
	} else {
		pr_err("unsupported cmd(%s)\n", cmd);
	}

	return cnt;
}

static const struct file_operations clk_enable_fops = {
	.open		= clk_enable_open,
	.read		= seq_read,
	.llseek		= seq_lseek,
	.release	= single_release,
	.write		= clk_enable_write,
};

static int clk_parent_show(struct seq_file *s, void *v)
{
	seq_puts(s, "echo [clk_name] [parent_name] > /proc/clk/parent\n");

	return 0;
}

static int clk_parent_open(struct inode *inode, struct file *file)
{
	return single_open(file, clk_parent_show, NULL);
}

static ssize_t clk_parent_write(struct file *filp, const char __user *buf,
				size_t cnt, loff_t *ppos)
{
	char clk_name[40], p_name[40];
	char input[80];
	struct clk_core *core, *p;
	int argc, ret;

	if (cnt >= sizeof(input))
		return -EINVAL;

	if (copy_from_user(input, buf, cnt))
		return -EFAULT;

	input[cnt] = '\0';

	argc = sscanf(input, "%38s %38s", clk_name, p_name);
	if (argc != 2)
		return -EINVAL;

	core = clk_core_lookup(clk_name);
	if (IS_ERR_OR_NULL(core)) {
		pr_err("get %s error\n", clk_name);
		return -EINVAL;
	}
	p = clk_core_lookup(p_name);
	if (IS_ERR_OR_NULL(p)) {
		pr_err("get %s error\n", p_name);
		return -EINVAL;
	}
	clk_prepare_lock();
	ret = clk_core_set_parent_nolock(core, p);
	clk_prepare_unlock();
	if (ret < 0)
		pr_err("set clk(%s)'s parent(%s) error\n", clk_name, p_name);

	return cnt;
}

static const struct file_operations clk_parent_fops = {
	.open		= clk_parent_open,
	.read		= seq_read,
	.llseek		= seq_lseek,
	.release	= single_release,
	.write		= clk_parent_write,
};

static void clk_proc_summary_show_one(struct seq_file *s, struct clk_core *c,
				      int level)
{
	if (!c)
		return;

	seq_printf(s, "%*s%-*s %7d %8d %8d %11lu %10lu %5d %6d\n",
		   level * 3 + 1, "",
		   30 - level * 3, c->name,
		   c->enable_count, c->prepare_count, c->protect_count,
		   clk_core_get_rate(c), clk_core_get_accuracy(c),
		   clk_core_get_phase(c),
		   clk_core_get_scaled_duty_cycle(c, 100000));
}

static void clk_proc_summary_show_subtree(struct seq_file *s,
					  struct clk_core *c, int level)
{
	struct clk_core *child;

	if (!c)
		return;

	clk_proc_summary_show_one(s, c, level);

	hlist_for_each_entry(child, &c->children, child_node)
		clk_proc_summary_show_subtree(s, child, level + 1);
}

static int clk_proc_summary_show(struct seq_file *s, void *v)
{
	struct clk_core *c;
	struct hlist_head *all_lists[] = {
		&clk_root_list,
		&clk_orphan_list,
		NULL,
	};
	struct hlist_head **lists = all_lists;

	seq_puts(s, "                                 enable  prepare  protect                                duty\n");
	seq_puts(s, "   clock                          count    count    count        rate   accuracy phase  cycle\n");
	seq_puts(s, "---------------------------------------------------------------------------------------------\n");

	clk_prepare_lock();

	for (; *lists; lists++)
		hlist_for_each_entry(c, *lists, child_node)
			clk_proc_summary_show_subtree(s, c, 0);

	clk_prepare_unlock();

	return 0;
}

static int __init clk_create_procfs(void)
{
	struct proc_dir_entry *proc_clk_root;
	struct proc_dir_entry *ent;

	proc_clk_root = proc_mkdir("clk", NULL);
	if (!proc_clk_root)
		return -EINVAL;

	ent = proc_create("rate", 0644, proc_clk_root, &clk_rate_fops);
	if (!ent)
		goto fail;

	ent = proc_create("enable", 0644, proc_clk_root, &clk_enable_fops);
	if (!ent)
		goto fail;

	ent = proc_create("parent", 0644, proc_clk_root, &clk_parent_fops);
	if (!ent)
		goto fail;

	ent = proc_create_single("summary", 0444, proc_clk_root,
				 clk_proc_summary_show);
	if (!ent)
		goto fail;

	return 0;

fail:
	proc_remove(proc_clk_root);
	return -EINVAL;
}
late_initcall_sync(clk_create_procfs);
#endif<|MERGE_RESOLUTION|>--- conflicted
+++ resolved
@@ -25,13 +25,10 @@
 #include <linux/pm_runtime.h>
 #include <linux/sched.h>
 #include <linux/clkdev.h>
-<<<<<<< HEAD
 #include <linux/uaccess.h>
-=======
 #include <linux/of_platform.h>
 #include <linux/pm_opp.h>
 #include <linux/regulator/consumer.h>
->>>>>>> a13ec5ea
 
 #include "clk.h"
 
@@ -50,11 +47,6 @@
 
 static struct hlist_head *all_lists[] = {
 	&clk_root_list,
-	&clk_orphan_list,
-	NULL,
-};
-
-static struct hlist_head *orphan_list[] = {
 	&clk_orphan_list,
 	NULL,
 };
@@ -2304,16 +2296,13 @@
 	if (core->new_child)
 		rc = clk_change_rate(core->new_child);
 
-<<<<<<< HEAD
 	/* handle a changed clock that needs to readjust its rate */
 	if (core->flags & CLK_KEEP_REQ_RATE && core->req_rate
 					    && core->new_rate != old_rate
 					    && core->new_rate != core->req_rate)
 		clk_core_set_rate_nolock(core, core->req_rate);
 
-=======
 err_set_rate:
->>>>>>> a13ec5ea
 	clk_pm_runtime_put(core);
 	return rc;
 }
@@ -2475,11 +2464,6 @@
 		goto post_rate_change_err;
 	}
 
-<<<<<<< HEAD
-err:
-=======
-	core->req_rate = req_rate;
-
 post_rate_change_err:
 	/*
 	 * Only remove vdd_class level votes for old clock rates after all
@@ -2490,7 +2474,6 @@
 		clk_cleanup_vdd_votes();
 	}
 
->>>>>>> a13ec5ea
 	clk_pm_runtime_put(core);
 
 	return ret;
@@ -3205,6 +3188,11 @@
 static int inited = 0;
 static DEFINE_MUTEX(clk_debug_lock);
 static HLIST_HEAD(clk_debug_list);
+
+static struct hlist_head *orphan_list[] = {
+	&clk_orphan_list,
+	NULL,
+};
 
 static void clk_summary_show_one(struct seq_file *s, struct clk_core *c,
 				 int level)
