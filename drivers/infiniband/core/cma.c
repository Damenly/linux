// SPDX-License-Identifier: GPL-2.0 OR Linux-OpenIB
/*
 * Copyright (c) 2005 Voltaire Inc.  All rights reserved.
 * Copyright (c) 2002-2005, Network Appliance, Inc. All rights reserved.
 * Copyright (c) 1999-2019, Mellanox Technologies, Inc. All rights reserved.
 * Copyright (c) 2005-2006 Intel Corporation.  All rights reserved.
 */

#include <linux/completion.h>
#include <linux/in.h>
#include <linux/in6.h>
#include <linux/mutex.h>
#include <linux/random.h>
#include <linux/igmp.h>
#include <linux/xarray.h>
#include <linux/inetdevice.h>
#include <linux/slab.h>
#include <linux/module.h>
#include <net/route.h>

#include <net/net_namespace.h>
#include <net/netns/generic.h>
#include <net/tcp.h>
#include <net/ipv6.h>
#include <net/ip_fib.h>
#include <net/ip6_route.h>

#include <rdma/rdma_cm.h>
#include <rdma/rdma_cm_ib.h>
#include <rdma/rdma_netlink.h>
#include <rdma/ib.h>
#include <rdma/ib_cache.h>
#include <rdma/ib_cm.h>
#include <rdma/ib_sa.h>
#include <rdma/iw_cm.h>

#include "core_priv.h"
#include "cma_priv.h"
#include "cma_trace.h"

MODULE_AUTHOR("Sean Hefty");
MODULE_DESCRIPTION("Generic RDMA CM Agent");
MODULE_LICENSE("Dual BSD/GPL");

#define CMA_CM_RESPONSE_TIMEOUT 20
#define CMA_QUERY_CLASSPORT_INFO_TIMEOUT 3000
#define CMA_MAX_CM_RETRIES 15
#define CMA_CM_MRA_SETTING (IB_CM_MRA_FLAG_DELAY | 24)
#define CMA_IBOE_PACKET_LIFETIME 18
#define CMA_PREFERRED_ROCE_GID_TYPE IB_GID_TYPE_ROCE_UDP_ENCAP

static const char * const cma_events[] = {
	[RDMA_CM_EVENT_ADDR_RESOLVED]	 = "address resolved",
	[RDMA_CM_EVENT_ADDR_ERROR]	 = "address error",
	[RDMA_CM_EVENT_ROUTE_RESOLVED]	 = "route resolved ",
	[RDMA_CM_EVENT_ROUTE_ERROR]	 = "route error",
	[RDMA_CM_EVENT_CONNECT_REQUEST]	 = "connect request",
	[RDMA_CM_EVENT_CONNECT_RESPONSE] = "connect response",
	[RDMA_CM_EVENT_CONNECT_ERROR]	 = "connect error",
	[RDMA_CM_EVENT_UNREACHABLE]	 = "unreachable",
	[RDMA_CM_EVENT_REJECTED]	 = "rejected",
	[RDMA_CM_EVENT_ESTABLISHED]	 = "established",
	[RDMA_CM_EVENT_DISCONNECTED]	 = "disconnected",
	[RDMA_CM_EVENT_DEVICE_REMOVAL]	 = "device removal",
	[RDMA_CM_EVENT_MULTICAST_JOIN]	 = "multicast join",
	[RDMA_CM_EVENT_MULTICAST_ERROR]	 = "multicast error",
	[RDMA_CM_EVENT_ADDR_CHANGE]	 = "address change",
	[RDMA_CM_EVENT_TIMEWAIT_EXIT]	 = "timewait exit",
};

const char *__attribute_const__ rdma_event_msg(enum rdma_cm_event_type event)
{
	size_t index = event;

	return (index < ARRAY_SIZE(cma_events) && cma_events[index]) ?
			cma_events[index] : "unrecognized event";
}
EXPORT_SYMBOL(rdma_event_msg);

const char *__attribute_const__ rdma_reject_msg(struct rdma_cm_id *id,
						int reason)
{
	if (rdma_ib_or_roce(id->device, id->port_num))
		return ibcm_reject_msg(reason);

	if (rdma_protocol_iwarp(id->device, id->port_num))
		return iwcm_reject_msg(reason);

	WARN_ON_ONCE(1);
	return "unrecognized transport";
}
EXPORT_SYMBOL(rdma_reject_msg);

bool rdma_is_consumer_reject(struct rdma_cm_id *id, int reason)
{
	if (rdma_ib_or_roce(id->device, id->port_num))
		return reason == IB_CM_REJ_CONSUMER_DEFINED;

	if (rdma_protocol_iwarp(id->device, id->port_num))
		return reason == -ECONNREFUSED;

	WARN_ON_ONCE(1);
	return false;
}
EXPORT_SYMBOL(rdma_is_consumer_reject);

const void *rdma_consumer_reject_data(struct rdma_cm_id *id,
				      struct rdma_cm_event *ev, u8 *data_len)
{
	const void *p;

	if (rdma_is_consumer_reject(id, ev->status)) {
		*data_len = ev->param.conn.private_data_len;
		p = ev->param.conn.private_data;
	} else {
		*data_len = 0;
		p = NULL;
	}
	return p;
}
EXPORT_SYMBOL(rdma_consumer_reject_data);

/**
 * rdma_iw_cm_id() - return the iw_cm_id pointer for this cm_id.
 * @id: Communication Identifier
 */
struct iw_cm_id *rdma_iw_cm_id(struct rdma_cm_id *id)
{
	struct rdma_id_private *id_priv;

	id_priv = container_of(id, struct rdma_id_private, id);
	if (id->device->node_type == RDMA_NODE_RNIC)
		return id_priv->cm_id.iw;
	return NULL;
}
EXPORT_SYMBOL(rdma_iw_cm_id);

/**
 * rdma_res_to_id() - return the rdma_cm_id pointer for this restrack.
 * @res: rdma resource tracking entry pointer
 */
struct rdma_cm_id *rdma_res_to_id(struct rdma_restrack_entry *res)
{
	struct rdma_id_private *id_priv =
		container_of(res, struct rdma_id_private, res);

	return &id_priv->id;
}
EXPORT_SYMBOL(rdma_res_to_id);

static void cma_add_one(struct ib_device *device);
static void cma_remove_one(struct ib_device *device, void *client_data);

static struct ib_client cma_client = {
	.name   = "cma",
	.add    = cma_add_one,
	.remove = cma_remove_one
};

static struct ib_sa_client sa_client;
static LIST_HEAD(dev_list);
static LIST_HEAD(listen_any_list);
static DEFINE_MUTEX(lock);
static struct workqueue_struct *cma_wq;
static unsigned int cma_pernet_id;

struct cma_pernet {
	struct xarray tcp_ps;
	struct xarray udp_ps;
	struct xarray ipoib_ps;
	struct xarray ib_ps;
};

static struct cma_pernet *cma_pernet(struct net *net)
{
	return net_generic(net, cma_pernet_id);
}

static
struct xarray *cma_pernet_xa(struct net *net, enum rdma_ucm_port_space ps)
{
	struct cma_pernet *pernet = cma_pernet(net);

	switch (ps) {
	case RDMA_PS_TCP:
		return &pernet->tcp_ps;
	case RDMA_PS_UDP:
		return &pernet->udp_ps;
	case RDMA_PS_IPOIB:
		return &pernet->ipoib_ps;
	case RDMA_PS_IB:
		return &pernet->ib_ps;
	default:
		return NULL;
	}
}

struct cma_device {
	struct list_head	list;
	struct ib_device	*device;
	struct completion	comp;
	refcount_t refcount;
	struct list_head	id_list;
	enum ib_gid_type	*default_gid_type;
	u8			*default_roce_tos;
};

struct rdma_bind_list {
	enum rdma_ucm_port_space ps;
	struct hlist_head	owners;
	unsigned short		port;
};

struct class_port_info_context {
	struct ib_class_port_info	*class_port_info;
	struct ib_device		*device;
	struct completion		done;
	struct ib_sa_query		*sa_query;
	u8				port_num;
};

static int cma_ps_alloc(struct net *net, enum rdma_ucm_port_space ps,
			struct rdma_bind_list *bind_list, int snum)
{
	struct xarray *xa = cma_pernet_xa(net, ps);

	return xa_insert(xa, snum, bind_list, GFP_KERNEL);
}

static struct rdma_bind_list *cma_ps_find(struct net *net,
					  enum rdma_ucm_port_space ps, int snum)
{
	struct xarray *xa = cma_pernet_xa(net, ps);

	return xa_load(xa, snum);
}

static void cma_ps_remove(struct net *net, enum rdma_ucm_port_space ps,
			  int snum)
{
	struct xarray *xa = cma_pernet_xa(net, ps);

	xa_erase(xa, snum);
}

enum {
	CMA_OPTION_AFONLY,
};

void cma_dev_get(struct cma_device *cma_dev)
{
	refcount_inc(&cma_dev->refcount);
}

void cma_dev_put(struct cma_device *cma_dev)
{
	if (refcount_dec_and_test(&cma_dev->refcount))
		complete(&cma_dev->comp);
}

struct cma_device *cma_enum_devices_by_ibdev(cma_device_filter	filter,
					     void		*cookie)
{
	struct cma_device *cma_dev;
	struct cma_device *found_cma_dev = NULL;

	mutex_lock(&lock);

	list_for_each_entry(cma_dev, &dev_list, list)
		if (filter(cma_dev->device, cookie)) {
			found_cma_dev = cma_dev;
			break;
		}

	if (found_cma_dev)
		cma_dev_get(found_cma_dev);
	mutex_unlock(&lock);
	return found_cma_dev;
}

int cma_get_default_gid_type(struct cma_device *cma_dev,
			     unsigned int port)
{
	if (!rdma_is_port_valid(cma_dev->device, port))
		return -EINVAL;

	return cma_dev->default_gid_type[port - rdma_start_port(cma_dev->device)];
}

int cma_set_default_gid_type(struct cma_device *cma_dev,
			     unsigned int port,
			     enum ib_gid_type default_gid_type)
{
	unsigned long supported_gids;

	if (!rdma_is_port_valid(cma_dev->device, port))
		return -EINVAL;

	supported_gids = roce_gid_type_mask_support(cma_dev->device, port);

	if (!(supported_gids & 1 << default_gid_type))
		return -EINVAL;

	cma_dev->default_gid_type[port - rdma_start_port(cma_dev->device)] =
		default_gid_type;

	return 0;
}

int cma_get_default_roce_tos(struct cma_device *cma_dev, unsigned int port)
{
	if (!rdma_is_port_valid(cma_dev->device, port))
		return -EINVAL;

	return cma_dev->default_roce_tos[port - rdma_start_port(cma_dev->device)];
}

int cma_set_default_roce_tos(struct cma_device *cma_dev, unsigned int port,
			     u8 default_roce_tos)
{
	if (!rdma_is_port_valid(cma_dev->device, port))
		return -EINVAL;

	cma_dev->default_roce_tos[port - rdma_start_port(cma_dev->device)] =
		 default_roce_tos;

	return 0;
}
struct ib_device *cma_get_ib_dev(struct cma_device *cma_dev)
{
	return cma_dev->device;
}

/*
 * Device removal can occur at anytime, so we need extra handling to
 * serialize notifying the user of device removal with other callbacks.
 * We do this by disabling removal notification while a callback is in process,
 * and reporting it after the callback completes.
 */

struct cma_multicast {
	struct rdma_id_private *id_priv;
	union {
		struct ib_sa_multicast *ib;
	} multicast;
	struct list_head	list;
	void			*context;
	struct sockaddr_storage	addr;
	struct kref		mcref;
	u8			join_state;
};

struct cma_work {
	struct work_struct	work;
	struct rdma_id_private	*id;
	enum rdma_cm_state	old_state;
	enum rdma_cm_state	new_state;
	struct rdma_cm_event	event;
};

struct cma_ndev_work {
	struct work_struct	work;
	struct rdma_id_private	*id;
	struct rdma_cm_event	event;
};

struct iboe_mcast_work {
	struct work_struct	 work;
	struct rdma_id_private	*id;
	struct cma_multicast	*mc;
};

union cma_ip_addr {
	struct in6_addr ip6;
	struct {
		__be32 pad[3];
		__be32 addr;
	} ip4;
};

struct cma_hdr {
	u8 cma_version;
	u8 ip_version;	/* IP version: 7:4 */
	__be16 port;
	union cma_ip_addr src_addr;
	union cma_ip_addr dst_addr;
};

#define CMA_VERSION 0x00

struct cma_req_info {
	struct sockaddr_storage listen_addr_storage;
	struct sockaddr_storage src_addr_storage;
	struct ib_device *device;
	union ib_gid local_gid;
	__be64 service_id;
	int port;
	bool has_gid;
	u16 pkey;
};

static int cma_comp(struct rdma_id_private *id_priv, enum rdma_cm_state comp)
{
	unsigned long flags;
	int ret;

	spin_lock_irqsave(&id_priv->lock, flags);
	ret = (id_priv->state == comp);
	spin_unlock_irqrestore(&id_priv->lock, flags);
	return ret;
}

static int cma_comp_exch(struct rdma_id_private *id_priv,
			 enum rdma_cm_state comp, enum rdma_cm_state exch)
{
	unsigned long flags;
	int ret;

	spin_lock_irqsave(&id_priv->lock, flags);
	if ((ret = (id_priv->state == comp)))
		id_priv->state = exch;
	spin_unlock_irqrestore(&id_priv->lock, flags);
	return ret;
}

static enum rdma_cm_state cma_exch(struct rdma_id_private *id_priv,
				   enum rdma_cm_state exch)
{
	unsigned long flags;
	enum rdma_cm_state old;

	spin_lock_irqsave(&id_priv->lock, flags);
	old = id_priv->state;
	id_priv->state = exch;
	spin_unlock_irqrestore(&id_priv->lock, flags);
	return old;
}

static inline u8 cma_get_ip_ver(const struct cma_hdr *hdr)
{
	return hdr->ip_version >> 4;
}

static inline void cma_set_ip_ver(struct cma_hdr *hdr, u8 ip_ver)
{
	hdr->ip_version = (ip_ver << 4) | (hdr->ip_version & 0xF);
}

static int cma_igmp_send(struct net_device *ndev, union ib_gid *mgid, bool join)
{
	struct in_device *in_dev = NULL;

	if (ndev) {
		rtnl_lock();
		in_dev = __in_dev_get_rtnl(ndev);
		if (in_dev) {
			if (join)
				ip_mc_inc_group(in_dev,
						*(__be32 *)(mgid->raw + 12));
			else
				ip_mc_dec_group(in_dev,
						*(__be32 *)(mgid->raw + 12));
		}
		rtnl_unlock();
	}
	return (in_dev) ? 0 : -ENODEV;
}

static void _cma_attach_to_dev(struct rdma_id_private *id_priv,
			       struct cma_device *cma_dev)
{
	cma_dev_get(cma_dev);
	id_priv->cma_dev = cma_dev;
	id_priv->id.device = cma_dev->device;
	id_priv->id.route.addr.dev_addr.transport =
		rdma_node_get_transport(cma_dev->device->node_type);
	list_add_tail(&id_priv->list, &cma_dev->id_list);
	if (id_priv->res.kern_name)
		rdma_restrack_kadd(&id_priv->res);
	else
		rdma_restrack_uadd(&id_priv->res);
}

static void cma_attach_to_dev(struct rdma_id_private *id_priv,
			      struct cma_device *cma_dev)
{
	_cma_attach_to_dev(id_priv, cma_dev);
	id_priv->gid_type =
		cma_dev->default_gid_type[id_priv->id.port_num -
					  rdma_start_port(cma_dev->device)];
}

static inline void release_mc(struct kref *kref)
{
	struct cma_multicast *mc = container_of(kref, struct cma_multicast, mcref);

	kfree(mc->multicast.ib);
	kfree(mc);
}

static void cma_release_dev(struct rdma_id_private *id_priv)
{
	mutex_lock(&lock);
	list_del(&id_priv->list);
	cma_dev_put(id_priv->cma_dev);
	id_priv->cma_dev = NULL;
	mutex_unlock(&lock);
}

static inline struct sockaddr *cma_src_addr(struct rdma_id_private *id_priv)
{
	return (struct sockaddr *) &id_priv->id.route.addr.src_addr;
}

static inline struct sockaddr *cma_dst_addr(struct rdma_id_private *id_priv)
{
	return (struct sockaddr *) &id_priv->id.route.addr.dst_addr;
}

static inline unsigned short cma_family(struct rdma_id_private *id_priv)
{
	return id_priv->id.route.addr.src_addr.ss_family;
}

static int cma_set_qkey(struct rdma_id_private *id_priv, u32 qkey)
{
	struct ib_sa_mcmember_rec rec;
	int ret = 0;

	if (id_priv->qkey) {
		if (qkey && id_priv->qkey != qkey)
			return -EINVAL;
		return 0;
	}

	if (qkey) {
		id_priv->qkey = qkey;
		return 0;
	}

	switch (id_priv->id.ps) {
	case RDMA_PS_UDP:
	case RDMA_PS_IB:
		id_priv->qkey = RDMA_UDP_QKEY;
		break;
	case RDMA_PS_IPOIB:
		ib_addr_get_mgid(&id_priv->id.route.addr.dev_addr, &rec.mgid);
		ret = ib_sa_get_mcmember_rec(id_priv->id.device,
					     id_priv->id.port_num, &rec.mgid,
					     &rec);
		if (!ret)
			id_priv->qkey = be32_to_cpu(rec.qkey);
		break;
	default:
		break;
	}
	return ret;
}

static void cma_translate_ib(struct sockaddr_ib *sib, struct rdma_dev_addr *dev_addr)
{
	dev_addr->dev_type = ARPHRD_INFINIBAND;
	rdma_addr_set_sgid(dev_addr, (union ib_gid *) &sib->sib_addr);
	ib_addr_set_pkey(dev_addr, ntohs(sib->sib_pkey));
}

static int cma_translate_addr(struct sockaddr *addr, struct rdma_dev_addr *dev_addr)
{
	int ret;

	if (addr->sa_family != AF_IB) {
		ret = rdma_translate_ip(addr, dev_addr);
	} else {
		cma_translate_ib((struct sockaddr_ib *) addr, dev_addr);
		ret = 0;
	}

	return ret;
}

static const struct ib_gid_attr *
cma_validate_port(struct ib_device *device, u8 port,
		  enum ib_gid_type gid_type,
		  union ib_gid *gid,
		  struct rdma_id_private *id_priv)
{
	struct rdma_dev_addr *dev_addr = &id_priv->id.route.addr.dev_addr;
	int bound_if_index = dev_addr->bound_dev_if;
	const struct ib_gid_attr *sgid_attr;
	int dev_type = dev_addr->dev_type;
	struct net_device *ndev = NULL;

	if (!rdma_dev_access_netns(device, id_priv->id.route.addr.dev_addr.net))
		return ERR_PTR(-ENODEV);

	if ((dev_type == ARPHRD_INFINIBAND) && !rdma_protocol_ib(device, port))
		return ERR_PTR(-ENODEV);

	if ((dev_type != ARPHRD_INFINIBAND) && rdma_protocol_ib(device, port))
		return ERR_PTR(-ENODEV);

	if (dev_type == ARPHRD_ETHER && rdma_protocol_roce(device, port)) {
		ndev = dev_get_by_index(dev_addr->net, bound_if_index);
		if (!ndev)
			return ERR_PTR(-ENODEV);
	} else {
		gid_type = IB_GID_TYPE_IB;
	}

	sgid_attr = rdma_find_gid_by_port(device, gid, gid_type, port, ndev);
	if (ndev)
		dev_put(ndev);
	return sgid_attr;
}

static void cma_bind_sgid_attr(struct rdma_id_private *id_priv,
			       const struct ib_gid_attr *sgid_attr)
{
	WARN_ON(id_priv->id.route.addr.dev_addr.sgid_attr);
	id_priv->id.route.addr.dev_addr.sgid_attr = sgid_attr;
}

/**
 * cma_acquire_dev_by_src_ip - Acquire cma device, port, gid attribute
 * based on source ip address.
 * @id_priv:	cm_id which should be bound to cma device
 *
 * cma_acquire_dev_by_src_ip() binds cm id to cma device, port and GID attribute
 * based on source IP address. It returns 0 on success or error code otherwise.
 * It is applicable to active and passive side cm_id.
 */
static int cma_acquire_dev_by_src_ip(struct rdma_id_private *id_priv)
{
	struct rdma_dev_addr *dev_addr = &id_priv->id.route.addr.dev_addr;
	const struct ib_gid_attr *sgid_attr;
	union ib_gid gid, iboe_gid, *gidp;
	struct cma_device *cma_dev;
	enum ib_gid_type gid_type;
	int ret = -ENODEV;
	unsigned int port;

	if (dev_addr->dev_type != ARPHRD_INFINIBAND &&
	    id_priv->id.ps == RDMA_PS_IPOIB)
		return -EINVAL;

	rdma_ip2gid((struct sockaddr *)&id_priv->id.route.addr.src_addr,
		    &iboe_gid);

	memcpy(&gid, dev_addr->src_dev_addr +
	       rdma_addr_gid_offset(dev_addr), sizeof(gid));

	mutex_lock(&lock);
	list_for_each_entry(cma_dev, &dev_list, list) {
		rdma_for_each_port (cma_dev->device, port) {
			gidp = rdma_protocol_roce(cma_dev->device, port) ?
			       &iboe_gid : &gid;
			gid_type = cma_dev->default_gid_type[port - 1];
			sgid_attr = cma_validate_port(cma_dev->device, port,
						      gid_type, gidp, id_priv);
			if (!IS_ERR(sgid_attr)) {
				id_priv->id.port_num = port;
				cma_bind_sgid_attr(id_priv, sgid_attr);
				cma_attach_to_dev(id_priv, cma_dev);
				ret = 0;
				goto out;
			}
		}
	}
out:
	mutex_unlock(&lock);
	return ret;
}

/**
 * cma_ib_acquire_dev - Acquire cma device, port and SGID attribute
 * @id_priv:		cm id to bind to cma device
 * @listen_id_priv:	listener cm id to match against
 * @req:		Pointer to req structure containaining incoming
 *			request information
 * cma_ib_acquire_dev() acquires cma device, port and SGID attribute when
 * rdma device matches for listen_id and incoming request. It also verifies
 * that a GID table entry is present for the source address.
 * Returns 0 on success, or returns error code otherwise.
 */
static int cma_ib_acquire_dev(struct rdma_id_private *id_priv,
			      const struct rdma_id_private *listen_id_priv,
			      struct cma_req_info *req)
{
	struct rdma_dev_addr *dev_addr = &id_priv->id.route.addr.dev_addr;
	const struct ib_gid_attr *sgid_attr;
	enum ib_gid_type gid_type;
	union ib_gid gid;

	if (dev_addr->dev_type != ARPHRD_INFINIBAND &&
	    id_priv->id.ps == RDMA_PS_IPOIB)
		return -EINVAL;

	if (rdma_protocol_roce(req->device, req->port))
		rdma_ip2gid((struct sockaddr *)&id_priv->id.route.addr.src_addr,
			    &gid);
	else
		memcpy(&gid, dev_addr->src_dev_addr +
		       rdma_addr_gid_offset(dev_addr), sizeof(gid));

	gid_type = listen_id_priv->cma_dev->default_gid_type[req->port - 1];
	sgid_attr = cma_validate_port(req->device, req->port,
				      gid_type, &gid, id_priv);
	if (IS_ERR(sgid_attr))
		return PTR_ERR(sgid_attr);

	id_priv->id.port_num = req->port;
	cma_bind_sgid_attr(id_priv, sgid_attr);
	/* Need to acquire lock to protect against reader
	 * of cma_dev->id_list such as cma_netdev_callback() and
	 * cma_process_remove().
	 */
	mutex_lock(&lock);
	cma_attach_to_dev(id_priv, listen_id_priv->cma_dev);
	mutex_unlock(&lock);
	return 0;
}

static int cma_iw_acquire_dev(struct rdma_id_private *id_priv,
			      const struct rdma_id_private *listen_id_priv)
{
	struct rdma_dev_addr *dev_addr = &id_priv->id.route.addr.dev_addr;
	const struct ib_gid_attr *sgid_attr;
	struct cma_device *cma_dev;
	enum ib_gid_type gid_type;
	int ret = -ENODEV;
	unsigned int port;
	union ib_gid gid;

	if (dev_addr->dev_type != ARPHRD_INFINIBAND &&
	    id_priv->id.ps == RDMA_PS_IPOIB)
		return -EINVAL;

	memcpy(&gid, dev_addr->src_dev_addr +
	       rdma_addr_gid_offset(dev_addr), sizeof(gid));

	mutex_lock(&lock);

	cma_dev = listen_id_priv->cma_dev;
	port = listen_id_priv->id.port_num;
	gid_type = listen_id_priv->gid_type;
	sgid_attr = cma_validate_port(cma_dev->device, port,
				      gid_type, &gid, id_priv);
	if (!IS_ERR(sgid_attr)) {
		id_priv->id.port_num = port;
		cma_bind_sgid_attr(id_priv, sgid_attr);
		ret = 0;
		goto out;
	}

	list_for_each_entry(cma_dev, &dev_list, list) {
		rdma_for_each_port (cma_dev->device, port) {
			if (listen_id_priv->cma_dev == cma_dev &&
			    listen_id_priv->id.port_num == port)
				continue;

			gid_type = cma_dev->default_gid_type[port - 1];
			sgid_attr = cma_validate_port(cma_dev->device, port,
						      gid_type, &gid, id_priv);
			if (!IS_ERR(sgid_attr)) {
				id_priv->id.port_num = port;
				cma_bind_sgid_attr(id_priv, sgid_attr);
				ret = 0;
				goto out;
			}
		}
	}

out:
	if (!ret)
		cma_attach_to_dev(id_priv, cma_dev);

	mutex_unlock(&lock);
	return ret;
}

/*
 * Select the source IB device and address to reach the destination IB address.
 */
static int cma_resolve_ib_dev(struct rdma_id_private *id_priv)
{
	struct cma_device *cma_dev, *cur_dev;
	struct sockaddr_ib *addr;
	union ib_gid gid, sgid, *dgid;
	unsigned int p;
	u16 pkey, index;
	enum ib_port_state port_state;
	int i;

	cma_dev = NULL;
	addr = (struct sockaddr_ib *) cma_dst_addr(id_priv);
	dgid = (union ib_gid *) &addr->sib_addr;
	pkey = ntohs(addr->sib_pkey);

	mutex_lock(&lock);
	list_for_each_entry(cur_dev, &dev_list, list) {
		rdma_for_each_port (cur_dev->device, p) {
			if (!rdma_cap_af_ib(cur_dev->device, p))
				continue;

			if (ib_find_cached_pkey(cur_dev->device, p, pkey, &index))
				continue;

			if (ib_get_cached_port_state(cur_dev->device, p, &port_state))
				continue;
			for (i = 0; !rdma_query_gid(cur_dev->device,
						    p, i, &gid);
			     i++) {
				if (!memcmp(&gid, dgid, sizeof(gid))) {
					cma_dev = cur_dev;
					sgid = gid;
					id_priv->id.port_num = p;
					goto found;
				}

				if (!cma_dev && (gid.global.subnet_prefix ==
				    dgid->global.subnet_prefix) &&
				    port_state == IB_PORT_ACTIVE) {
					cma_dev = cur_dev;
					sgid = gid;
					id_priv->id.port_num = p;
					goto found;
				}
			}
		}
	}
	mutex_unlock(&lock);
	return -ENODEV;

found:
	cma_attach_to_dev(id_priv, cma_dev);
	mutex_unlock(&lock);
	addr = (struct sockaddr_ib *)cma_src_addr(id_priv);
	memcpy(&addr->sib_addr, &sgid, sizeof(sgid));
	cma_translate_ib(addr, &id_priv->id.route.addr.dev_addr);
	return 0;
}

static void cma_id_get(struct rdma_id_private *id_priv)
{
	refcount_inc(&id_priv->refcount);
}

static void cma_id_put(struct rdma_id_private *id_priv)
{
	if (refcount_dec_and_test(&id_priv->refcount))
		complete(&id_priv->comp);
}

struct rdma_cm_id *__rdma_create_id(struct net *net,
				    rdma_cm_event_handler event_handler,
				    void *context, enum rdma_ucm_port_space ps,
				    enum ib_qp_type qp_type, const char *caller)
{
	struct rdma_id_private *id_priv;

	id_priv = kzalloc(sizeof *id_priv, GFP_KERNEL);
	if (!id_priv)
		return ERR_PTR(-ENOMEM);

	rdma_restrack_set_task(&id_priv->res, caller);
	id_priv->res.type = RDMA_RESTRACK_CM_ID;
	id_priv->state = RDMA_CM_IDLE;
	id_priv->id.context = context;
	id_priv->id.event_handler = event_handler;
	id_priv->id.ps = ps;
	id_priv->id.qp_type = qp_type;
	id_priv->tos_set = false;
	id_priv->timeout_set = false;
	id_priv->gid_type = IB_GID_TYPE_IB;
	spin_lock_init(&id_priv->lock);
	mutex_init(&id_priv->qp_mutex);
	init_completion(&id_priv->comp);
	refcount_set(&id_priv->refcount, 1);
	mutex_init(&id_priv->handler_mutex);
	INIT_LIST_HEAD(&id_priv->listen_list);
	INIT_LIST_HEAD(&id_priv->mc_list);
	get_random_bytes(&id_priv->seq_num, sizeof id_priv->seq_num);
	id_priv->id.route.addr.dev_addr.net = get_net(net);
	id_priv->seq_num &= 0x00ffffff;

	trace_cm_id_create(id_priv);
	return &id_priv->id;
}
EXPORT_SYMBOL(__rdma_create_id);

static int cma_init_ud_qp(struct rdma_id_private *id_priv, struct ib_qp *qp)
{
	struct ib_qp_attr qp_attr;
	int qp_attr_mask, ret;

	qp_attr.qp_state = IB_QPS_INIT;
	ret = rdma_init_qp_attr(&id_priv->id, &qp_attr, &qp_attr_mask);
	if (ret)
		return ret;

	ret = ib_modify_qp(qp, &qp_attr, qp_attr_mask);
	if (ret)
		return ret;

	qp_attr.qp_state = IB_QPS_RTR;
	ret = ib_modify_qp(qp, &qp_attr, IB_QP_STATE);
	if (ret)
		return ret;

	qp_attr.qp_state = IB_QPS_RTS;
	qp_attr.sq_psn = 0;
	ret = ib_modify_qp(qp, &qp_attr, IB_QP_STATE | IB_QP_SQ_PSN);

	return ret;
}

static int cma_init_conn_qp(struct rdma_id_private *id_priv, struct ib_qp *qp)
{
	struct ib_qp_attr qp_attr;
	int qp_attr_mask, ret;

	qp_attr.qp_state = IB_QPS_INIT;
	ret = rdma_init_qp_attr(&id_priv->id, &qp_attr, &qp_attr_mask);
	if (ret)
		return ret;

	return ib_modify_qp(qp, &qp_attr, qp_attr_mask);
}

int rdma_create_qp(struct rdma_cm_id *id, struct ib_pd *pd,
		   struct ib_qp_init_attr *qp_init_attr)
{
	struct rdma_id_private *id_priv;
	struct ib_qp *qp;
	int ret;

	id_priv = container_of(id, struct rdma_id_private, id);
	if (id->device != pd->device) {
		ret = -EINVAL;
		goto out_err;
	}

	qp_init_attr->port_num = id->port_num;
	qp = ib_create_qp(pd, qp_init_attr);
	if (IS_ERR(qp)) {
		ret = PTR_ERR(qp);
		goto out_err;
	}

	if (id->qp_type == IB_QPT_UD)
		ret = cma_init_ud_qp(id_priv, qp);
	else
		ret = cma_init_conn_qp(id_priv, qp);
	if (ret)
		goto out_destroy;

	id->qp = qp;
	id_priv->qp_num = qp->qp_num;
	id_priv->srq = (qp->srq != NULL);
	trace_cm_qp_create(id_priv, pd, qp_init_attr, 0);
	return 0;
out_destroy:
	ib_destroy_qp(qp);
out_err:
	trace_cm_qp_create(id_priv, pd, qp_init_attr, ret);
	return ret;
}
EXPORT_SYMBOL(rdma_create_qp);

void rdma_destroy_qp(struct rdma_cm_id *id)
{
	struct rdma_id_private *id_priv;

	id_priv = container_of(id, struct rdma_id_private, id);
	trace_cm_qp_destroy(id_priv);
	mutex_lock(&id_priv->qp_mutex);
	ib_destroy_qp(id_priv->id.qp);
	id_priv->id.qp = NULL;
	mutex_unlock(&id_priv->qp_mutex);
}
EXPORT_SYMBOL(rdma_destroy_qp);

static int cma_modify_qp_rtr(struct rdma_id_private *id_priv,
			     struct rdma_conn_param *conn_param)
{
	struct ib_qp_attr qp_attr;
	int qp_attr_mask, ret;

	mutex_lock(&id_priv->qp_mutex);
	if (!id_priv->id.qp) {
		ret = 0;
		goto out;
	}

	/* Need to update QP attributes from default values. */
	qp_attr.qp_state = IB_QPS_INIT;
	ret = rdma_init_qp_attr(&id_priv->id, &qp_attr, &qp_attr_mask);
	if (ret)
		goto out;

	ret = ib_modify_qp(id_priv->id.qp, &qp_attr, qp_attr_mask);
	if (ret)
		goto out;

	qp_attr.qp_state = IB_QPS_RTR;
	ret = rdma_init_qp_attr(&id_priv->id, &qp_attr, &qp_attr_mask);
	if (ret)
		goto out;

	BUG_ON(id_priv->cma_dev->device != id_priv->id.device);

	if (conn_param)
		qp_attr.max_dest_rd_atomic = conn_param->responder_resources;
	ret = ib_modify_qp(id_priv->id.qp, &qp_attr, qp_attr_mask);
out:
	mutex_unlock(&id_priv->qp_mutex);
	return ret;
}

static int cma_modify_qp_rts(struct rdma_id_private *id_priv,
			     struct rdma_conn_param *conn_param)
{
	struct ib_qp_attr qp_attr;
	int qp_attr_mask, ret;

	mutex_lock(&id_priv->qp_mutex);
	if (!id_priv->id.qp) {
		ret = 0;
		goto out;
	}

	qp_attr.qp_state = IB_QPS_RTS;
	ret = rdma_init_qp_attr(&id_priv->id, &qp_attr, &qp_attr_mask);
	if (ret)
		goto out;

	if (conn_param)
		qp_attr.max_rd_atomic = conn_param->initiator_depth;
	ret = ib_modify_qp(id_priv->id.qp, &qp_attr, qp_attr_mask);
out:
	mutex_unlock(&id_priv->qp_mutex);
	return ret;
}

static int cma_modify_qp_err(struct rdma_id_private *id_priv)
{
	struct ib_qp_attr qp_attr;
	int ret;

	mutex_lock(&id_priv->qp_mutex);
	if (!id_priv->id.qp) {
		ret = 0;
		goto out;
	}

	qp_attr.qp_state = IB_QPS_ERR;
	ret = ib_modify_qp(id_priv->id.qp, &qp_attr, IB_QP_STATE);
out:
	mutex_unlock(&id_priv->qp_mutex);
	return ret;
}

static int cma_ib_init_qp_attr(struct rdma_id_private *id_priv,
			       struct ib_qp_attr *qp_attr, int *qp_attr_mask)
{
	struct rdma_dev_addr *dev_addr = &id_priv->id.route.addr.dev_addr;
	int ret;
	u16 pkey;

	if (rdma_cap_eth_ah(id_priv->id.device, id_priv->id.port_num))
		pkey = 0xffff;
	else
		pkey = ib_addr_get_pkey(dev_addr);

	ret = ib_find_cached_pkey(id_priv->id.device, id_priv->id.port_num,
				  pkey, &qp_attr->pkey_index);
	if (ret)
		return ret;

	qp_attr->port_num = id_priv->id.port_num;
	*qp_attr_mask = IB_QP_STATE | IB_QP_PKEY_INDEX | IB_QP_PORT;

	if (id_priv->id.qp_type == IB_QPT_UD) {
		ret = cma_set_qkey(id_priv, 0);
		if (ret)
			return ret;

		qp_attr->qkey = id_priv->qkey;
		*qp_attr_mask |= IB_QP_QKEY;
	} else {
		qp_attr->qp_access_flags = 0;
		*qp_attr_mask |= IB_QP_ACCESS_FLAGS;
	}
	return 0;
}

int rdma_init_qp_attr(struct rdma_cm_id *id, struct ib_qp_attr *qp_attr,
		       int *qp_attr_mask)
{
	struct rdma_id_private *id_priv;
	int ret = 0;

	id_priv = container_of(id, struct rdma_id_private, id);
	if (rdma_cap_ib_cm(id->device, id->port_num)) {
		if (!id_priv->cm_id.ib || (id_priv->id.qp_type == IB_QPT_UD))
			ret = cma_ib_init_qp_attr(id_priv, qp_attr, qp_attr_mask);
		else
			ret = ib_cm_init_qp_attr(id_priv->cm_id.ib, qp_attr,
						 qp_attr_mask);

		if (qp_attr->qp_state == IB_QPS_RTR)
			qp_attr->rq_psn = id_priv->seq_num;
	} else if (rdma_cap_iw_cm(id->device, id->port_num)) {
		if (!id_priv->cm_id.iw) {
			qp_attr->qp_access_flags = 0;
			*qp_attr_mask = IB_QP_STATE | IB_QP_ACCESS_FLAGS;
		} else
			ret = iw_cm_init_qp_attr(id_priv->cm_id.iw, qp_attr,
						 qp_attr_mask);
		qp_attr->port_num = id_priv->id.port_num;
		*qp_attr_mask |= IB_QP_PORT;
	} else
		ret = -ENOSYS;

	if ((*qp_attr_mask & IB_QP_TIMEOUT) && id_priv->timeout_set)
		qp_attr->timeout = id_priv->timeout;

	return ret;
}
EXPORT_SYMBOL(rdma_init_qp_attr);

static inline bool cma_zero_addr(const struct sockaddr *addr)
{
	switch (addr->sa_family) {
	case AF_INET:
		return ipv4_is_zeronet(((struct sockaddr_in *)addr)->sin_addr.s_addr);
	case AF_INET6:
		return ipv6_addr_any(&((struct sockaddr_in6 *)addr)->sin6_addr);
	case AF_IB:
		return ib_addr_any(&((struct sockaddr_ib *)addr)->sib_addr);
	default:
		return false;
	}
}

static inline bool cma_loopback_addr(const struct sockaddr *addr)
{
	switch (addr->sa_family) {
	case AF_INET:
		return ipv4_is_loopback(
			((struct sockaddr_in *)addr)->sin_addr.s_addr);
	case AF_INET6:
		return ipv6_addr_loopback(
			&((struct sockaddr_in6 *)addr)->sin6_addr);
	case AF_IB:
		return ib_addr_loopback(
			&((struct sockaddr_ib *)addr)->sib_addr);
	default:
		return false;
	}
}

static inline bool cma_any_addr(const struct sockaddr *addr)
{
	return cma_zero_addr(addr) || cma_loopback_addr(addr);
}

static int cma_addr_cmp(const struct sockaddr *src, const struct sockaddr *dst)
{
	if (src->sa_family != dst->sa_family)
		return -1;

	switch (src->sa_family) {
	case AF_INET:
		return ((struct sockaddr_in *)src)->sin_addr.s_addr !=
		       ((struct sockaddr_in *)dst)->sin_addr.s_addr;
	case AF_INET6: {
		struct sockaddr_in6 *src_addr6 = (struct sockaddr_in6 *)src;
		struct sockaddr_in6 *dst_addr6 = (struct sockaddr_in6 *)dst;
		bool link_local;

		if (ipv6_addr_cmp(&src_addr6->sin6_addr,
					  &dst_addr6->sin6_addr))
			return 1;
		link_local = ipv6_addr_type(&dst_addr6->sin6_addr) &
			     IPV6_ADDR_LINKLOCAL;
		/* Link local must match their scope_ids */
		return link_local ? (src_addr6->sin6_scope_id !=
				     dst_addr6->sin6_scope_id) :
				    0;
	}

	default:
		return ib_addr_cmp(&((struct sockaddr_ib *) src)->sib_addr,
				   &((struct sockaddr_ib *) dst)->sib_addr);
	}
}

static __be16 cma_port(const struct sockaddr *addr)
{
	struct sockaddr_ib *sib;

	switch (addr->sa_family) {
	case AF_INET:
		return ((struct sockaddr_in *) addr)->sin_port;
	case AF_INET6:
		return ((struct sockaddr_in6 *) addr)->sin6_port;
	case AF_IB:
		sib = (struct sockaddr_ib *) addr;
		return htons((u16) (be64_to_cpu(sib->sib_sid) &
				    be64_to_cpu(sib->sib_sid_mask)));
	default:
		return 0;
	}
}

static inline int cma_any_port(const struct sockaddr *addr)
{
	return !cma_port(addr);
}

static void cma_save_ib_info(struct sockaddr *src_addr,
			     struct sockaddr *dst_addr,
			     const struct rdma_cm_id *listen_id,
			     const struct sa_path_rec *path)
{
	struct sockaddr_ib *listen_ib, *ib;

	listen_ib = (struct sockaddr_ib *) &listen_id->route.addr.src_addr;
	if (src_addr) {
		ib = (struct sockaddr_ib *)src_addr;
		ib->sib_family = AF_IB;
		if (path) {
			ib->sib_pkey = path->pkey;
			ib->sib_flowinfo = path->flow_label;
			memcpy(&ib->sib_addr, &path->sgid, 16);
			ib->sib_sid = path->service_id;
			ib->sib_scope_id = 0;
		} else {
			ib->sib_pkey = listen_ib->sib_pkey;
			ib->sib_flowinfo = listen_ib->sib_flowinfo;
			ib->sib_addr = listen_ib->sib_addr;
			ib->sib_sid = listen_ib->sib_sid;
			ib->sib_scope_id = listen_ib->sib_scope_id;
		}
		ib->sib_sid_mask = cpu_to_be64(0xffffffffffffffffULL);
	}
	if (dst_addr) {
		ib = (struct sockaddr_ib *)dst_addr;
		ib->sib_family = AF_IB;
		if (path) {
			ib->sib_pkey = path->pkey;
			ib->sib_flowinfo = path->flow_label;
			memcpy(&ib->sib_addr, &path->dgid, 16);
		}
	}
}

static void cma_save_ip4_info(struct sockaddr_in *src_addr,
			      struct sockaddr_in *dst_addr,
			      struct cma_hdr *hdr,
			      __be16 local_port)
{
	if (src_addr) {
		*src_addr = (struct sockaddr_in) {
			.sin_family = AF_INET,
			.sin_addr.s_addr = hdr->dst_addr.ip4.addr,
			.sin_port = local_port,
		};
	}

	if (dst_addr) {
		*dst_addr = (struct sockaddr_in) {
			.sin_family = AF_INET,
			.sin_addr.s_addr = hdr->src_addr.ip4.addr,
			.sin_port = hdr->port,
		};
	}
}

static void cma_save_ip6_info(struct sockaddr_in6 *src_addr,
			      struct sockaddr_in6 *dst_addr,
			      struct cma_hdr *hdr,
			      __be16 local_port)
{
	if (src_addr) {
		*src_addr = (struct sockaddr_in6) {
			.sin6_family = AF_INET6,
			.sin6_addr = hdr->dst_addr.ip6,
			.sin6_port = local_port,
		};
	}

	if (dst_addr) {
		*dst_addr = (struct sockaddr_in6) {
			.sin6_family = AF_INET6,
			.sin6_addr = hdr->src_addr.ip6,
			.sin6_port = hdr->port,
		};
	}
}

static u16 cma_port_from_service_id(__be64 service_id)
{
	return (u16)be64_to_cpu(service_id);
}

static int cma_save_ip_info(struct sockaddr *src_addr,
			    struct sockaddr *dst_addr,
			    const struct ib_cm_event *ib_event,
			    __be64 service_id)
{
	struct cma_hdr *hdr;
	__be16 port;

	hdr = ib_event->private_data;
	if (hdr->cma_version != CMA_VERSION)
		return -EINVAL;

	port = htons(cma_port_from_service_id(service_id));

	switch (cma_get_ip_ver(hdr)) {
	case 4:
		cma_save_ip4_info((struct sockaddr_in *)src_addr,
				  (struct sockaddr_in *)dst_addr, hdr, port);
		break;
	case 6:
		cma_save_ip6_info((struct sockaddr_in6 *)src_addr,
				  (struct sockaddr_in6 *)dst_addr, hdr, port);
		break;
	default:
		return -EAFNOSUPPORT;
	}

	return 0;
}

static int cma_save_net_info(struct sockaddr *src_addr,
			     struct sockaddr *dst_addr,
			     const struct rdma_cm_id *listen_id,
			     const struct ib_cm_event *ib_event,
			     sa_family_t sa_family, __be64 service_id)
{
	if (sa_family == AF_IB) {
		if (ib_event->event == IB_CM_REQ_RECEIVED)
			cma_save_ib_info(src_addr, dst_addr, listen_id,
					 ib_event->param.req_rcvd.primary_path);
		else if (ib_event->event == IB_CM_SIDR_REQ_RECEIVED)
			cma_save_ib_info(src_addr, dst_addr, listen_id, NULL);
		return 0;
	}

	return cma_save_ip_info(src_addr, dst_addr, ib_event, service_id);
}

static int cma_save_req_info(const struct ib_cm_event *ib_event,
			     struct cma_req_info *req)
{
	const struct ib_cm_req_event_param *req_param =
		&ib_event->param.req_rcvd;
	const struct ib_cm_sidr_req_event_param *sidr_param =
		&ib_event->param.sidr_req_rcvd;

	switch (ib_event->event) {
	case IB_CM_REQ_RECEIVED:
		req->device	= req_param->listen_id->device;
		req->port	= req_param->port;
		memcpy(&req->local_gid, &req_param->primary_path->sgid,
		       sizeof(req->local_gid));
		req->has_gid	= true;
		req->service_id = req_param->primary_path->service_id;
		req->pkey	= be16_to_cpu(req_param->primary_path->pkey);
		if (req->pkey != req_param->bth_pkey)
			pr_warn_ratelimited("RDMA CMA: got different BTH P_Key (0x%x) and primary path P_Key (0x%x)\n"
					    "RDMA CMA: in the future this may cause the request to be dropped\n",
					    req_param->bth_pkey, req->pkey);
		break;
	case IB_CM_SIDR_REQ_RECEIVED:
		req->device	= sidr_param->listen_id->device;
		req->port	= sidr_param->port;
		req->has_gid	= false;
		req->service_id	= sidr_param->service_id;
		req->pkey	= sidr_param->pkey;
		if (req->pkey != sidr_param->bth_pkey)
			pr_warn_ratelimited("RDMA CMA: got different BTH P_Key (0x%x) and SIDR request payload P_Key (0x%x)\n"
					    "RDMA CMA: in the future this may cause the request to be dropped\n",
					    sidr_param->bth_pkey, req->pkey);
		break;
	default:
		return -EINVAL;
	}

	return 0;
}

static bool validate_ipv4_net_dev(struct net_device *net_dev,
				  const struct sockaddr_in *dst_addr,
				  const struct sockaddr_in *src_addr)
{
	__be32 daddr = dst_addr->sin_addr.s_addr,
	       saddr = src_addr->sin_addr.s_addr;
	struct fib_result res;
	struct flowi4 fl4;
	int err;
	bool ret;

	if (ipv4_is_multicast(saddr) || ipv4_is_lbcast(saddr) ||
	    ipv4_is_lbcast(daddr) || ipv4_is_zeronet(saddr) ||
	    ipv4_is_zeronet(daddr) || ipv4_is_loopback(daddr) ||
	    ipv4_is_loopback(saddr))
		return false;

	memset(&fl4, 0, sizeof(fl4));
	fl4.flowi4_iif = net_dev->ifindex;
	fl4.daddr = daddr;
	fl4.saddr = saddr;

	rcu_read_lock();
	err = fib_lookup(dev_net(net_dev), &fl4, &res, 0);
	ret = err == 0 && FIB_RES_DEV(res) == net_dev;
	rcu_read_unlock();

	return ret;
}

static bool validate_ipv6_net_dev(struct net_device *net_dev,
				  const struct sockaddr_in6 *dst_addr,
				  const struct sockaddr_in6 *src_addr)
{
#if IS_ENABLED(CONFIG_IPV6)
	const int strict = ipv6_addr_type(&dst_addr->sin6_addr) &
			   IPV6_ADDR_LINKLOCAL;
	struct rt6_info *rt = rt6_lookup(dev_net(net_dev), &dst_addr->sin6_addr,
					 &src_addr->sin6_addr, net_dev->ifindex,
					 NULL, strict);
	bool ret;

	if (!rt)
		return false;

	ret = rt->rt6i_idev->dev == net_dev;
	ip6_rt_put(rt);

	return ret;
#else
	return false;
#endif
}

static bool validate_net_dev(struct net_device *net_dev,
			     const struct sockaddr *daddr,
			     const struct sockaddr *saddr)
{
	const struct sockaddr_in *daddr4 = (const struct sockaddr_in *)daddr;
	const struct sockaddr_in *saddr4 = (const struct sockaddr_in *)saddr;
	const struct sockaddr_in6 *daddr6 = (const struct sockaddr_in6 *)daddr;
	const struct sockaddr_in6 *saddr6 = (const struct sockaddr_in6 *)saddr;

	switch (daddr->sa_family) {
	case AF_INET:
		return saddr->sa_family == AF_INET &&
		       validate_ipv4_net_dev(net_dev, daddr4, saddr4);

	case AF_INET6:
		return saddr->sa_family == AF_INET6 &&
		       validate_ipv6_net_dev(net_dev, daddr6, saddr6);

	default:
		return false;
	}
}

static struct net_device *
roce_get_net_dev_by_cm_event(const struct ib_cm_event *ib_event)
{
	const struct ib_gid_attr *sgid_attr = NULL;
	struct net_device *ndev;

	if (ib_event->event == IB_CM_REQ_RECEIVED)
		sgid_attr = ib_event->param.req_rcvd.ppath_sgid_attr;
	else if (ib_event->event == IB_CM_SIDR_REQ_RECEIVED)
		sgid_attr = ib_event->param.sidr_req_rcvd.sgid_attr;

	if (!sgid_attr)
		return NULL;

	rcu_read_lock();
	ndev = rdma_read_gid_attr_ndev_rcu(sgid_attr);
	if (IS_ERR(ndev))
		ndev = NULL;
	else
		dev_hold(ndev);
	rcu_read_unlock();
	return ndev;
}

static struct net_device *cma_get_net_dev(const struct ib_cm_event *ib_event,
					  struct cma_req_info *req)
{
	struct sockaddr *listen_addr =
			(struct sockaddr *)&req->listen_addr_storage;
	struct sockaddr *src_addr = (struct sockaddr *)&req->src_addr_storage;
	struct net_device *net_dev;
	const union ib_gid *gid = req->has_gid ? &req->local_gid : NULL;
	int err;

	err = cma_save_ip_info(listen_addr, src_addr, ib_event,
			       req->service_id);
	if (err)
		return ERR_PTR(err);

	if (rdma_protocol_roce(req->device, req->port))
		net_dev = roce_get_net_dev_by_cm_event(ib_event);
	else
		net_dev = ib_get_net_dev_by_params(req->device, req->port,
						   req->pkey,
						   gid, listen_addr);
	if (!net_dev)
		return ERR_PTR(-ENODEV);

	return net_dev;
}

static enum rdma_ucm_port_space rdma_ps_from_service_id(__be64 service_id)
{
	return (be64_to_cpu(service_id) >> 16) & 0xffff;
}

static bool cma_match_private_data(struct rdma_id_private *id_priv,
				   const struct cma_hdr *hdr)
{
	struct sockaddr *addr = cma_src_addr(id_priv);
	__be32 ip4_addr;
	struct in6_addr ip6_addr;

	if (cma_any_addr(addr) && !id_priv->afonly)
		return true;

	switch (addr->sa_family) {
	case AF_INET:
		ip4_addr = ((struct sockaddr_in *)addr)->sin_addr.s_addr;
		if (cma_get_ip_ver(hdr) != 4)
			return false;
		if (!cma_any_addr(addr) &&
		    hdr->dst_addr.ip4.addr != ip4_addr)
			return false;
		break;
	case AF_INET6:
		ip6_addr = ((struct sockaddr_in6 *)addr)->sin6_addr;
		if (cma_get_ip_ver(hdr) != 6)
			return false;
		if (!cma_any_addr(addr) &&
		    memcmp(&hdr->dst_addr.ip6, &ip6_addr, sizeof(ip6_addr)))
			return false;
		break;
	case AF_IB:
		return true;
	default:
		return false;
	}

	return true;
}

static bool cma_protocol_roce(const struct rdma_cm_id *id)
{
	struct ib_device *device = id->device;
	const int port_num = id->port_num ?: rdma_start_port(device);

	return rdma_protocol_roce(device, port_num);
}

static bool cma_is_req_ipv6_ll(const struct cma_req_info *req)
{
	const struct sockaddr *daddr =
			(const struct sockaddr *)&req->listen_addr_storage;
	const struct sockaddr_in6 *daddr6 = (const struct sockaddr_in6 *)daddr;

	/* Returns true if the req is for IPv6 link local */
	return (daddr->sa_family == AF_INET6 &&
		(ipv6_addr_type(&daddr6->sin6_addr) & IPV6_ADDR_LINKLOCAL));
}

static bool cma_match_net_dev(const struct rdma_cm_id *id,
			      const struct net_device *net_dev,
			      const struct cma_req_info *req)
{
	const struct rdma_addr *addr = &id->route.addr;

	if (!net_dev)
		/* This request is an AF_IB request */
		return (!id->port_num || id->port_num == req->port) &&
		       (addr->src_addr.ss_family == AF_IB);

	/*
	 * If the request is not for IPv6 link local, allow matching
	 * request to any netdevice of the one or multiport rdma device.
	 */
	if (!cma_is_req_ipv6_ll(req))
		return true;
	/*
	 * Net namespaces must match, and if the listner is listening
	 * on a specific netdevice than netdevice must match as well.
	 */
	if (net_eq(dev_net(net_dev), addr->dev_addr.net) &&
	    (!!addr->dev_addr.bound_dev_if ==
	     (addr->dev_addr.bound_dev_if == net_dev->ifindex)))
		return true;
	else
		return false;
}

static struct rdma_id_private *cma_find_listener(
		const struct rdma_bind_list *bind_list,
		const struct ib_cm_id *cm_id,
		const struct ib_cm_event *ib_event,
		const struct cma_req_info *req,
		const struct net_device *net_dev)
{
	struct rdma_id_private *id_priv, *id_priv_dev;

	if (!bind_list)
		return ERR_PTR(-EINVAL);

	hlist_for_each_entry(id_priv, &bind_list->owners, node) {
		if (cma_match_private_data(id_priv, ib_event->private_data)) {
			if (id_priv->id.device == cm_id->device &&
			    cma_match_net_dev(&id_priv->id, net_dev, req))
				return id_priv;
			list_for_each_entry(id_priv_dev,
					    &id_priv->listen_list,
					    listen_list) {
				if (id_priv_dev->id.device == cm_id->device &&
				    cma_match_net_dev(&id_priv_dev->id,
						      net_dev, req))
					return id_priv_dev;
			}
		}
	}

	return ERR_PTR(-EINVAL);
}

static struct rdma_id_private *
cma_ib_id_from_event(struct ib_cm_id *cm_id,
		     const struct ib_cm_event *ib_event,
		     struct cma_req_info *req,
		     struct net_device **net_dev)
{
	struct rdma_bind_list *bind_list;
	struct rdma_id_private *id_priv;
	int err;

	err = cma_save_req_info(ib_event, req);
	if (err)
		return ERR_PTR(err);

	*net_dev = cma_get_net_dev(ib_event, req);
	if (IS_ERR(*net_dev)) {
		if (PTR_ERR(*net_dev) == -EAFNOSUPPORT) {
			/* Assuming the protocol is AF_IB */
			*net_dev = NULL;
		} else {
			return ERR_CAST(*net_dev);
		}
	}

	/*
	 * Net namespace might be getting deleted while route lookup,
	 * cm_id lookup is in progress. Therefore, perform netdevice
	 * validation, cm_id lookup under rcu lock.
	 * RCU lock along with netdevice state check, synchronizes with
	 * netdevice migrating to different net namespace and also avoids
	 * case where net namespace doesn't get deleted while lookup is in
	 * progress.
	 * If the device state is not IFF_UP, its properties such as ifindex
	 * and nd_net cannot be trusted to remain valid without rcu lock.
	 * net/core/dev.c change_net_namespace() ensures to synchronize with
	 * ongoing operations on net device after device is closed using
	 * synchronize_net().
	 */
	rcu_read_lock();
	if (*net_dev) {
		/*
		 * If netdevice is down, it is likely that it is administratively
		 * down or it might be migrating to different namespace.
		 * In that case avoid further processing, as the net namespace
		 * or ifindex may change.
		 */
		if (((*net_dev)->flags & IFF_UP) == 0) {
			id_priv = ERR_PTR(-EHOSTUNREACH);
			goto err;
		}

		if (!validate_net_dev(*net_dev,
				 (struct sockaddr *)&req->listen_addr_storage,
				 (struct sockaddr *)&req->src_addr_storage)) {
			id_priv = ERR_PTR(-EHOSTUNREACH);
			goto err;
		}
	}

	bind_list = cma_ps_find(*net_dev ? dev_net(*net_dev) : &init_net,
				rdma_ps_from_service_id(req->service_id),
				cma_port_from_service_id(req->service_id));
	id_priv = cma_find_listener(bind_list, cm_id, ib_event, req, *net_dev);
err:
	rcu_read_unlock();
	if (IS_ERR(id_priv) && *net_dev) {
		dev_put(*net_dev);
		*net_dev = NULL;
	}
	return id_priv;
}

static inline u8 cma_user_data_offset(struct rdma_id_private *id_priv)
{
	return cma_family(id_priv) == AF_IB ? 0 : sizeof(struct cma_hdr);
}

static void cma_cancel_route(struct rdma_id_private *id_priv)
{
	if (rdma_cap_ib_sa(id_priv->id.device, id_priv->id.port_num)) {
		if (id_priv->query)
			ib_sa_cancel_query(id_priv->query_id, id_priv->query);
	}
}

static void cma_cancel_listens(struct rdma_id_private *id_priv)
{
	struct rdma_id_private *dev_id_priv;

	/*
	 * Remove from listen_any_list to prevent added devices from spawning
	 * additional listen requests.
	 */
	mutex_lock(&lock);
	list_del(&id_priv->list);

	while (!list_empty(&id_priv->listen_list)) {
		dev_id_priv = list_entry(id_priv->listen_list.next,
					 struct rdma_id_private, listen_list);
		/* sync with device removal to avoid duplicate destruction */
		list_del_init(&dev_id_priv->list);
		list_del(&dev_id_priv->listen_list);
		mutex_unlock(&lock);

		rdma_destroy_id(&dev_id_priv->id);
		mutex_lock(&lock);
	}
	mutex_unlock(&lock);
}

static void cma_cancel_operation(struct rdma_id_private *id_priv,
				 enum rdma_cm_state state)
{
	switch (state) {
	case RDMA_CM_ADDR_QUERY:
		rdma_addr_cancel(&id_priv->id.route.addr.dev_addr);
		break;
	case RDMA_CM_ROUTE_QUERY:
		cma_cancel_route(id_priv);
		break;
	case RDMA_CM_LISTEN:
		if (cma_any_addr(cma_src_addr(id_priv)) && !id_priv->cma_dev)
			cma_cancel_listens(id_priv);
		break;
	default:
		break;
	}
}

static void cma_release_port(struct rdma_id_private *id_priv)
{
	struct rdma_bind_list *bind_list = id_priv->bind_list;
	struct net *net = id_priv->id.route.addr.dev_addr.net;

	if (!bind_list)
		return;

	mutex_lock(&lock);
	hlist_del(&id_priv->node);
	if (hlist_empty(&bind_list->owners)) {
		cma_ps_remove(net, bind_list->ps, bind_list->port);
		kfree(bind_list);
	}
	mutex_unlock(&lock);
}

static void cma_leave_roce_mc_group(struct rdma_id_private *id_priv,
				    struct cma_multicast *mc)
{
	struct rdma_dev_addr *dev_addr = &id_priv->id.route.addr.dev_addr;
	struct net_device *ndev = NULL;

	if (dev_addr->bound_dev_if)
		ndev = dev_get_by_index(dev_addr->net, dev_addr->bound_dev_if);
	if (ndev) {
		cma_igmp_send(ndev, &mc->multicast.ib->rec.mgid, false);
		dev_put(ndev);
	}
	kref_put(&mc->mcref, release_mc);
}

static void cma_leave_mc_groups(struct rdma_id_private *id_priv)
{
	struct cma_multicast *mc;

	while (!list_empty(&id_priv->mc_list)) {
		mc = container_of(id_priv->mc_list.next,
				  struct cma_multicast, list);
		list_del(&mc->list);
		if (rdma_cap_ib_mcast(id_priv->cma_dev->device,
				      id_priv->id.port_num)) {
			ib_sa_free_multicast(mc->multicast.ib);
			kfree(mc);
		} else {
			cma_leave_roce_mc_group(id_priv, mc);
		}
	}
}

void rdma_destroy_id(struct rdma_cm_id *id)
{
	struct rdma_id_private *id_priv;
	enum rdma_cm_state state;

	id_priv = container_of(id, struct rdma_id_private, id);
	trace_cm_id_destroy(id_priv);
	state = cma_exch(id_priv, RDMA_CM_DESTROYING);
	cma_cancel_operation(id_priv, state);

	/*
	 * Wait for any active callback to finish.  New callbacks will find
	 * the id_priv state set to destroying and abort.
	 */
	mutex_lock(&id_priv->handler_mutex);
	mutex_unlock(&id_priv->handler_mutex);

	rdma_restrack_del(&id_priv->res);
	if (id_priv->cma_dev) {
		if (rdma_cap_ib_cm(id_priv->id.device, 1)) {
			if (id_priv->cm_id.ib)
				ib_destroy_cm_id(id_priv->cm_id.ib);
		} else if (rdma_cap_iw_cm(id_priv->id.device, 1)) {
			if (id_priv->cm_id.iw)
				iw_destroy_cm_id(id_priv->cm_id.iw);
		}
		cma_leave_mc_groups(id_priv);
		cma_release_dev(id_priv);
	}

	cma_release_port(id_priv);
	cma_id_put(id_priv);
	wait_for_completion(&id_priv->comp);

	if (id_priv->internal_id)
		cma_id_put(id_priv->id.context);

	kfree(id_priv->id.route.path_rec);

	if (id_priv->id.route.addr.dev_addr.sgid_attr)
		rdma_put_gid_attr(id_priv->id.route.addr.dev_addr.sgid_attr);

	put_net(id_priv->id.route.addr.dev_addr.net);
	kfree(id_priv);
}
EXPORT_SYMBOL(rdma_destroy_id);

static int cma_rep_recv(struct rdma_id_private *id_priv)
{
	int ret;

	ret = cma_modify_qp_rtr(id_priv, NULL);
	if (ret)
		goto reject;

	ret = cma_modify_qp_rts(id_priv, NULL);
	if (ret)
		goto reject;

	trace_cm_send_rtu(id_priv);
	ret = ib_send_cm_rtu(id_priv->cm_id.ib, NULL, 0);
	if (ret)
		goto reject;

	return 0;
reject:
	pr_debug_ratelimited("RDMA CM: CONNECT_ERROR: failed to handle reply. status %d\n", ret);
	cma_modify_qp_err(id_priv);
	trace_cm_send_rej(id_priv);
	ib_send_cm_rej(id_priv->cm_id.ib, IB_CM_REJ_CONSUMER_DEFINED,
		       NULL, 0, NULL, 0);
	return ret;
}

static void cma_set_rep_event_data(struct rdma_cm_event *event,
				   const struct ib_cm_rep_event_param *rep_data,
				   void *private_data)
{
	event->param.conn.private_data = private_data;
	event->param.conn.private_data_len = IB_CM_REP_PRIVATE_DATA_SIZE;
	event->param.conn.responder_resources = rep_data->responder_resources;
	event->param.conn.initiator_depth = rep_data->initiator_depth;
	event->param.conn.flow_control = rep_data->flow_control;
	event->param.conn.rnr_retry_count = rep_data->rnr_retry_count;
	event->param.conn.srq = rep_data->srq;
	event->param.conn.qp_num = rep_data->remote_qpn;
}

static int cma_cm_event_handler(struct rdma_id_private *id_priv,
				struct rdma_cm_event *event)
{
	int ret;

	trace_cm_event_handler(id_priv, event);
	ret = id_priv->id.event_handler(&id_priv->id, event);
	trace_cm_event_done(id_priv, event, ret);
	return ret;
}

static int cma_ib_handler(struct ib_cm_id *cm_id,
			  const struct ib_cm_event *ib_event)
{
	struct rdma_id_private *id_priv = cm_id->context;
	struct rdma_cm_event event = {};
	int ret = 0;

	mutex_lock(&id_priv->handler_mutex);
	if ((ib_event->event != IB_CM_TIMEWAIT_EXIT &&
	     id_priv->state != RDMA_CM_CONNECT) ||
	    (ib_event->event == IB_CM_TIMEWAIT_EXIT &&
	     id_priv->state != RDMA_CM_DISCONNECT))
		goto out;

	switch (ib_event->event) {
	case IB_CM_REQ_ERROR:
	case IB_CM_REP_ERROR:
		event.event = RDMA_CM_EVENT_UNREACHABLE;
		event.status = -ETIMEDOUT;
		break;
	case IB_CM_REP_RECEIVED:
		if (cma_comp(id_priv, RDMA_CM_CONNECT) &&
		    (id_priv->id.qp_type != IB_QPT_UD)) {
			trace_cm_send_mra(id_priv);
			ib_send_cm_mra(cm_id, CMA_CM_MRA_SETTING, NULL, 0);
		}
		if (id_priv->id.qp) {
			event.status = cma_rep_recv(id_priv);
			event.event = event.status ? RDMA_CM_EVENT_CONNECT_ERROR :
						     RDMA_CM_EVENT_ESTABLISHED;
		} else {
			event.event = RDMA_CM_EVENT_CONNECT_RESPONSE;
		}
		cma_set_rep_event_data(&event, &ib_event->param.rep_rcvd,
				       ib_event->private_data);
		break;
	case IB_CM_RTU_RECEIVED:
	case IB_CM_USER_ESTABLISHED:
		event.event = RDMA_CM_EVENT_ESTABLISHED;
		break;
	case IB_CM_DREQ_ERROR:
		event.status = -ETIMEDOUT; /* fall through */
	case IB_CM_DREQ_RECEIVED:
	case IB_CM_DREP_RECEIVED:
		if (!cma_comp_exch(id_priv, RDMA_CM_CONNECT,
				   RDMA_CM_DISCONNECT))
			goto out;
		event.event = RDMA_CM_EVENT_DISCONNECTED;
		break;
	case IB_CM_TIMEWAIT_EXIT:
		event.event = RDMA_CM_EVENT_TIMEWAIT_EXIT;
		break;
	case IB_CM_MRA_RECEIVED:
		/* ignore event */
		goto out;
	case IB_CM_REJ_RECEIVED:
		pr_debug_ratelimited("RDMA CM: REJECTED: %s\n", rdma_reject_msg(&id_priv->id,
										ib_event->param.rej_rcvd.reason));
		cma_modify_qp_err(id_priv);
		event.status = ib_event->param.rej_rcvd.reason;
		event.event = RDMA_CM_EVENT_REJECTED;
		event.param.conn.private_data = ib_event->private_data;
		event.param.conn.private_data_len = IB_CM_REJ_PRIVATE_DATA_SIZE;
		break;
	default:
		pr_err("RDMA CMA: unexpected IB CM event: %d\n",
		       ib_event->event);
		goto out;
	}

	ret = cma_cm_event_handler(id_priv, &event);
	if (ret) {
		/* Destroy the CM ID by returning a non-zero value. */
		id_priv->cm_id.ib = NULL;
		cma_exch(id_priv, RDMA_CM_DESTROYING);
		mutex_unlock(&id_priv->handler_mutex);
		rdma_destroy_id(&id_priv->id);
		return ret;
	}
out:
	mutex_unlock(&id_priv->handler_mutex);
	return ret;
}

static struct rdma_id_private *
cma_ib_new_conn_id(const struct rdma_cm_id *listen_id,
		   const struct ib_cm_event *ib_event,
		   struct net_device *net_dev)
{
	struct rdma_id_private *listen_id_priv;
	struct rdma_id_private *id_priv;
	struct rdma_cm_id *id;
	struct rdma_route *rt;
	const sa_family_t ss_family = listen_id->route.addr.src_addr.ss_family;
	struct sa_path_rec *path = ib_event->param.req_rcvd.primary_path;
	const __be64 service_id =
		ib_event->param.req_rcvd.primary_path->service_id;
	int ret;

	listen_id_priv = container_of(listen_id, struct rdma_id_private, id);
	id = __rdma_create_id(listen_id->route.addr.dev_addr.net,
			    listen_id->event_handler, listen_id->context,
			    listen_id->ps, ib_event->param.req_rcvd.qp_type,
			    listen_id_priv->res.kern_name);
	if (IS_ERR(id))
		return NULL;

	id_priv = container_of(id, struct rdma_id_private, id);
	if (cma_save_net_info((struct sockaddr *)&id->route.addr.src_addr,
			      (struct sockaddr *)&id->route.addr.dst_addr,
			      listen_id, ib_event, ss_family, service_id))
		goto err;

	rt = &id->route;
	rt->num_paths = ib_event->param.req_rcvd.alternate_path ? 2 : 1;
	rt->path_rec = kmalloc_array(rt->num_paths, sizeof(*rt->path_rec),
				     GFP_KERNEL);
	if (!rt->path_rec)
		goto err;

	rt->path_rec[0] = *path;
	if (rt->num_paths == 2)
		rt->path_rec[1] = *ib_event->param.req_rcvd.alternate_path;

	if (net_dev) {
		rdma_copy_src_l2_addr(&rt->addr.dev_addr, net_dev);
	} else {
		if (!cma_protocol_roce(listen_id) &&
		    cma_any_addr(cma_src_addr(id_priv))) {
			rt->addr.dev_addr.dev_type = ARPHRD_INFINIBAND;
			rdma_addr_set_sgid(&rt->addr.dev_addr, &rt->path_rec[0].sgid);
			ib_addr_set_pkey(&rt->addr.dev_addr, be16_to_cpu(rt->path_rec[0].pkey));
		} else if (!cma_any_addr(cma_src_addr(id_priv))) {
			ret = cma_translate_addr(cma_src_addr(id_priv), &rt->addr.dev_addr);
			if (ret)
				goto err;
		}
	}
	rdma_addr_set_dgid(&rt->addr.dev_addr, &rt->path_rec[0].dgid);

	id_priv->state = RDMA_CM_CONNECT;
	return id_priv;

err:
	rdma_destroy_id(id);
	return NULL;
}

static struct rdma_id_private *
cma_ib_new_udp_id(const struct rdma_cm_id *listen_id,
		  const struct ib_cm_event *ib_event,
		  struct net_device *net_dev)
{
	const struct rdma_id_private *listen_id_priv;
	struct rdma_id_private *id_priv;
	struct rdma_cm_id *id;
	const sa_family_t ss_family = listen_id->route.addr.src_addr.ss_family;
	struct net *net = listen_id->route.addr.dev_addr.net;
	int ret;

	listen_id_priv = container_of(listen_id, struct rdma_id_private, id);
	id = __rdma_create_id(net, listen_id->event_handler, listen_id->context,
			      listen_id->ps, IB_QPT_UD,
			      listen_id_priv->res.kern_name);
	if (IS_ERR(id))
		return NULL;

	id_priv = container_of(id, struct rdma_id_private, id);
	if (cma_save_net_info((struct sockaddr *)&id->route.addr.src_addr,
			      (struct sockaddr *)&id->route.addr.dst_addr,
			      listen_id, ib_event, ss_family,
			      ib_event->param.sidr_req_rcvd.service_id))
		goto err;

	if (net_dev) {
		rdma_copy_src_l2_addr(&id->route.addr.dev_addr, net_dev);
	} else {
		if (!cma_any_addr(cma_src_addr(id_priv))) {
			ret = cma_translate_addr(cma_src_addr(id_priv),
						 &id->route.addr.dev_addr);
			if (ret)
				goto err;
		}
	}

	id_priv->state = RDMA_CM_CONNECT;
	return id_priv;
err:
	rdma_destroy_id(id);
	return NULL;
}

static void cma_set_req_event_data(struct rdma_cm_event *event,
				   const struct ib_cm_req_event_param *req_data,
				   void *private_data, int offset)
{
	event->param.conn.private_data = private_data + offset;
	event->param.conn.private_data_len = IB_CM_REQ_PRIVATE_DATA_SIZE - offset;
	event->param.conn.responder_resources = req_data->responder_resources;
	event->param.conn.initiator_depth = req_data->initiator_depth;
	event->param.conn.flow_control = req_data->flow_control;
	event->param.conn.retry_count = req_data->retry_count;
	event->param.conn.rnr_retry_count = req_data->rnr_retry_count;
	event->param.conn.srq = req_data->srq;
	event->param.conn.qp_num = req_data->remote_qpn;
}

static int cma_ib_check_req_qp_type(const struct rdma_cm_id *id,
				    const struct ib_cm_event *ib_event)
{
	return (((ib_event->event == IB_CM_REQ_RECEIVED) &&
		 (ib_event->param.req_rcvd.qp_type == id->qp_type)) ||
		((ib_event->event == IB_CM_SIDR_REQ_RECEIVED) &&
		 (id->qp_type == IB_QPT_UD)) ||
		(!id->qp_type));
}

static int cma_ib_req_handler(struct ib_cm_id *cm_id,
			      const struct ib_cm_event *ib_event)
{
	struct rdma_id_private *listen_id, *conn_id = NULL;
	struct rdma_cm_event event = {};
	struct cma_req_info req = {};
	struct net_device *net_dev;
	u8 offset;
	int ret;

	listen_id = cma_ib_id_from_event(cm_id, ib_event, &req, &net_dev);
	if (IS_ERR(listen_id))
		return PTR_ERR(listen_id);

	trace_cm_req_handler(listen_id, ib_event->event);
	if (!cma_ib_check_req_qp_type(&listen_id->id, ib_event)) {
		ret = -EINVAL;
		goto net_dev_put;
	}

	mutex_lock(&listen_id->handler_mutex);
	if (listen_id->state != RDMA_CM_LISTEN) {
		ret = -ECONNABORTED;
		goto err1;
	}

	offset = cma_user_data_offset(listen_id);
	event.event = RDMA_CM_EVENT_CONNECT_REQUEST;
	if (ib_event->event == IB_CM_SIDR_REQ_RECEIVED) {
		conn_id = cma_ib_new_udp_id(&listen_id->id, ib_event, net_dev);
		event.param.ud.private_data = ib_event->private_data + offset;
		event.param.ud.private_data_len =
				IB_CM_SIDR_REQ_PRIVATE_DATA_SIZE - offset;
	} else {
		conn_id = cma_ib_new_conn_id(&listen_id->id, ib_event, net_dev);
		cma_set_req_event_data(&event, &ib_event->param.req_rcvd,
				       ib_event->private_data, offset);
	}
	if (!conn_id) {
		ret = -ENOMEM;
		goto err1;
	}

	mutex_lock_nested(&conn_id->handler_mutex, SINGLE_DEPTH_NESTING);
	ret = cma_ib_acquire_dev(conn_id, listen_id, &req);
	if (ret)
		goto err2;

	conn_id->cm_id.ib = cm_id;
	cm_id->context = conn_id;
	cm_id->cm_handler = cma_ib_handler;

	/*
	 * Protect against the user destroying conn_id from another thread
	 * until we're done accessing it.
	 */
<<<<<<< HEAD
	atomic_inc(&conn_id->refcount);
=======
	cma_id_get(conn_id);
>>>>>>> 04d5ce62
	ret = cma_cm_event_handler(conn_id, &event);
	if (ret)
		goto err3;
	/*
	 * Acquire mutex to prevent user executing rdma_destroy_id()
	 * while we're accessing the cm_id.
	 */
	mutex_lock(&lock);
	if (cma_comp(conn_id, RDMA_CM_CONNECT) &&
	    (conn_id->id.qp_type != IB_QPT_UD)) {
		trace_cm_send_mra(cm_id->context);
		ib_send_cm_mra(cm_id, CMA_CM_MRA_SETTING, NULL, 0);
	}
	mutex_unlock(&lock);
	mutex_unlock(&conn_id->handler_mutex);
	mutex_unlock(&listen_id->handler_mutex);
	cma_id_put(conn_id);
	if (net_dev)
		dev_put(net_dev);
	return 0;

err3:
	cma_id_put(conn_id);
	/* Destroy the CM ID by returning a non-zero value. */
	conn_id->cm_id.ib = NULL;
err2:
	cma_exch(conn_id, RDMA_CM_DESTROYING);
	mutex_unlock(&conn_id->handler_mutex);
err1:
	mutex_unlock(&listen_id->handler_mutex);
	if (conn_id)
		rdma_destroy_id(&conn_id->id);

net_dev_put:
	if (net_dev)
		dev_put(net_dev);

	return ret;
}

__be64 rdma_get_service_id(struct rdma_cm_id *id, struct sockaddr *addr)
{
	if (addr->sa_family == AF_IB)
		return ((struct sockaddr_ib *) addr)->sib_sid;

	return cpu_to_be64(((u64)id->ps << 16) + be16_to_cpu(cma_port(addr)));
}
EXPORT_SYMBOL(rdma_get_service_id);

void rdma_read_gids(struct rdma_cm_id *cm_id, union ib_gid *sgid,
		    union ib_gid *dgid)
{
	struct rdma_addr *addr = &cm_id->route.addr;

	if (!cm_id->device) {
		if (sgid)
			memset(sgid, 0, sizeof(*sgid));
		if (dgid)
			memset(dgid, 0, sizeof(*dgid));
		return;
	}

	if (rdma_protocol_roce(cm_id->device, cm_id->port_num)) {
		if (sgid)
			rdma_ip2gid((struct sockaddr *)&addr->src_addr, sgid);
		if (dgid)
			rdma_ip2gid((struct sockaddr *)&addr->dst_addr, dgid);
	} else {
		if (sgid)
			rdma_addr_get_sgid(&addr->dev_addr, sgid);
		if (dgid)
			rdma_addr_get_dgid(&addr->dev_addr, dgid);
	}
}
EXPORT_SYMBOL(rdma_read_gids);

static int cma_iw_handler(struct iw_cm_id *iw_id, struct iw_cm_event *iw_event)
{
	struct rdma_id_private *id_priv = iw_id->context;
	struct rdma_cm_event event = {};
	int ret = 0;
	struct sockaddr *laddr = (struct sockaddr *)&iw_event->local_addr;
	struct sockaddr *raddr = (struct sockaddr *)&iw_event->remote_addr;

	mutex_lock(&id_priv->handler_mutex);
	if (id_priv->state != RDMA_CM_CONNECT)
		goto out;

	switch (iw_event->event) {
	case IW_CM_EVENT_CLOSE:
		event.event = RDMA_CM_EVENT_DISCONNECTED;
		break;
	case IW_CM_EVENT_CONNECT_REPLY:
		memcpy(cma_src_addr(id_priv), laddr,
		       rdma_addr_size(laddr));
		memcpy(cma_dst_addr(id_priv), raddr,
		       rdma_addr_size(raddr));
		switch (iw_event->status) {
		case 0:
			event.event = RDMA_CM_EVENT_ESTABLISHED;
			event.param.conn.initiator_depth = iw_event->ird;
			event.param.conn.responder_resources = iw_event->ord;
			break;
		case -ECONNRESET:
		case -ECONNREFUSED:
			event.event = RDMA_CM_EVENT_REJECTED;
			break;
		case -ETIMEDOUT:
			event.event = RDMA_CM_EVENT_UNREACHABLE;
			break;
		default:
			event.event = RDMA_CM_EVENT_CONNECT_ERROR;
			break;
		}
		break;
	case IW_CM_EVENT_ESTABLISHED:
		event.event = RDMA_CM_EVENT_ESTABLISHED;
		event.param.conn.initiator_depth = iw_event->ird;
		event.param.conn.responder_resources = iw_event->ord;
		break;
	default:
		goto out;
	}

	event.status = iw_event->status;
	event.param.conn.private_data = iw_event->private_data;
	event.param.conn.private_data_len = iw_event->private_data_len;
	ret = cma_cm_event_handler(id_priv, &event);
	if (ret) {
		/* Destroy the CM ID by returning a non-zero value. */
		id_priv->cm_id.iw = NULL;
		cma_exch(id_priv, RDMA_CM_DESTROYING);
		mutex_unlock(&id_priv->handler_mutex);
		rdma_destroy_id(&id_priv->id);
		return ret;
	}

out:
	mutex_unlock(&id_priv->handler_mutex);
	return ret;
}

static int iw_conn_req_handler(struct iw_cm_id *cm_id,
			       struct iw_cm_event *iw_event)
{
	struct rdma_cm_id *new_cm_id;
	struct rdma_id_private *listen_id, *conn_id;
	struct rdma_cm_event event = {};
	int ret = -ECONNABORTED;
	struct sockaddr *laddr = (struct sockaddr *)&iw_event->local_addr;
	struct sockaddr *raddr = (struct sockaddr *)&iw_event->remote_addr;

	event.event = RDMA_CM_EVENT_CONNECT_REQUEST;
	event.param.conn.private_data = iw_event->private_data;
	event.param.conn.private_data_len = iw_event->private_data_len;
	event.param.conn.initiator_depth = iw_event->ird;
	event.param.conn.responder_resources = iw_event->ord;

	listen_id = cm_id->context;

	mutex_lock(&listen_id->handler_mutex);
	if (listen_id->state != RDMA_CM_LISTEN)
		goto out;

	/* Create a new RDMA id for the new IW CM ID */
	new_cm_id = __rdma_create_id(listen_id->id.route.addr.dev_addr.net,
				     listen_id->id.event_handler,
				     listen_id->id.context,
				     RDMA_PS_TCP, IB_QPT_RC,
				     listen_id->res.kern_name);
	if (IS_ERR(new_cm_id)) {
		ret = -ENOMEM;
		goto out;
	}
	conn_id = container_of(new_cm_id, struct rdma_id_private, id);
	mutex_lock_nested(&conn_id->handler_mutex, SINGLE_DEPTH_NESTING);
	conn_id->state = RDMA_CM_CONNECT;

	ret = rdma_translate_ip(laddr, &conn_id->id.route.addr.dev_addr);
	if (ret) {
		mutex_unlock(&conn_id->handler_mutex);
		rdma_destroy_id(new_cm_id);
		goto out;
	}

	ret = cma_iw_acquire_dev(conn_id, listen_id);
	if (ret) {
		mutex_unlock(&conn_id->handler_mutex);
		rdma_destroy_id(new_cm_id);
		goto out;
	}

	conn_id->cm_id.iw = cm_id;
	cm_id->context = conn_id;
	cm_id->cm_handler = cma_iw_handler;

	memcpy(cma_src_addr(conn_id), laddr, rdma_addr_size(laddr));
	memcpy(cma_dst_addr(conn_id), raddr, rdma_addr_size(raddr));

	/*
	 * Protect against the user destroying conn_id from another thread
	 * until we're done accessing it.
	 */
<<<<<<< HEAD
	atomic_inc(&conn_id->refcount);
=======
	cma_id_get(conn_id);
>>>>>>> 04d5ce62
	ret = cma_cm_event_handler(conn_id, &event);
	if (ret) {
		/* User wants to destroy the CM ID */
		conn_id->cm_id.iw = NULL;
		cma_exch(conn_id, RDMA_CM_DESTROYING);
		mutex_unlock(&conn_id->handler_mutex);
		mutex_unlock(&listen_id->handler_mutex);
		cma_id_put(conn_id);
		rdma_destroy_id(&conn_id->id);
		return ret;
	}

	mutex_unlock(&conn_id->handler_mutex);
	cma_id_put(conn_id);

out:
	mutex_unlock(&listen_id->handler_mutex);
	return ret;
}

static int cma_ib_listen(struct rdma_id_private *id_priv)
{
	struct sockaddr *addr;
	struct ib_cm_id	*id;
	__be64 svc_id;

	addr = cma_src_addr(id_priv);
	svc_id = rdma_get_service_id(&id_priv->id, addr);
	id = ib_cm_insert_listen(id_priv->id.device,
				 cma_ib_req_handler, svc_id);
	if (IS_ERR(id))
		return PTR_ERR(id);
	id_priv->cm_id.ib = id;

	return 0;
}

static int cma_iw_listen(struct rdma_id_private *id_priv, int backlog)
{
	int ret;
	struct iw_cm_id	*id;

	id = iw_create_cm_id(id_priv->id.device,
			     iw_conn_req_handler,
			     id_priv);
	if (IS_ERR(id))
		return PTR_ERR(id);

	id->tos = id_priv->tos;
	id->tos_set = id_priv->tos_set;
	id_priv->cm_id.iw = id;

	memcpy(&id_priv->cm_id.iw->local_addr, cma_src_addr(id_priv),
	       rdma_addr_size(cma_src_addr(id_priv)));

	ret = iw_cm_listen(id_priv->cm_id.iw, backlog);

	if (ret) {
		iw_destroy_cm_id(id_priv->cm_id.iw);
		id_priv->cm_id.iw = NULL;
	}

	return ret;
}

static int cma_listen_handler(struct rdma_cm_id *id,
			      struct rdma_cm_event *event)
{
	struct rdma_id_private *id_priv = id->context;

	id->context = id_priv->id.context;
	id->event_handler = id_priv->id.event_handler;
	trace_cm_event_handler(id_priv, event);
	return id_priv->id.event_handler(id, event);
}

static void cma_listen_on_dev(struct rdma_id_private *id_priv,
			      struct cma_device *cma_dev)
{
	struct rdma_id_private *dev_id_priv;
	struct rdma_cm_id *id;
	struct net *net = id_priv->id.route.addr.dev_addr.net;
	int ret;

	if (cma_family(id_priv) == AF_IB && !rdma_cap_ib_cm(cma_dev->device, 1))
		return;

	id = __rdma_create_id(net, cma_listen_handler, id_priv, id_priv->id.ps,
			      id_priv->id.qp_type, id_priv->res.kern_name);
	if (IS_ERR(id))
		return;

	dev_id_priv = container_of(id, struct rdma_id_private, id);

	dev_id_priv->state = RDMA_CM_ADDR_BOUND;
	memcpy(cma_src_addr(dev_id_priv), cma_src_addr(id_priv),
	       rdma_addr_size(cma_src_addr(id_priv)));

	_cma_attach_to_dev(dev_id_priv, cma_dev);
	list_add_tail(&dev_id_priv->listen_list, &id_priv->listen_list);
	cma_id_get(id_priv);
	dev_id_priv->internal_id = 1;
	dev_id_priv->afonly = id_priv->afonly;
	dev_id_priv->tos_set = id_priv->tos_set;
	dev_id_priv->tos = id_priv->tos;

	ret = rdma_listen(id, id_priv->backlog);
	if (ret)
		dev_warn(&cma_dev->device->dev,
			 "RDMA CMA: cma_listen_on_dev, error %d\n", ret);
}

static void cma_listen_on_all(struct rdma_id_private *id_priv)
{
	struct cma_device *cma_dev;

	mutex_lock(&lock);
	list_add_tail(&id_priv->list, &listen_any_list);
	list_for_each_entry(cma_dev, &dev_list, list)
		cma_listen_on_dev(id_priv, cma_dev);
	mutex_unlock(&lock);
}

void rdma_set_service_type(struct rdma_cm_id *id, int tos)
{
	struct rdma_id_private *id_priv;

	id_priv = container_of(id, struct rdma_id_private, id);
	id_priv->tos = (u8) tos;
	id_priv->tos_set = true;
}
EXPORT_SYMBOL(rdma_set_service_type);

/**
 * rdma_set_ack_timeout() - Set the ack timeout of QP associated
 *                          with a connection identifier.
 * @id: Communication identifier to associated with service type.
 * @timeout: Ack timeout to set a QP, expressed as 4.096 * 2^(timeout) usec.
 *
 * This function should be called before rdma_connect() on active side,
 * and on passive side before rdma_accept(). It is applicable to primary
 * path only. The timeout will affect the local side of the QP, it is not
 * negotiated with remote side and zero disables the timer. In case it is
 * set before rdma_resolve_route, the value will also be used to determine
 * PacketLifeTime for RoCE.
 *
 * Return: 0 for success
 */
int rdma_set_ack_timeout(struct rdma_cm_id *id, u8 timeout)
{
	struct rdma_id_private *id_priv;

	if (id->qp_type != IB_QPT_RC)
		return -EINVAL;

	id_priv = container_of(id, struct rdma_id_private, id);
	id_priv->timeout = timeout;
	id_priv->timeout_set = true;

	return 0;
}
EXPORT_SYMBOL(rdma_set_ack_timeout);

static void cma_query_handler(int status, struct sa_path_rec *path_rec,
			      void *context)
{
	struct cma_work *work = context;
	struct rdma_route *route;

	route = &work->id->id.route;

	if (!status) {
		route->num_paths = 1;
		*route->path_rec = *path_rec;
	} else {
		work->old_state = RDMA_CM_ROUTE_QUERY;
		work->new_state = RDMA_CM_ADDR_RESOLVED;
		work->event.event = RDMA_CM_EVENT_ROUTE_ERROR;
		work->event.status = status;
		pr_debug_ratelimited("RDMA CM: ROUTE_ERROR: failed to query path. status %d\n",
				     status);
	}

	queue_work(cma_wq, &work->work);
}

static int cma_query_ib_route(struct rdma_id_private *id_priv,
			      unsigned long timeout_ms, struct cma_work *work)
{
	struct rdma_dev_addr *dev_addr = &id_priv->id.route.addr.dev_addr;
	struct sa_path_rec path_rec;
	ib_sa_comp_mask comp_mask;
	struct sockaddr_in6 *sin6;
	struct sockaddr_ib *sib;

	memset(&path_rec, 0, sizeof path_rec);

	if (rdma_cap_opa_ah(id_priv->id.device, id_priv->id.port_num))
		path_rec.rec_type = SA_PATH_REC_TYPE_OPA;
	else
		path_rec.rec_type = SA_PATH_REC_TYPE_IB;
	rdma_addr_get_sgid(dev_addr, &path_rec.sgid);
	rdma_addr_get_dgid(dev_addr, &path_rec.dgid);
	path_rec.pkey = cpu_to_be16(ib_addr_get_pkey(dev_addr));
	path_rec.numb_path = 1;
	path_rec.reversible = 1;
	path_rec.service_id = rdma_get_service_id(&id_priv->id,
						  cma_dst_addr(id_priv));

	comp_mask = IB_SA_PATH_REC_DGID | IB_SA_PATH_REC_SGID |
		    IB_SA_PATH_REC_PKEY | IB_SA_PATH_REC_NUMB_PATH |
		    IB_SA_PATH_REC_REVERSIBLE | IB_SA_PATH_REC_SERVICE_ID;

	switch (cma_family(id_priv)) {
	case AF_INET:
		path_rec.qos_class = cpu_to_be16((u16) id_priv->tos);
		comp_mask |= IB_SA_PATH_REC_QOS_CLASS;
		break;
	case AF_INET6:
		sin6 = (struct sockaddr_in6 *) cma_src_addr(id_priv);
		path_rec.traffic_class = (u8) (be32_to_cpu(sin6->sin6_flowinfo) >> 20);
		comp_mask |= IB_SA_PATH_REC_TRAFFIC_CLASS;
		break;
	case AF_IB:
		sib = (struct sockaddr_ib *) cma_src_addr(id_priv);
		path_rec.traffic_class = (u8) (be32_to_cpu(sib->sib_flowinfo) >> 20);
		comp_mask |= IB_SA_PATH_REC_TRAFFIC_CLASS;
		break;
	}

	id_priv->query_id = ib_sa_path_rec_get(&sa_client, id_priv->id.device,
					       id_priv->id.port_num, &path_rec,
					       comp_mask, timeout_ms,
					       GFP_KERNEL, cma_query_handler,
					       work, &id_priv->query);

	return (id_priv->query_id < 0) ? id_priv->query_id : 0;
}

static void cma_work_handler(struct work_struct *_work)
{
	struct cma_work *work = container_of(_work, struct cma_work, work);
	struct rdma_id_private *id_priv = work->id;
	int destroy = 0;

	mutex_lock(&id_priv->handler_mutex);
	if (!cma_comp_exch(id_priv, work->old_state, work->new_state))
		goto out;

	if (cma_cm_event_handler(id_priv, &work->event)) {
		cma_exch(id_priv, RDMA_CM_DESTROYING);
		destroy = 1;
	}
out:
	mutex_unlock(&id_priv->handler_mutex);
	cma_id_put(id_priv);
	if (destroy)
		rdma_destroy_id(&id_priv->id);
	kfree(work);
}

static void cma_ndev_work_handler(struct work_struct *_work)
{
	struct cma_ndev_work *work = container_of(_work, struct cma_ndev_work, work);
	struct rdma_id_private *id_priv = work->id;
	int destroy = 0;

	mutex_lock(&id_priv->handler_mutex);
	if (id_priv->state == RDMA_CM_DESTROYING ||
	    id_priv->state == RDMA_CM_DEVICE_REMOVAL)
		goto out;

	if (cma_cm_event_handler(id_priv, &work->event)) {
		cma_exch(id_priv, RDMA_CM_DESTROYING);
		destroy = 1;
	}

out:
	mutex_unlock(&id_priv->handler_mutex);
	cma_id_put(id_priv);
	if (destroy)
		rdma_destroy_id(&id_priv->id);
	kfree(work);
}

static void cma_init_resolve_route_work(struct cma_work *work,
					struct rdma_id_private *id_priv)
{
	work->id = id_priv;
	INIT_WORK(&work->work, cma_work_handler);
	work->old_state = RDMA_CM_ROUTE_QUERY;
	work->new_state = RDMA_CM_ROUTE_RESOLVED;
	work->event.event = RDMA_CM_EVENT_ROUTE_RESOLVED;
}

static void enqueue_resolve_addr_work(struct cma_work *work,
				      struct rdma_id_private *id_priv)
{
	/* Balances with cma_id_put() in cma_work_handler */
	cma_id_get(id_priv);

	work->id = id_priv;
	INIT_WORK(&work->work, cma_work_handler);
	work->old_state = RDMA_CM_ADDR_QUERY;
	work->new_state = RDMA_CM_ADDR_RESOLVED;
	work->event.event = RDMA_CM_EVENT_ADDR_RESOLVED;

	queue_work(cma_wq, &work->work);
}

static int cma_resolve_ib_route(struct rdma_id_private *id_priv,
				unsigned long timeout_ms)
{
	struct rdma_route *route = &id_priv->id.route;
	struct cma_work *work;
	int ret;

	work = kzalloc(sizeof *work, GFP_KERNEL);
	if (!work)
		return -ENOMEM;

	cma_init_resolve_route_work(work, id_priv);

	route->path_rec = kmalloc(sizeof *route->path_rec, GFP_KERNEL);
	if (!route->path_rec) {
		ret = -ENOMEM;
		goto err1;
	}

	ret = cma_query_ib_route(id_priv, timeout_ms, work);
	if (ret)
		goto err2;

	return 0;
err2:
	kfree(route->path_rec);
	route->path_rec = NULL;
err1:
	kfree(work);
	return ret;
}

static enum ib_gid_type cma_route_gid_type(enum rdma_network_type network_type,
					   unsigned long supported_gids,
					   enum ib_gid_type default_gid)
{
	if ((network_type == RDMA_NETWORK_IPV4 ||
	     network_type == RDMA_NETWORK_IPV6) &&
	    test_bit(IB_GID_TYPE_ROCE_UDP_ENCAP, &supported_gids))
		return IB_GID_TYPE_ROCE_UDP_ENCAP;

	return default_gid;
}

/*
 * cma_iboe_set_path_rec_l2_fields() is helper function which sets
 * path record type based on GID type.
 * It also sets up other L2 fields which includes destination mac address
 * netdev ifindex, of the path record.
 * It returns the netdev of the bound interface for this path record entry.
 */
static struct net_device *
cma_iboe_set_path_rec_l2_fields(struct rdma_id_private *id_priv)
{
	struct rdma_route *route = &id_priv->id.route;
	enum ib_gid_type gid_type = IB_GID_TYPE_ROCE;
	struct rdma_addr *addr = &route->addr;
	unsigned long supported_gids;
	struct net_device *ndev;

	if (!addr->dev_addr.bound_dev_if)
		return NULL;

	ndev = dev_get_by_index(addr->dev_addr.net,
				addr->dev_addr.bound_dev_if);
	if (!ndev)
		return NULL;

	supported_gids = roce_gid_type_mask_support(id_priv->id.device,
						    id_priv->id.port_num);
	gid_type = cma_route_gid_type(addr->dev_addr.network,
				      supported_gids,
				      id_priv->gid_type);
	/* Use the hint from IP Stack to select GID Type */
	if (gid_type < ib_network_to_gid_type(addr->dev_addr.network))
		gid_type = ib_network_to_gid_type(addr->dev_addr.network);
	route->path_rec->rec_type = sa_conv_gid_to_pathrec_type(gid_type);

	route->path_rec->roce.route_resolved = true;
	sa_path_set_dmac(route->path_rec, addr->dev_addr.dst_dev_addr);
	return ndev;
}

int rdma_set_ib_path(struct rdma_cm_id *id,
		     struct sa_path_rec *path_rec)
{
	struct rdma_id_private *id_priv;
	struct net_device *ndev;
	int ret;

	id_priv = container_of(id, struct rdma_id_private, id);
	if (!cma_comp_exch(id_priv, RDMA_CM_ADDR_RESOLVED,
			   RDMA_CM_ROUTE_RESOLVED))
		return -EINVAL;

	id->route.path_rec = kmemdup(path_rec, sizeof(*path_rec),
				     GFP_KERNEL);
	if (!id->route.path_rec) {
		ret = -ENOMEM;
		goto err;
	}

	if (rdma_protocol_roce(id->device, id->port_num)) {
		ndev = cma_iboe_set_path_rec_l2_fields(id_priv);
		if (!ndev) {
			ret = -ENODEV;
			goto err_free;
		}
		dev_put(ndev);
	}

	id->route.num_paths = 1;
	return 0;

err_free:
	kfree(id->route.path_rec);
	id->route.path_rec = NULL;
err:
	cma_comp_exch(id_priv, RDMA_CM_ROUTE_RESOLVED, RDMA_CM_ADDR_RESOLVED);
	return ret;
}
EXPORT_SYMBOL(rdma_set_ib_path);

static int cma_resolve_iw_route(struct rdma_id_private *id_priv)
{
	struct cma_work *work;

	work = kzalloc(sizeof *work, GFP_KERNEL);
	if (!work)
		return -ENOMEM;

	cma_init_resolve_route_work(work, id_priv);
	queue_work(cma_wq, &work->work);
	return 0;
}

static int get_vlan_ndev_tc(struct net_device *vlan_ndev, int prio)
{
	struct net_device *dev;

	dev = vlan_dev_real_dev(vlan_ndev);
	if (dev->num_tc)
		return netdev_get_prio_tc_map(dev, prio);

	return (vlan_dev_get_egress_qos_mask(vlan_ndev, prio) &
		VLAN_PRIO_MASK) >> VLAN_PRIO_SHIFT;
}

struct iboe_prio_tc_map {
	int input_prio;
	int output_tc;
	bool found;
};

static int get_lower_vlan_dev_tc(struct net_device *dev, void *data)
{
	struct iboe_prio_tc_map *map = data;

	if (is_vlan_dev(dev))
		map->output_tc = get_vlan_ndev_tc(dev, map->input_prio);
	else if (dev->num_tc)
		map->output_tc = netdev_get_prio_tc_map(dev, map->input_prio);
	else
		map->output_tc = 0;
	/* We are interested only in first level VLAN device, so always
	 * return 1 to stop iterating over next level devices.
	 */
	map->found = true;
	return 1;
}

static int iboe_tos_to_sl(struct net_device *ndev, int tos)
{
	struct iboe_prio_tc_map prio_tc_map = {};
	int prio = rt_tos2priority(tos);

	/* If VLAN device, get it directly from the VLAN netdev */
	if (is_vlan_dev(ndev))
		return get_vlan_ndev_tc(ndev, prio);

	prio_tc_map.input_prio = prio;
	rcu_read_lock();
	netdev_walk_all_lower_dev_rcu(ndev,
				      get_lower_vlan_dev_tc,
				      &prio_tc_map);
	rcu_read_unlock();
	/* If map is found from lower device, use it; Otherwise
	 * continue with the current netdevice to get priority to tc map.
	 */
	if (prio_tc_map.found)
		return prio_tc_map.output_tc;
	else if (ndev->num_tc)
		return netdev_get_prio_tc_map(ndev, prio);
	else
		return 0;
}

static int cma_resolve_iboe_route(struct rdma_id_private *id_priv)
{
	struct rdma_route *route = &id_priv->id.route;
	struct rdma_addr *addr = &route->addr;
	struct cma_work *work;
	int ret;
	struct net_device *ndev;

	u8 default_roce_tos = id_priv->cma_dev->default_roce_tos[id_priv->id.port_num -
					rdma_start_port(id_priv->cma_dev->device)];
	u8 tos = id_priv->tos_set ? id_priv->tos : default_roce_tos;


	work = kzalloc(sizeof *work, GFP_KERNEL);
	if (!work)
		return -ENOMEM;

	route->path_rec = kzalloc(sizeof *route->path_rec, GFP_KERNEL);
	if (!route->path_rec) {
		ret = -ENOMEM;
		goto err1;
	}

	route->num_paths = 1;

	ndev = cma_iboe_set_path_rec_l2_fields(id_priv);
	if (!ndev) {
		ret = -ENODEV;
		goto err2;
	}

	rdma_ip2gid((struct sockaddr *)&id_priv->id.route.addr.src_addr,
		    &route->path_rec->sgid);
	rdma_ip2gid((struct sockaddr *)&id_priv->id.route.addr.dst_addr,
		    &route->path_rec->dgid);

	if (((struct sockaddr *)&id_priv->id.route.addr.dst_addr)->sa_family != AF_IB)
		/* TODO: get the hoplimit from the inet/inet6 device */
		route->path_rec->hop_limit = addr->dev_addr.hoplimit;
	else
		route->path_rec->hop_limit = 1;
	route->path_rec->reversible = 1;
	route->path_rec->pkey = cpu_to_be16(0xffff);
	route->path_rec->mtu_selector = IB_SA_EQ;
	route->path_rec->sl = iboe_tos_to_sl(ndev, tos);
	route->path_rec->traffic_class = tos;
	route->path_rec->mtu = iboe_get_mtu(ndev->mtu);
	route->path_rec->rate_selector = IB_SA_EQ;
	route->path_rec->rate = iboe_get_rate(ndev);
	dev_put(ndev);
	route->path_rec->packet_life_time_selector = IB_SA_EQ;
	/* In case ACK timeout is set, use this value to calculate
	 * PacketLifeTime.  As per IBTA 12.7.34,
	 * local ACK timeout = (2 * PacketLifeTime + Local CA’s ACK delay).
	 * Assuming a negligible local ACK delay, we can use
	 * PacketLifeTime = local ACK timeout/2
	 * as a reasonable approximation for RoCE networks.
	 */
	route->path_rec->packet_life_time = id_priv->timeout_set ?
		id_priv->timeout - 1 : CMA_IBOE_PACKET_LIFETIME;

	if (!route->path_rec->mtu) {
		ret = -EINVAL;
		goto err2;
	}

	cma_init_resolve_route_work(work, id_priv);
	queue_work(cma_wq, &work->work);

	return 0;

err2:
	kfree(route->path_rec);
	route->path_rec = NULL;
	route->num_paths = 0;
err1:
	kfree(work);
	return ret;
}

int rdma_resolve_route(struct rdma_cm_id *id, unsigned long timeout_ms)
{
	struct rdma_id_private *id_priv;
	int ret;

	id_priv = container_of(id, struct rdma_id_private, id);
	if (!cma_comp_exch(id_priv, RDMA_CM_ADDR_RESOLVED, RDMA_CM_ROUTE_QUERY))
		return -EINVAL;

	cma_id_get(id_priv);
	if (rdma_cap_ib_sa(id->device, id->port_num))
		ret = cma_resolve_ib_route(id_priv, timeout_ms);
	else if (rdma_protocol_roce(id->device, id->port_num))
		ret = cma_resolve_iboe_route(id_priv);
	else if (rdma_protocol_iwarp(id->device, id->port_num))
		ret = cma_resolve_iw_route(id_priv);
	else
		ret = -ENOSYS;

	if (ret)
		goto err;

	return 0;
err:
	cma_comp_exch(id_priv, RDMA_CM_ROUTE_QUERY, RDMA_CM_ADDR_RESOLVED);
	cma_id_put(id_priv);
	return ret;
}
EXPORT_SYMBOL(rdma_resolve_route);

static void cma_set_loopback(struct sockaddr *addr)
{
	switch (addr->sa_family) {
	case AF_INET:
		((struct sockaddr_in *) addr)->sin_addr.s_addr = htonl(INADDR_LOOPBACK);
		break;
	case AF_INET6:
		ipv6_addr_set(&((struct sockaddr_in6 *) addr)->sin6_addr,
			      0, 0, 0, htonl(1));
		break;
	default:
		ib_addr_set(&((struct sockaddr_ib *) addr)->sib_addr,
			    0, 0, 0, htonl(1));
		break;
	}
}

static int cma_bind_loopback(struct rdma_id_private *id_priv)
{
	struct cma_device *cma_dev, *cur_dev;
	union ib_gid gid;
	enum ib_port_state port_state;
	unsigned int p;
	u16 pkey;
	int ret;

	cma_dev = NULL;
	mutex_lock(&lock);
	list_for_each_entry(cur_dev, &dev_list, list) {
		if (cma_family(id_priv) == AF_IB &&
		    !rdma_cap_ib_cm(cur_dev->device, 1))
			continue;

		if (!cma_dev)
			cma_dev = cur_dev;

		rdma_for_each_port (cur_dev->device, p) {
			if (!ib_get_cached_port_state(cur_dev->device, p, &port_state) &&
			    port_state == IB_PORT_ACTIVE) {
				cma_dev = cur_dev;
				goto port_found;
			}
		}
	}

	if (!cma_dev) {
		ret = -ENODEV;
		goto out;
	}

	p = 1;

port_found:
	ret = rdma_query_gid(cma_dev->device, p, 0, &gid);
	if (ret)
		goto out;

	ret = ib_get_cached_pkey(cma_dev->device, p, 0, &pkey);
	if (ret)
		goto out;

	id_priv->id.route.addr.dev_addr.dev_type =
		(rdma_protocol_ib(cma_dev->device, p)) ?
		ARPHRD_INFINIBAND : ARPHRD_ETHER;

	rdma_addr_set_sgid(&id_priv->id.route.addr.dev_addr, &gid);
	ib_addr_set_pkey(&id_priv->id.route.addr.dev_addr, pkey);
	id_priv->id.port_num = p;
	cma_attach_to_dev(id_priv, cma_dev);
	cma_set_loopback(cma_src_addr(id_priv));
out:
	mutex_unlock(&lock);
	return ret;
}

static void addr_handler(int status, struct sockaddr *src_addr,
			 struct rdma_dev_addr *dev_addr, void *context)
{
	struct rdma_id_private *id_priv = context;
	struct rdma_cm_event event = {};
	struct sockaddr *addr;
	struct sockaddr_storage old_addr;

	mutex_lock(&id_priv->handler_mutex);
	if (!cma_comp_exch(id_priv, RDMA_CM_ADDR_QUERY,
			   RDMA_CM_ADDR_RESOLVED))
		goto out;

	/*
	 * Store the previous src address, so that if we fail to acquire
	 * matching rdma device, old address can be restored back, which helps
	 * to cancel the cma listen operation correctly.
	 */
	addr = cma_src_addr(id_priv);
	memcpy(&old_addr, addr, rdma_addr_size(addr));
	memcpy(addr, src_addr, rdma_addr_size(src_addr));
	if (!status && !id_priv->cma_dev) {
		status = cma_acquire_dev_by_src_ip(id_priv);
		if (status)
			pr_debug_ratelimited("RDMA CM: ADDR_ERROR: failed to acquire device. status %d\n",
					     status);
	} else if (status) {
		pr_debug_ratelimited("RDMA CM: ADDR_ERROR: failed to resolve IP. status %d\n", status);
	}

	if (status) {
		memcpy(addr, &old_addr,
		       rdma_addr_size((struct sockaddr *)&old_addr));
		if (!cma_comp_exch(id_priv, RDMA_CM_ADDR_RESOLVED,
				   RDMA_CM_ADDR_BOUND))
			goto out;
		event.event = RDMA_CM_EVENT_ADDR_ERROR;
		event.status = status;
	} else
		event.event = RDMA_CM_EVENT_ADDR_RESOLVED;

	if (cma_cm_event_handler(id_priv, &event)) {
		cma_exch(id_priv, RDMA_CM_DESTROYING);
		mutex_unlock(&id_priv->handler_mutex);
		rdma_destroy_id(&id_priv->id);
		return;
	}
out:
	mutex_unlock(&id_priv->handler_mutex);
}

static int cma_resolve_loopback(struct rdma_id_private *id_priv)
{
	struct cma_work *work;
	union ib_gid gid;
	int ret;

	work = kzalloc(sizeof *work, GFP_KERNEL);
	if (!work)
		return -ENOMEM;

	if (!id_priv->cma_dev) {
		ret = cma_bind_loopback(id_priv);
		if (ret)
			goto err;
	}

	rdma_addr_get_sgid(&id_priv->id.route.addr.dev_addr, &gid);
	rdma_addr_set_dgid(&id_priv->id.route.addr.dev_addr, &gid);

<<<<<<< HEAD
	atomic_inc(&id_priv->refcount);
	cma_init_resolve_addr_work(work, id_priv);
	queue_work(cma_wq, &work->work);
=======
	enqueue_resolve_addr_work(work, id_priv);
>>>>>>> 04d5ce62
	return 0;
err:
	kfree(work);
	return ret;
}

static int cma_resolve_ib_addr(struct rdma_id_private *id_priv)
{
	struct cma_work *work;
	int ret;

	work = kzalloc(sizeof *work, GFP_KERNEL);
	if (!work)
		return -ENOMEM;

	if (!id_priv->cma_dev) {
		ret = cma_resolve_ib_dev(id_priv);
		if (ret)
			goto err;
	}

	rdma_addr_set_dgid(&id_priv->id.route.addr.dev_addr, (union ib_gid *)
		&(((struct sockaddr_ib *) &id_priv->id.route.addr.dst_addr)->sib_addr));

<<<<<<< HEAD
	atomic_inc(&id_priv->refcount);
	cma_init_resolve_addr_work(work, id_priv);
	queue_work(cma_wq, &work->work);
=======
	enqueue_resolve_addr_work(work, id_priv);
>>>>>>> 04d5ce62
	return 0;
err:
	kfree(work);
	return ret;
}

static int cma_bind_addr(struct rdma_cm_id *id, struct sockaddr *src_addr,
			 const struct sockaddr *dst_addr)
{
	if (!src_addr || !src_addr->sa_family) {
		src_addr = (struct sockaddr *) &id->route.addr.src_addr;
		src_addr->sa_family = dst_addr->sa_family;
		if (IS_ENABLED(CONFIG_IPV6) &&
		    dst_addr->sa_family == AF_INET6) {
			struct sockaddr_in6 *src_addr6 = (struct sockaddr_in6 *) src_addr;
			struct sockaddr_in6 *dst_addr6 = (struct sockaddr_in6 *) dst_addr;
			src_addr6->sin6_scope_id = dst_addr6->sin6_scope_id;
			if (ipv6_addr_type(&dst_addr6->sin6_addr) & IPV6_ADDR_LINKLOCAL)
				id->route.addr.dev_addr.bound_dev_if = dst_addr6->sin6_scope_id;
		} else if (dst_addr->sa_family == AF_IB) {
			((struct sockaddr_ib *) src_addr)->sib_pkey =
				((struct sockaddr_ib *) dst_addr)->sib_pkey;
		}
	}
	return rdma_bind_addr(id, src_addr);
}

int rdma_resolve_addr(struct rdma_cm_id *id, struct sockaddr *src_addr,
		      const struct sockaddr *dst_addr, unsigned long timeout_ms)
{
	struct rdma_id_private *id_priv;
	int ret;

	id_priv = container_of(id, struct rdma_id_private, id);
	memcpy(cma_dst_addr(id_priv), dst_addr, rdma_addr_size(dst_addr));
	if (id_priv->state == RDMA_CM_IDLE) {
		ret = cma_bind_addr(id, src_addr, dst_addr);
		if (ret) {
			memset(cma_dst_addr(id_priv), 0,
			       rdma_addr_size(dst_addr));
			return ret;
		}
	}

	if (cma_family(id_priv) != dst_addr->sa_family) {
		memset(cma_dst_addr(id_priv), 0, rdma_addr_size(dst_addr));
		return -EINVAL;
	}

	if (!cma_comp_exch(id_priv, RDMA_CM_ADDR_BOUND, RDMA_CM_ADDR_QUERY)) {
		memset(cma_dst_addr(id_priv), 0, rdma_addr_size(dst_addr));
		return -EINVAL;
	}

	if (cma_any_addr(dst_addr)) {
		ret = cma_resolve_loopback(id_priv);
	} else {
		if (dst_addr->sa_family == AF_IB) {
			ret = cma_resolve_ib_addr(id_priv);
		} else {
			ret = rdma_resolve_ip(cma_src_addr(id_priv), dst_addr,
					      &id->route.addr.dev_addr,
					      timeout_ms, addr_handler,
					      false, id_priv);
		}
	}
	if (ret)
		goto err;

	return 0;
err:
	cma_comp_exch(id_priv, RDMA_CM_ADDR_QUERY, RDMA_CM_ADDR_BOUND);
	return ret;
}
EXPORT_SYMBOL(rdma_resolve_addr);

int rdma_set_reuseaddr(struct rdma_cm_id *id, int reuse)
{
	struct rdma_id_private *id_priv;
	unsigned long flags;
	int ret;

	id_priv = container_of(id, struct rdma_id_private, id);
	spin_lock_irqsave(&id_priv->lock, flags);
	if (reuse || id_priv->state == RDMA_CM_IDLE) {
		id_priv->reuseaddr = reuse;
		ret = 0;
	} else {
		ret = -EINVAL;
	}
	spin_unlock_irqrestore(&id_priv->lock, flags);
	return ret;
}
EXPORT_SYMBOL(rdma_set_reuseaddr);

int rdma_set_afonly(struct rdma_cm_id *id, int afonly)
{
	struct rdma_id_private *id_priv;
	unsigned long flags;
	int ret;

	id_priv = container_of(id, struct rdma_id_private, id);
	spin_lock_irqsave(&id_priv->lock, flags);
	if (id_priv->state == RDMA_CM_IDLE || id_priv->state == RDMA_CM_ADDR_BOUND) {
		id_priv->options |= (1 << CMA_OPTION_AFONLY);
		id_priv->afonly = afonly;
		ret = 0;
	} else {
		ret = -EINVAL;
	}
	spin_unlock_irqrestore(&id_priv->lock, flags);
	return ret;
}
EXPORT_SYMBOL(rdma_set_afonly);

static void cma_bind_port(struct rdma_bind_list *bind_list,
			  struct rdma_id_private *id_priv)
{
	struct sockaddr *addr;
	struct sockaddr_ib *sib;
	u64 sid, mask;
	__be16 port;

	addr = cma_src_addr(id_priv);
	port = htons(bind_list->port);

	switch (addr->sa_family) {
	case AF_INET:
		((struct sockaddr_in *) addr)->sin_port = port;
		break;
	case AF_INET6:
		((struct sockaddr_in6 *) addr)->sin6_port = port;
		break;
	case AF_IB:
		sib = (struct sockaddr_ib *) addr;
		sid = be64_to_cpu(sib->sib_sid);
		mask = be64_to_cpu(sib->sib_sid_mask);
		sib->sib_sid = cpu_to_be64((sid & mask) | (u64) ntohs(port));
		sib->sib_sid_mask = cpu_to_be64(~0ULL);
		break;
	}
	id_priv->bind_list = bind_list;
	hlist_add_head(&id_priv->node, &bind_list->owners);
}

static int cma_alloc_port(enum rdma_ucm_port_space ps,
			  struct rdma_id_private *id_priv, unsigned short snum)
{
	struct rdma_bind_list *bind_list;
	int ret;

	bind_list = kzalloc(sizeof *bind_list, GFP_KERNEL);
	if (!bind_list)
		return -ENOMEM;

	ret = cma_ps_alloc(id_priv->id.route.addr.dev_addr.net, ps, bind_list,
			   snum);
	if (ret < 0)
		goto err;

	bind_list->ps = ps;
	bind_list->port = snum;
	cma_bind_port(bind_list, id_priv);
	return 0;
err:
	kfree(bind_list);
	return ret == -ENOSPC ? -EADDRNOTAVAIL : ret;
}

static int cma_port_is_unique(struct rdma_bind_list *bind_list,
			      struct rdma_id_private *id_priv)
{
	struct rdma_id_private *cur_id;
	struct sockaddr  *daddr = cma_dst_addr(id_priv);
	struct sockaddr  *saddr = cma_src_addr(id_priv);
	__be16 dport = cma_port(daddr);

	hlist_for_each_entry(cur_id, &bind_list->owners, node) {
		struct sockaddr  *cur_daddr = cma_dst_addr(cur_id);
		struct sockaddr  *cur_saddr = cma_src_addr(cur_id);
		__be16 cur_dport = cma_port(cur_daddr);

		if (id_priv == cur_id)
			continue;

		/* different dest port -> unique */
		if (!cma_any_port(daddr) &&
		    !cma_any_port(cur_daddr) &&
		    (dport != cur_dport))
			continue;

		/* different src address -> unique */
		if (!cma_any_addr(saddr) &&
		    !cma_any_addr(cur_saddr) &&
		    cma_addr_cmp(saddr, cur_saddr))
			continue;

		/* different dst address -> unique */
		if (!cma_any_addr(daddr) &&
		    !cma_any_addr(cur_daddr) &&
		    cma_addr_cmp(daddr, cur_daddr))
			continue;

		return -EADDRNOTAVAIL;
	}
	return 0;
}

static int cma_alloc_any_port(enum rdma_ucm_port_space ps,
			      struct rdma_id_private *id_priv)
{
	static unsigned int last_used_port;
	int low, high, remaining;
	unsigned int rover;
	struct net *net = id_priv->id.route.addr.dev_addr.net;

	inet_get_local_port_range(net, &low, &high);
	remaining = (high - low) + 1;
	rover = prandom_u32() % remaining + low;
retry:
	if (last_used_port != rover) {
		struct rdma_bind_list *bind_list;
		int ret;

		bind_list = cma_ps_find(net, ps, (unsigned short)rover);

		if (!bind_list) {
			ret = cma_alloc_port(ps, id_priv, rover);
		} else {
			ret = cma_port_is_unique(bind_list, id_priv);
			if (!ret)
				cma_bind_port(bind_list, id_priv);
		}
		/*
		 * Remember previously used port number in order to avoid
		 * re-using same port immediately after it is closed.
		 */
		if (!ret)
			last_used_port = rover;
		if (ret != -EADDRNOTAVAIL)
			return ret;
	}
	if (--remaining) {
		rover++;
		if ((rover < low) || (rover > high))
			rover = low;
		goto retry;
	}
	return -EADDRNOTAVAIL;
}

/*
 * Check that the requested port is available.  This is called when trying to
 * bind to a specific port, or when trying to listen on a bound port.  In
 * the latter case, the provided id_priv may already be on the bind_list, but
 * we still need to check that it's okay to start listening.
 */
static int cma_check_port(struct rdma_bind_list *bind_list,
			  struct rdma_id_private *id_priv, uint8_t reuseaddr)
{
	struct rdma_id_private *cur_id;
	struct sockaddr *addr, *cur_addr;

	addr = cma_src_addr(id_priv);
	hlist_for_each_entry(cur_id, &bind_list->owners, node) {
		if (id_priv == cur_id)
			continue;

		if ((cur_id->state != RDMA_CM_LISTEN) && reuseaddr &&
		    cur_id->reuseaddr)
			continue;

		cur_addr = cma_src_addr(cur_id);
		if (id_priv->afonly && cur_id->afonly &&
		    (addr->sa_family != cur_addr->sa_family))
			continue;

		if (cma_any_addr(addr) || cma_any_addr(cur_addr))
			return -EADDRNOTAVAIL;

		if (!cma_addr_cmp(addr, cur_addr))
			return -EADDRINUSE;
	}
	return 0;
}

static int cma_use_port(enum rdma_ucm_port_space ps,
			struct rdma_id_private *id_priv)
{
	struct rdma_bind_list *bind_list;
	unsigned short snum;
	int ret;

	snum = ntohs(cma_port(cma_src_addr(id_priv)));
	if (snum < PROT_SOCK && !capable(CAP_NET_BIND_SERVICE))
		return -EACCES;

	bind_list = cma_ps_find(id_priv->id.route.addr.dev_addr.net, ps, snum);
	if (!bind_list) {
		ret = cma_alloc_port(ps, id_priv, snum);
	} else {
		ret = cma_check_port(bind_list, id_priv, id_priv->reuseaddr);
		if (!ret)
			cma_bind_port(bind_list, id_priv);
	}
	return ret;
}

static int cma_bind_listen(struct rdma_id_private *id_priv)
{
	struct rdma_bind_list *bind_list = id_priv->bind_list;
	int ret = 0;

	mutex_lock(&lock);
	if (bind_list->owners.first->next)
		ret = cma_check_port(bind_list, id_priv, 0);
	mutex_unlock(&lock);
	return ret;
}

static enum rdma_ucm_port_space
cma_select_inet_ps(struct rdma_id_private *id_priv)
{
	switch (id_priv->id.ps) {
	case RDMA_PS_TCP:
	case RDMA_PS_UDP:
	case RDMA_PS_IPOIB:
	case RDMA_PS_IB:
		return id_priv->id.ps;
	default:

		return 0;
	}
}

static enum rdma_ucm_port_space
cma_select_ib_ps(struct rdma_id_private *id_priv)
{
	enum rdma_ucm_port_space ps = 0;
	struct sockaddr_ib *sib;
	u64 sid_ps, mask, sid;

	sib = (struct sockaddr_ib *) cma_src_addr(id_priv);
	mask = be64_to_cpu(sib->sib_sid_mask) & RDMA_IB_IP_PS_MASK;
	sid = be64_to_cpu(sib->sib_sid) & mask;

	if ((id_priv->id.ps == RDMA_PS_IB) && (sid == (RDMA_IB_IP_PS_IB & mask))) {
		sid_ps = RDMA_IB_IP_PS_IB;
		ps = RDMA_PS_IB;
	} else if (((id_priv->id.ps == RDMA_PS_IB) || (id_priv->id.ps == RDMA_PS_TCP)) &&
		   (sid == (RDMA_IB_IP_PS_TCP & mask))) {
		sid_ps = RDMA_IB_IP_PS_TCP;
		ps = RDMA_PS_TCP;
	} else if (((id_priv->id.ps == RDMA_PS_IB) || (id_priv->id.ps == RDMA_PS_UDP)) &&
		   (sid == (RDMA_IB_IP_PS_UDP & mask))) {
		sid_ps = RDMA_IB_IP_PS_UDP;
		ps = RDMA_PS_UDP;
	}

	if (ps) {
		sib->sib_sid = cpu_to_be64(sid_ps | ntohs(cma_port((struct sockaddr *) sib)));
		sib->sib_sid_mask = cpu_to_be64(RDMA_IB_IP_PS_MASK |
						be64_to_cpu(sib->sib_sid_mask));
	}
	return ps;
}

static int cma_get_port(struct rdma_id_private *id_priv)
{
	enum rdma_ucm_port_space ps;
	int ret;

	if (cma_family(id_priv) != AF_IB)
		ps = cma_select_inet_ps(id_priv);
	else
		ps = cma_select_ib_ps(id_priv);
	if (!ps)
		return -EPROTONOSUPPORT;

	mutex_lock(&lock);
	if (cma_any_port(cma_src_addr(id_priv)))
		ret = cma_alloc_any_port(ps, id_priv);
	else
		ret = cma_use_port(ps, id_priv);
	mutex_unlock(&lock);

	return ret;
}

static int cma_check_linklocal(struct rdma_dev_addr *dev_addr,
			       struct sockaddr *addr)
{
#if IS_ENABLED(CONFIG_IPV6)
	struct sockaddr_in6 *sin6;

	if (addr->sa_family != AF_INET6)
		return 0;

	sin6 = (struct sockaddr_in6 *) addr;

	if (!(ipv6_addr_type(&sin6->sin6_addr) & IPV6_ADDR_LINKLOCAL))
		return 0;

	if (!sin6->sin6_scope_id)
			return -EINVAL;

	dev_addr->bound_dev_if = sin6->sin6_scope_id;
#endif
	return 0;
}

int rdma_listen(struct rdma_cm_id *id, int backlog)
{
	struct rdma_id_private *id_priv;
	int ret;

	id_priv = container_of(id, struct rdma_id_private, id);
	if (id_priv->state == RDMA_CM_IDLE) {
		id->route.addr.src_addr.ss_family = AF_INET;
		ret = rdma_bind_addr(id, cma_src_addr(id_priv));
		if (ret)
			return ret;
	}

	if (!cma_comp_exch(id_priv, RDMA_CM_ADDR_BOUND, RDMA_CM_LISTEN))
		return -EINVAL;

	if (id_priv->reuseaddr) {
		ret = cma_bind_listen(id_priv);
		if (ret)
			goto err;
	}

	id_priv->backlog = backlog;
	if (id->device) {
		if (rdma_cap_ib_cm(id->device, 1)) {
			ret = cma_ib_listen(id_priv);
			if (ret)
				goto err;
		} else if (rdma_cap_iw_cm(id->device, 1)) {
			ret = cma_iw_listen(id_priv, backlog);
			if (ret)
				goto err;
		} else {
			ret = -ENOSYS;
			goto err;
		}
	} else
		cma_listen_on_all(id_priv);

	return 0;
err:
	id_priv->backlog = 0;
	cma_comp_exch(id_priv, RDMA_CM_LISTEN, RDMA_CM_ADDR_BOUND);
	return ret;
}
EXPORT_SYMBOL(rdma_listen);

int rdma_bind_addr(struct rdma_cm_id *id, struct sockaddr *addr)
{
	struct rdma_id_private *id_priv;
	int ret;
	struct sockaddr  *daddr;

	if (addr->sa_family != AF_INET && addr->sa_family != AF_INET6 &&
	    addr->sa_family != AF_IB)
		return -EAFNOSUPPORT;

	id_priv = container_of(id, struct rdma_id_private, id);
	if (!cma_comp_exch(id_priv, RDMA_CM_IDLE, RDMA_CM_ADDR_BOUND))
		return -EINVAL;

	ret = cma_check_linklocal(&id->route.addr.dev_addr, addr);
	if (ret)
		goto err1;

	memcpy(cma_src_addr(id_priv), addr, rdma_addr_size(addr));
	if (!cma_any_addr(addr)) {
		ret = cma_translate_addr(addr, &id->route.addr.dev_addr);
		if (ret)
			goto err1;

		ret = cma_acquire_dev_by_src_ip(id_priv);
		if (ret)
			goto err1;
	}

	if (!(id_priv->options & (1 << CMA_OPTION_AFONLY))) {
		if (addr->sa_family == AF_INET)
			id_priv->afonly = 1;
#if IS_ENABLED(CONFIG_IPV6)
		else if (addr->sa_family == AF_INET6) {
			struct net *net = id_priv->id.route.addr.dev_addr.net;

			id_priv->afonly = net->ipv6.sysctl.bindv6only;
		}
#endif
	}
	daddr = cma_dst_addr(id_priv);
	daddr->sa_family = addr->sa_family;

	ret = cma_get_port(id_priv);
	if (ret)
		goto err2;

	return 0;
err2:
	rdma_restrack_del(&id_priv->res);
	if (id_priv->cma_dev)
		cma_release_dev(id_priv);
err1:
	cma_comp_exch(id_priv, RDMA_CM_ADDR_BOUND, RDMA_CM_IDLE);
	return ret;
}
EXPORT_SYMBOL(rdma_bind_addr);

static int cma_format_hdr(void *hdr, struct rdma_id_private *id_priv)
{
	struct cma_hdr *cma_hdr;

	cma_hdr = hdr;
	cma_hdr->cma_version = CMA_VERSION;
	if (cma_family(id_priv) == AF_INET) {
		struct sockaddr_in *src4, *dst4;

		src4 = (struct sockaddr_in *) cma_src_addr(id_priv);
		dst4 = (struct sockaddr_in *) cma_dst_addr(id_priv);

		cma_set_ip_ver(cma_hdr, 4);
		cma_hdr->src_addr.ip4.addr = src4->sin_addr.s_addr;
		cma_hdr->dst_addr.ip4.addr = dst4->sin_addr.s_addr;
		cma_hdr->port = src4->sin_port;
	} else if (cma_family(id_priv) == AF_INET6) {
		struct sockaddr_in6 *src6, *dst6;

		src6 = (struct sockaddr_in6 *) cma_src_addr(id_priv);
		dst6 = (struct sockaddr_in6 *) cma_dst_addr(id_priv);

		cma_set_ip_ver(cma_hdr, 6);
		cma_hdr->src_addr.ip6 = src6->sin6_addr;
		cma_hdr->dst_addr.ip6 = dst6->sin6_addr;
		cma_hdr->port = src6->sin6_port;
	}
	return 0;
}

static int cma_sidr_rep_handler(struct ib_cm_id *cm_id,
				const struct ib_cm_event *ib_event)
{
	struct rdma_id_private *id_priv = cm_id->context;
	struct rdma_cm_event event = {};
	const struct ib_cm_sidr_rep_event_param *rep =
				&ib_event->param.sidr_rep_rcvd;
	int ret = 0;

	mutex_lock(&id_priv->handler_mutex);
	if (id_priv->state != RDMA_CM_CONNECT)
		goto out;

	switch (ib_event->event) {
	case IB_CM_SIDR_REQ_ERROR:
		event.event = RDMA_CM_EVENT_UNREACHABLE;
		event.status = -ETIMEDOUT;
		break;
	case IB_CM_SIDR_REP_RECEIVED:
		event.param.ud.private_data = ib_event->private_data;
		event.param.ud.private_data_len = IB_CM_SIDR_REP_PRIVATE_DATA_SIZE;
		if (rep->status != IB_SIDR_SUCCESS) {
			event.event = RDMA_CM_EVENT_UNREACHABLE;
			event.status = ib_event->param.sidr_rep_rcvd.status;
			pr_debug_ratelimited("RDMA CM: UNREACHABLE: bad SIDR reply. status %d\n",
					     event.status);
			break;
		}
		ret = cma_set_qkey(id_priv, rep->qkey);
		if (ret) {
			pr_debug_ratelimited("RDMA CM: ADDR_ERROR: failed to set qkey. status %d\n", ret);
			event.event = RDMA_CM_EVENT_ADDR_ERROR;
			event.status = ret;
			break;
		}
		ib_init_ah_attr_from_path(id_priv->id.device,
					  id_priv->id.port_num,
					  id_priv->id.route.path_rec,
					  &event.param.ud.ah_attr,
					  rep->sgid_attr);
		event.param.ud.qp_num = rep->qpn;
		event.param.ud.qkey = rep->qkey;
		event.event = RDMA_CM_EVENT_ESTABLISHED;
		event.status = 0;
		break;
	default:
		pr_err("RDMA CMA: unexpected IB CM event: %d\n",
		       ib_event->event);
		goto out;
	}

	ret = cma_cm_event_handler(id_priv, &event);

	rdma_destroy_ah_attr(&event.param.ud.ah_attr);
	if (ret) {
		/* Destroy the CM ID by returning a non-zero value. */
		id_priv->cm_id.ib = NULL;
		cma_exch(id_priv, RDMA_CM_DESTROYING);
		mutex_unlock(&id_priv->handler_mutex);
		rdma_destroy_id(&id_priv->id);
		return ret;
	}
out:
	mutex_unlock(&id_priv->handler_mutex);
	return ret;
}

static int cma_resolve_ib_udp(struct rdma_id_private *id_priv,
			      struct rdma_conn_param *conn_param)
{
	struct ib_cm_sidr_req_param req;
	struct ib_cm_id	*id;
	void *private_data;
	u8 offset;
	int ret;

	memset(&req, 0, sizeof req);
	offset = cma_user_data_offset(id_priv);
	req.private_data_len = offset + conn_param->private_data_len;
	if (req.private_data_len < conn_param->private_data_len)
		return -EINVAL;

	if (req.private_data_len) {
		private_data = kzalloc(req.private_data_len, GFP_ATOMIC);
		if (!private_data)
			return -ENOMEM;
	} else {
		private_data = NULL;
	}

	if (conn_param->private_data && conn_param->private_data_len)
		memcpy(private_data + offset, conn_param->private_data,
		       conn_param->private_data_len);

	if (private_data) {
		ret = cma_format_hdr(private_data, id_priv);
		if (ret)
			goto out;
		req.private_data = private_data;
	}

	id = ib_create_cm_id(id_priv->id.device, cma_sidr_rep_handler,
			     id_priv);
	if (IS_ERR(id)) {
		ret = PTR_ERR(id);
		goto out;
	}
	id_priv->cm_id.ib = id;

	req.path = id_priv->id.route.path_rec;
	req.sgid_attr = id_priv->id.route.addr.dev_addr.sgid_attr;
	req.service_id = rdma_get_service_id(&id_priv->id, cma_dst_addr(id_priv));
	req.timeout_ms = 1 << (CMA_CM_RESPONSE_TIMEOUT - 8);
	req.max_cm_retries = CMA_MAX_CM_RETRIES;

	trace_cm_send_sidr_req(id_priv);
	ret = ib_send_cm_sidr_req(id_priv->cm_id.ib, &req);
	if (ret) {
		ib_destroy_cm_id(id_priv->cm_id.ib);
		id_priv->cm_id.ib = NULL;
	}
out:
	kfree(private_data);
	return ret;
}

static int cma_connect_ib(struct rdma_id_private *id_priv,
			  struct rdma_conn_param *conn_param)
{
	struct ib_cm_req_param req;
	struct rdma_route *route;
	void *private_data;
	struct ib_cm_id	*id;
	u8 offset;
	int ret;

	memset(&req, 0, sizeof req);
	offset = cma_user_data_offset(id_priv);
	req.private_data_len = offset + conn_param->private_data_len;
	if (req.private_data_len < conn_param->private_data_len)
		return -EINVAL;

	if (req.private_data_len) {
		private_data = kzalloc(req.private_data_len, GFP_ATOMIC);
		if (!private_data)
			return -ENOMEM;
	} else {
		private_data = NULL;
	}

	if (conn_param->private_data && conn_param->private_data_len)
		memcpy(private_data + offset, conn_param->private_data,
		       conn_param->private_data_len);

	id = ib_create_cm_id(id_priv->id.device, cma_ib_handler, id_priv);
	if (IS_ERR(id)) {
		ret = PTR_ERR(id);
		goto out;
	}
	id_priv->cm_id.ib = id;

	route = &id_priv->id.route;
	if (private_data) {
		ret = cma_format_hdr(private_data, id_priv);
		if (ret)
			goto out;
		req.private_data = private_data;
	}

	req.primary_path = &route->path_rec[0];
	if (route->num_paths == 2)
		req.alternate_path = &route->path_rec[1];

	req.ppath_sgid_attr = id_priv->id.route.addr.dev_addr.sgid_attr;
	/* Alternate path SGID attribute currently unsupported */
	req.service_id = rdma_get_service_id(&id_priv->id, cma_dst_addr(id_priv));
	req.qp_num = id_priv->qp_num;
	req.qp_type = id_priv->id.qp_type;
	req.starting_psn = id_priv->seq_num;
	req.responder_resources = conn_param->responder_resources;
	req.initiator_depth = conn_param->initiator_depth;
	req.flow_control = conn_param->flow_control;
	req.retry_count = min_t(u8, 7, conn_param->retry_count);
	req.rnr_retry_count = min_t(u8, 7, conn_param->rnr_retry_count);
	req.remote_cm_response_timeout = CMA_CM_RESPONSE_TIMEOUT;
	req.local_cm_response_timeout = CMA_CM_RESPONSE_TIMEOUT;
	req.max_cm_retries = CMA_MAX_CM_RETRIES;
	req.srq = id_priv->srq ? 1 : 0;

	trace_cm_send_req(id_priv);
	ret = ib_send_cm_req(id_priv->cm_id.ib, &req);
out:
	if (ret && !IS_ERR(id)) {
		ib_destroy_cm_id(id);
		id_priv->cm_id.ib = NULL;
	}

	kfree(private_data);
	return ret;
}

static int cma_connect_iw(struct rdma_id_private *id_priv,
			  struct rdma_conn_param *conn_param)
{
	struct iw_cm_id *cm_id;
	int ret;
	struct iw_cm_conn_param iw_param;

	cm_id = iw_create_cm_id(id_priv->id.device, cma_iw_handler, id_priv);
	if (IS_ERR(cm_id))
		return PTR_ERR(cm_id);

	cm_id->tos = id_priv->tos;
	cm_id->tos_set = id_priv->tos_set;
	id_priv->cm_id.iw = cm_id;

	memcpy(&cm_id->local_addr, cma_src_addr(id_priv),
	       rdma_addr_size(cma_src_addr(id_priv)));
	memcpy(&cm_id->remote_addr, cma_dst_addr(id_priv),
	       rdma_addr_size(cma_dst_addr(id_priv)));

	ret = cma_modify_qp_rtr(id_priv, conn_param);
	if (ret)
		goto out;

	if (conn_param) {
		iw_param.ord = conn_param->initiator_depth;
		iw_param.ird = conn_param->responder_resources;
		iw_param.private_data = conn_param->private_data;
		iw_param.private_data_len = conn_param->private_data_len;
		iw_param.qpn = id_priv->id.qp ? id_priv->qp_num : conn_param->qp_num;
	} else {
		memset(&iw_param, 0, sizeof iw_param);
		iw_param.qpn = id_priv->qp_num;
	}
	ret = iw_cm_connect(cm_id, &iw_param);
out:
	if (ret) {
		iw_destroy_cm_id(cm_id);
		id_priv->cm_id.iw = NULL;
	}
	return ret;
}

int rdma_connect(struct rdma_cm_id *id, struct rdma_conn_param *conn_param)
{
	struct rdma_id_private *id_priv;
	int ret;

	id_priv = container_of(id, struct rdma_id_private, id);
	if (!cma_comp_exch(id_priv, RDMA_CM_ROUTE_RESOLVED, RDMA_CM_CONNECT))
		return -EINVAL;

	if (!id->qp) {
		id_priv->qp_num = conn_param->qp_num;
		id_priv->srq = conn_param->srq;
	}

	if (rdma_cap_ib_cm(id->device, id->port_num)) {
		if (id->qp_type == IB_QPT_UD)
			ret = cma_resolve_ib_udp(id_priv, conn_param);
		else
			ret = cma_connect_ib(id_priv, conn_param);
	} else if (rdma_cap_iw_cm(id->device, id->port_num))
		ret = cma_connect_iw(id_priv, conn_param);
	else
		ret = -ENOSYS;
	if (ret)
		goto err;

	return 0;
err:
	cma_comp_exch(id_priv, RDMA_CM_CONNECT, RDMA_CM_ROUTE_RESOLVED);
	return ret;
}
EXPORT_SYMBOL(rdma_connect);

static int cma_accept_ib(struct rdma_id_private *id_priv,
			 struct rdma_conn_param *conn_param)
{
	struct ib_cm_rep_param rep;
	int ret;

	ret = cma_modify_qp_rtr(id_priv, conn_param);
	if (ret)
		goto out;

	ret = cma_modify_qp_rts(id_priv, conn_param);
	if (ret)
		goto out;

	memset(&rep, 0, sizeof rep);
	rep.qp_num = id_priv->qp_num;
	rep.starting_psn = id_priv->seq_num;
	rep.private_data = conn_param->private_data;
	rep.private_data_len = conn_param->private_data_len;
	rep.responder_resources = conn_param->responder_resources;
	rep.initiator_depth = conn_param->initiator_depth;
	rep.failover_accepted = 0;
	rep.flow_control = conn_param->flow_control;
	rep.rnr_retry_count = min_t(u8, 7, conn_param->rnr_retry_count);
	rep.srq = id_priv->srq ? 1 : 0;

	trace_cm_send_rep(id_priv);
	ret = ib_send_cm_rep(id_priv->cm_id.ib, &rep);
out:
	return ret;
}

static int cma_accept_iw(struct rdma_id_private *id_priv,
		  struct rdma_conn_param *conn_param)
{
	struct iw_cm_conn_param iw_param;
	int ret;

	if (!conn_param)
		return -EINVAL;

	ret = cma_modify_qp_rtr(id_priv, conn_param);
	if (ret)
		return ret;

	iw_param.ord = conn_param->initiator_depth;
	iw_param.ird = conn_param->responder_resources;
	iw_param.private_data = conn_param->private_data;
	iw_param.private_data_len = conn_param->private_data_len;
	if (id_priv->id.qp) {
		iw_param.qpn = id_priv->qp_num;
	} else
		iw_param.qpn = conn_param->qp_num;

	return iw_cm_accept(id_priv->cm_id.iw, &iw_param);
}

static int cma_send_sidr_rep(struct rdma_id_private *id_priv,
			     enum ib_cm_sidr_status status, u32 qkey,
			     const void *private_data, int private_data_len)
{
	struct ib_cm_sidr_rep_param rep;
	int ret;

	memset(&rep, 0, sizeof rep);
	rep.status = status;
	if (status == IB_SIDR_SUCCESS) {
		ret = cma_set_qkey(id_priv, qkey);
		if (ret)
			return ret;
		rep.qp_num = id_priv->qp_num;
		rep.qkey = id_priv->qkey;
	}
	rep.private_data = private_data;
	rep.private_data_len = private_data_len;

	trace_cm_send_sidr_rep(id_priv);
	return ib_send_cm_sidr_rep(id_priv->cm_id.ib, &rep);
}

int __rdma_accept(struct rdma_cm_id *id, struct rdma_conn_param *conn_param,
		  const char *caller)
{
	struct rdma_id_private *id_priv;
	int ret;

	id_priv = container_of(id, struct rdma_id_private, id);

	rdma_restrack_set_task(&id_priv->res, caller);

	if (!cma_comp(id_priv, RDMA_CM_CONNECT))
		return -EINVAL;

	if (!id->qp && conn_param) {
		id_priv->qp_num = conn_param->qp_num;
		id_priv->srq = conn_param->srq;
	}

	if (rdma_cap_ib_cm(id->device, id->port_num)) {
		if (id->qp_type == IB_QPT_UD) {
			if (conn_param)
				ret = cma_send_sidr_rep(id_priv, IB_SIDR_SUCCESS,
							conn_param->qkey,
							conn_param->private_data,
							conn_param->private_data_len);
			else
				ret = cma_send_sidr_rep(id_priv, IB_SIDR_SUCCESS,
							0, NULL, 0);
		} else {
			if (conn_param)
				ret = cma_accept_ib(id_priv, conn_param);
			else
				ret = cma_rep_recv(id_priv);
		}
	} else if (rdma_cap_iw_cm(id->device, id->port_num))
		ret = cma_accept_iw(id_priv, conn_param);
	else
		ret = -ENOSYS;

	if (ret)
		goto reject;

	return 0;
reject:
	cma_modify_qp_err(id_priv);
	rdma_reject(id, NULL, 0);
	return ret;
}
EXPORT_SYMBOL(__rdma_accept);

int rdma_notify(struct rdma_cm_id *id, enum ib_event_type event)
{
	struct rdma_id_private *id_priv;
	int ret;

	id_priv = container_of(id, struct rdma_id_private, id);
	if (!id_priv->cm_id.ib)
		return -EINVAL;

	switch (id->device->node_type) {
	case RDMA_NODE_IB_CA:
		ret = ib_cm_notify(id_priv->cm_id.ib, event);
		break;
	default:
		ret = 0;
		break;
	}
	return ret;
}
EXPORT_SYMBOL(rdma_notify);

int rdma_reject(struct rdma_cm_id *id, const void *private_data,
		u8 private_data_len)
{
	struct rdma_id_private *id_priv;
	int ret;

	id_priv = container_of(id, struct rdma_id_private, id);
	if (!id_priv->cm_id.ib)
		return -EINVAL;

	if (rdma_cap_ib_cm(id->device, id->port_num)) {
		if (id->qp_type == IB_QPT_UD) {
			ret = cma_send_sidr_rep(id_priv, IB_SIDR_REJECT, 0,
						private_data, private_data_len);
		} else {
			trace_cm_send_rej(id_priv);
			ret = ib_send_cm_rej(id_priv->cm_id.ib,
					     IB_CM_REJ_CONSUMER_DEFINED, NULL,
					     0, private_data, private_data_len);
		}
	} else if (rdma_cap_iw_cm(id->device, id->port_num)) {
		ret = iw_cm_reject(id_priv->cm_id.iw,
				   private_data, private_data_len);
	} else
		ret = -ENOSYS;

	return ret;
}
EXPORT_SYMBOL(rdma_reject);

int rdma_disconnect(struct rdma_cm_id *id)
{
	struct rdma_id_private *id_priv;
	int ret;

	id_priv = container_of(id, struct rdma_id_private, id);
	if (!id_priv->cm_id.ib)
		return -EINVAL;

	if (rdma_cap_ib_cm(id->device, id->port_num)) {
		ret = cma_modify_qp_err(id_priv);
		if (ret)
			goto out;
		/* Initiate or respond to a disconnect. */
		trace_cm_disconnect(id_priv);
		if (ib_send_cm_dreq(id_priv->cm_id.ib, NULL, 0)) {
			if (!ib_send_cm_drep(id_priv->cm_id.ib, NULL, 0))
				trace_cm_sent_drep(id_priv);
		} else {
			trace_cm_sent_dreq(id_priv);
		}
	} else if (rdma_cap_iw_cm(id->device, id->port_num)) {
		ret = iw_cm_disconnect(id_priv->cm_id.iw, 0);
	} else
		ret = -EINVAL;

out:
	return ret;
}
EXPORT_SYMBOL(rdma_disconnect);

static int cma_ib_mc_handler(int status, struct ib_sa_multicast *multicast)
{
	struct rdma_id_private *id_priv;
	struct cma_multicast *mc = multicast->context;
	struct rdma_cm_event event = {};
	int ret = 0;

	id_priv = mc->id_priv;
	mutex_lock(&id_priv->handler_mutex);
	if (id_priv->state != RDMA_CM_ADDR_BOUND &&
	    id_priv->state != RDMA_CM_ADDR_RESOLVED)
		goto out;

	if (!status)
		status = cma_set_qkey(id_priv, be32_to_cpu(multicast->rec.qkey));
	else
		pr_debug_ratelimited("RDMA CM: MULTICAST_ERROR: failed to join multicast. status %d\n",
				     status);
	mutex_lock(&id_priv->qp_mutex);
	if (!status && id_priv->id.qp) {
		status = ib_attach_mcast(id_priv->id.qp, &multicast->rec.mgid,
					 be16_to_cpu(multicast->rec.mlid));
		if (status)
			pr_debug_ratelimited("RDMA CM: MULTICAST_ERROR: failed to attach QP. status %d\n",
					     status);
	}
	mutex_unlock(&id_priv->qp_mutex);

	event.status = status;
	event.param.ud.private_data = mc->context;
	if (!status) {
		struct rdma_dev_addr *dev_addr =
			&id_priv->id.route.addr.dev_addr;
		struct net_device *ndev =
			dev_get_by_index(dev_addr->net, dev_addr->bound_dev_if);
		enum ib_gid_type gid_type =
			id_priv->cma_dev->default_gid_type[id_priv->id.port_num -
			rdma_start_port(id_priv->cma_dev->device)];

		event.event = RDMA_CM_EVENT_MULTICAST_JOIN;
		ret = ib_init_ah_from_mcmember(id_priv->id.device,
					       id_priv->id.port_num,
					       &multicast->rec,
					       ndev, gid_type,
					       &event.param.ud.ah_attr);
		if (ret)
			event.event = RDMA_CM_EVENT_MULTICAST_ERROR;

		event.param.ud.qp_num = 0xFFFFFF;
		event.param.ud.qkey = be32_to_cpu(multicast->rec.qkey);
		if (ndev)
			dev_put(ndev);
	} else
		event.event = RDMA_CM_EVENT_MULTICAST_ERROR;

	ret = cma_cm_event_handler(id_priv, &event);

	rdma_destroy_ah_attr(&event.param.ud.ah_attr);
	if (ret) {
		cma_exch(id_priv, RDMA_CM_DESTROYING);
		mutex_unlock(&id_priv->handler_mutex);
		rdma_destroy_id(&id_priv->id);
		return 0;
	}

out:
	mutex_unlock(&id_priv->handler_mutex);
	return 0;
}

static void cma_set_mgid(struct rdma_id_private *id_priv,
			 struct sockaddr *addr, union ib_gid *mgid)
{
	unsigned char mc_map[MAX_ADDR_LEN];
	struct rdma_dev_addr *dev_addr = &id_priv->id.route.addr.dev_addr;
	struct sockaddr_in *sin = (struct sockaddr_in *) addr;
	struct sockaddr_in6 *sin6 = (struct sockaddr_in6 *) addr;

	if (cma_any_addr(addr)) {
		memset(mgid, 0, sizeof *mgid);
	} else if ((addr->sa_family == AF_INET6) &&
		   ((be32_to_cpu(sin6->sin6_addr.s6_addr32[0]) & 0xFFF0FFFF) ==
								 0xFF10A01B)) {
		/* IPv6 address is an SA assigned MGID. */
		memcpy(mgid, &sin6->sin6_addr, sizeof *mgid);
	} else if (addr->sa_family == AF_IB) {
		memcpy(mgid, &((struct sockaddr_ib *) addr)->sib_addr, sizeof *mgid);
	} else if (addr->sa_family == AF_INET6) {
		ipv6_ib_mc_map(&sin6->sin6_addr, dev_addr->broadcast, mc_map);
		if (id_priv->id.ps == RDMA_PS_UDP)
			mc_map[7] = 0x01;	/* Use RDMA CM signature */
		*mgid = *(union ib_gid *) (mc_map + 4);
	} else {
		ip_ib_mc_map(sin->sin_addr.s_addr, dev_addr->broadcast, mc_map);
		if (id_priv->id.ps == RDMA_PS_UDP)
			mc_map[7] = 0x01;	/* Use RDMA CM signature */
		*mgid = *(union ib_gid *) (mc_map + 4);
	}
}

static int cma_join_ib_multicast(struct rdma_id_private *id_priv,
				 struct cma_multicast *mc)
{
	struct ib_sa_mcmember_rec rec;
	struct rdma_dev_addr *dev_addr = &id_priv->id.route.addr.dev_addr;
	ib_sa_comp_mask comp_mask;
	int ret;

	ib_addr_get_mgid(dev_addr, &rec.mgid);
	ret = ib_sa_get_mcmember_rec(id_priv->id.device, id_priv->id.port_num,
				     &rec.mgid, &rec);
	if (ret)
		return ret;

	ret = cma_set_qkey(id_priv, 0);
	if (ret)
		return ret;

	cma_set_mgid(id_priv, (struct sockaddr *) &mc->addr, &rec.mgid);
	rec.qkey = cpu_to_be32(id_priv->qkey);
	rdma_addr_get_sgid(dev_addr, &rec.port_gid);
	rec.pkey = cpu_to_be16(ib_addr_get_pkey(dev_addr));
	rec.join_state = mc->join_state;

	if ((rec.join_state == BIT(SENDONLY_FULLMEMBER_JOIN)) &&
	    (!ib_sa_sendonly_fullmem_support(&sa_client,
					     id_priv->id.device,
					     id_priv->id.port_num))) {
		dev_warn(
			&id_priv->id.device->dev,
			"RDMA CM: port %u Unable to multicast join: SM doesn't support Send Only Full Member option\n",
			id_priv->id.port_num);
		return -EOPNOTSUPP;
	}

	comp_mask = IB_SA_MCMEMBER_REC_MGID | IB_SA_MCMEMBER_REC_PORT_GID |
		    IB_SA_MCMEMBER_REC_PKEY | IB_SA_MCMEMBER_REC_JOIN_STATE |
		    IB_SA_MCMEMBER_REC_QKEY | IB_SA_MCMEMBER_REC_SL |
		    IB_SA_MCMEMBER_REC_FLOW_LABEL |
		    IB_SA_MCMEMBER_REC_TRAFFIC_CLASS;

	if (id_priv->id.ps == RDMA_PS_IPOIB)
		comp_mask |= IB_SA_MCMEMBER_REC_RATE |
			     IB_SA_MCMEMBER_REC_RATE_SELECTOR |
			     IB_SA_MCMEMBER_REC_MTU_SELECTOR |
			     IB_SA_MCMEMBER_REC_MTU |
			     IB_SA_MCMEMBER_REC_HOP_LIMIT;

	mc->multicast.ib = ib_sa_join_multicast(&sa_client, id_priv->id.device,
						id_priv->id.port_num, &rec,
						comp_mask, GFP_KERNEL,
						cma_ib_mc_handler, mc);
	return PTR_ERR_OR_ZERO(mc->multicast.ib);
}

static void iboe_mcast_work_handler(struct work_struct *work)
{
	struct iboe_mcast_work *mw = container_of(work, struct iboe_mcast_work, work);
	struct cma_multicast *mc = mw->mc;
	struct ib_sa_multicast *m = mc->multicast.ib;

	mc->multicast.ib->context = mc;
	cma_ib_mc_handler(0, m);
	kref_put(&mc->mcref, release_mc);
	kfree(mw);
}

static void cma_iboe_set_mgid(struct sockaddr *addr, union ib_gid *mgid,
			      enum ib_gid_type gid_type)
{
	struct sockaddr_in *sin = (struct sockaddr_in *)addr;
	struct sockaddr_in6 *sin6 = (struct sockaddr_in6 *)addr;

	if (cma_any_addr(addr)) {
		memset(mgid, 0, sizeof *mgid);
	} else if (addr->sa_family == AF_INET6) {
		memcpy(mgid, &sin6->sin6_addr, sizeof *mgid);
	} else {
		mgid->raw[0] =
			(gid_type == IB_GID_TYPE_ROCE_UDP_ENCAP) ? 0 : 0xff;
		mgid->raw[1] =
			(gid_type == IB_GID_TYPE_ROCE_UDP_ENCAP) ? 0 : 0x0e;
		mgid->raw[2] = 0;
		mgid->raw[3] = 0;
		mgid->raw[4] = 0;
		mgid->raw[5] = 0;
		mgid->raw[6] = 0;
		mgid->raw[7] = 0;
		mgid->raw[8] = 0;
		mgid->raw[9] = 0;
		mgid->raw[10] = 0xff;
		mgid->raw[11] = 0xff;
		*(__be32 *)(&mgid->raw[12]) = sin->sin_addr.s_addr;
	}
}

static int cma_iboe_join_multicast(struct rdma_id_private *id_priv,
				   struct cma_multicast *mc)
{
	struct iboe_mcast_work *work;
	struct rdma_dev_addr *dev_addr = &id_priv->id.route.addr.dev_addr;
	int err = 0;
	struct sockaddr *addr = (struct sockaddr *)&mc->addr;
	struct net_device *ndev = NULL;
	enum ib_gid_type gid_type;
	bool send_only;

	send_only = mc->join_state == BIT(SENDONLY_FULLMEMBER_JOIN);

	if (cma_zero_addr((struct sockaddr *)&mc->addr))
		return -EINVAL;

	work = kzalloc(sizeof *work, GFP_KERNEL);
	if (!work)
		return -ENOMEM;

	mc->multicast.ib = kzalloc(sizeof(struct ib_sa_multicast), GFP_KERNEL);
	if (!mc->multicast.ib) {
		err = -ENOMEM;
		goto out1;
	}

	gid_type = id_priv->cma_dev->default_gid_type[id_priv->id.port_num -
		   rdma_start_port(id_priv->cma_dev->device)];
	cma_iboe_set_mgid(addr, &mc->multicast.ib->rec.mgid, gid_type);

	mc->multicast.ib->rec.pkey = cpu_to_be16(0xffff);
	if (id_priv->id.ps == RDMA_PS_UDP)
		mc->multicast.ib->rec.qkey = cpu_to_be32(RDMA_UDP_QKEY);

	if (dev_addr->bound_dev_if)
		ndev = dev_get_by_index(dev_addr->net, dev_addr->bound_dev_if);
	if (!ndev) {
		err = -ENODEV;
		goto out2;
	}
	mc->multicast.ib->rec.rate = iboe_get_rate(ndev);
	mc->multicast.ib->rec.hop_limit = 1;
	mc->multicast.ib->rec.mtu = iboe_get_mtu(ndev->mtu);

	if (addr->sa_family == AF_INET) {
		if (gid_type == IB_GID_TYPE_ROCE_UDP_ENCAP) {
			mc->multicast.ib->rec.hop_limit = IPV6_DEFAULT_HOPLIMIT;
			if (!send_only) {
				err = cma_igmp_send(ndev, &mc->multicast.ib->rec.mgid,
						    true);
			}
		}
	} else {
		if (gid_type == IB_GID_TYPE_ROCE_UDP_ENCAP)
			err = -ENOTSUPP;
	}
	dev_put(ndev);
	if (err || !mc->multicast.ib->rec.mtu) {
		if (!err)
			err = -EINVAL;
		goto out2;
	}
	rdma_ip2gid((struct sockaddr *)&id_priv->id.route.addr.src_addr,
		    &mc->multicast.ib->rec.port_gid);
	work->id = id_priv;
	work->mc = mc;
	INIT_WORK(&work->work, iboe_mcast_work_handler);
	kref_get(&mc->mcref);
	queue_work(cma_wq, &work->work);

	return 0;

out2:
	kfree(mc->multicast.ib);
out1:
	kfree(work);
	return err;
}

int rdma_join_multicast(struct rdma_cm_id *id, struct sockaddr *addr,
			u8 join_state, void *context)
{
	struct rdma_id_private *id_priv;
	struct cma_multicast *mc;
	int ret;

	if (!id->device)
		return -EINVAL;

	id_priv = container_of(id, struct rdma_id_private, id);
	if (!cma_comp(id_priv, RDMA_CM_ADDR_BOUND) &&
	    !cma_comp(id_priv, RDMA_CM_ADDR_RESOLVED))
		return -EINVAL;

	mc = kmalloc(sizeof *mc, GFP_KERNEL);
	if (!mc)
		return -ENOMEM;

	memcpy(&mc->addr, addr, rdma_addr_size(addr));
	mc->context = context;
	mc->id_priv = id_priv;
	mc->join_state = join_state;

	if (rdma_protocol_roce(id->device, id->port_num)) {
		kref_init(&mc->mcref);
		ret = cma_iboe_join_multicast(id_priv, mc);
		if (ret)
			goto out_err;
	} else if (rdma_cap_ib_mcast(id->device, id->port_num)) {
		ret = cma_join_ib_multicast(id_priv, mc);
		if (ret)
			goto out_err;
	} else {
		ret = -ENOSYS;
		goto out_err;
	}

	spin_lock(&id_priv->lock);
	list_add(&mc->list, &id_priv->mc_list);
	spin_unlock(&id_priv->lock);

	return 0;
out_err:
	kfree(mc);
	return ret;
}
EXPORT_SYMBOL(rdma_join_multicast);

void rdma_leave_multicast(struct rdma_cm_id *id, struct sockaddr *addr)
{
	struct rdma_id_private *id_priv;
	struct cma_multicast *mc;

	id_priv = container_of(id, struct rdma_id_private, id);
	spin_lock_irq(&id_priv->lock);
	list_for_each_entry(mc, &id_priv->mc_list, list) {
		if (!memcmp(&mc->addr, addr, rdma_addr_size(addr))) {
			list_del(&mc->list);
			spin_unlock_irq(&id_priv->lock);

			if (id->qp)
				ib_detach_mcast(id->qp,
						&mc->multicast.ib->rec.mgid,
						be16_to_cpu(mc->multicast.ib->rec.mlid));

			BUG_ON(id_priv->cma_dev->device != id->device);

			if (rdma_cap_ib_mcast(id->device, id->port_num)) {
				ib_sa_free_multicast(mc->multicast.ib);
				kfree(mc);
			} else if (rdma_protocol_roce(id->device, id->port_num)) {
				cma_leave_roce_mc_group(id_priv, mc);
			}
			return;
		}
	}
	spin_unlock_irq(&id_priv->lock);
}
EXPORT_SYMBOL(rdma_leave_multicast);

static int cma_netdev_change(struct net_device *ndev, struct rdma_id_private *id_priv)
{
	struct rdma_dev_addr *dev_addr;
	struct cma_ndev_work *work;

	dev_addr = &id_priv->id.route.addr.dev_addr;

	if ((dev_addr->bound_dev_if == ndev->ifindex) &&
	    (net_eq(dev_net(ndev), dev_addr->net)) &&
	    memcmp(dev_addr->src_dev_addr, ndev->dev_addr, ndev->addr_len)) {
		pr_info("RDMA CM addr change for ndev %s used by id %p\n",
			ndev->name, &id_priv->id);
		work = kzalloc(sizeof *work, GFP_KERNEL);
		if (!work)
			return -ENOMEM;

		INIT_WORK(&work->work, cma_ndev_work_handler);
		work->id = id_priv;
		work->event.event = RDMA_CM_EVENT_ADDR_CHANGE;
		cma_id_get(id_priv);
		queue_work(cma_wq, &work->work);
	}

	return 0;
}

static int cma_netdev_callback(struct notifier_block *self, unsigned long event,
			       void *ptr)
{
	struct net_device *ndev = netdev_notifier_info_to_dev(ptr);
	struct cma_device *cma_dev;
	struct rdma_id_private *id_priv;
	int ret = NOTIFY_DONE;

	if (event != NETDEV_BONDING_FAILOVER)
		return NOTIFY_DONE;

	if (!netif_is_bond_master(ndev))
		return NOTIFY_DONE;

	mutex_lock(&lock);
	list_for_each_entry(cma_dev, &dev_list, list)
		list_for_each_entry(id_priv, &cma_dev->id_list, list) {
			ret = cma_netdev_change(ndev, id_priv);
			if (ret)
				goto out;
		}

out:
	mutex_unlock(&lock);
	return ret;
}

static struct notifier_block cma_nb = {
	.notifier_call = cma_netdev_callback
};

static void cma_add_one(struct ib_device *device)
{
	struct cma_device *cma_dev;
	struct rdma_id_private *id_priv;
	unsigned int i;
	unsigned long supported_gids = 0;

	cma_dev = kmalloc(sizeof *cma_dev, GFP_KERNEL);
	if (!cma_dev)
		return;

	cma_dev->device = device;
	cma_dev->default_gid_type = kcalloc(device->phys_port_cnt,
					    sizeof(*cma_dev->default_gid_type),
					    GFP_KERNEL);
	if (!cma_dev->default_gid_type)
		goto free_cma_dev;

	cma_dev->default_roce_tos = kcalloc(device->phys_port_cnt,
					    sizeof(*cma_dev->default_roce_tos),
					    GFP_KERNEL);
	if (!cma_dev->default_roce_tos)
		goto free_gid_type;

	rdma_for_each_port (device, i) {
		supported_gids = roce_gid_type_mask_support(device, i);
		WARN_ON(!supported_gids);
		if (supported_gids & (1 << CMA_PREFERRED_ROCE_GID_TYPE))
			cma_dev->default_gid_type[i - rdma_start_port(device)] =
				CMA_PREFERRED_ROCE_GID_TYPE;
		else
			cma_dev->default_gid_type[i - rdma_start_port(device)] =
				find_first_bit(&supported_gids, BITS_PER_LONG);
		cma_dev->default_roce_tos[i - rdma_start_port(device)] = 0;
	}

	init_completion(&cma_dev->comp);
	refcount_set(&cma_dev->refcount, 1);
	INIT_LIST_HEAD(&cma_dev->id_list);
	ib_set_client_data(device, &cma_client, cma_dev);

	mutex_lock(&lock);
	list_add_tail(&cma_dev->list, &dev_list);
	list_for_each_entry(id_priv, &listen_any_list, list)
		cma_listen_on_dev(id_priv, cma_dev);
	mutex_unlock(&lock);

	trace_cm_add_one(device);
	return;

free_gid_type:
	kfree(cma_dev->default_gid_type);

free_cma_dev:
	kfree(cma_dev);

	return;
}

static int cma_remove_id_dev(struct rdma_id_private *id_priv)
{
	struct rdma_cm_event event = {};
	enum rdma_cm_state state;
	int ret = 0;

	/* Record that we want to remove the device */
	state = cma_exch(id_priv, RDMA_CM_DEVICE_REMOVAL);
	if (state == RDMA_CM_DESTROYING)
		return 0;

	cma_cancel_operation(id_priv, state);
	mutex_lock(&id_priv->handler_mutex);

	/* Check for destruction from another callback. */
	if (!cma_comp(id_priv, RDMA_CM_DEVICE_REMOVAL))
		goto out;

	event.event = RDMA_CM_EVENT_DEVICE_REMOVAL;
	ret = cma_cm_event_handler(id_priv, &event);
out:
	mutex_unlock(&id_priv->handler_mutex);
	return ret;
}

static void cma_process_remove(struct cma_device *cma_dev)
{
	struct rdma_id_private *id_priv;
	int ret;

	mutex_lock(&lock);
	while (!list_empty(&cma_dev->id_list)) {
		id_priv = list_entry(cma_dev->id_list.next,
				     struct rdma_id_private, list);

		list_del(&id_priv->listen_list);
		list_del_init(&id_priv->list);
		cma_id_get(id_priv);
		mutex_unlock(&lock);

		ret = id_priv->internal_id ? 1 : cma_remove_id_dev(id_priv);
		cma_id_put(id_priv);
		if (ret)
			rdma_destroy_id(&id_priv->id);

		mutex_lock(&lock);
	}
	mutex_unlock(&lock);

	cma_dev_put(cma_dev);
	wait_for_completion(&cma_dev->comp);
}

static void cma_remove_one(struct ib_device *device, void *client_data)
{
	struct cma_device *cma_dev = client_data;

	trace_cm_remove_one(device);

	if (!cma_dev)
		return;

	mutex_lock(&lock);
	list_del(&cma_dev->list);
	mutex_unlock(&lock);

	cma_process_remove(cma_dev);
	kfree(cma_dev->default_roce_tos);
	kfree(cma_dev->default_gid_type);
	kfree(cma_dev);
}

static int cma_init_net(struct net *net)
{
	struct cma_pernet *pernet = cma_pernet(net);

	xa_init(&pernet->tcp_ps);
	xa_init(&pernet->udp_ps);
	xa_init(&pernet->ipoib_ps);
	xa_init(&pernet->ib_ps);

	return 0;
}

static void cma_exit_net(struct net *net)
{
	struct cma_pernet *pernet = cma_pernet(net);

	WARN_ON(!xa_empty(&pernet->tcp_ps));
	WARN_ON(!xa_empty(&pernet->udp_ps));
	WARN_ON(!xa_empty(&pernet->ipoib_ps));
	WARN_ON(!xa_empty(&pernet->ib_ps));
}

static struct pernet_operations cma_pernet_operations = {
	.init = cma_init_net,
	.exit = cma_exit_net,
	.id = &cma_pernet_id,
	.size = sizeof(struct cma_pernet),
};

static int __init cma_init(void)
{
	int ret;

	/*
	 * There is a rare lock ordering dependency in cma_netdev_callback()
	 * that only happens when bonding is enabled. Teach lockdep that rtnl
	 * must never be nested under lock so it can find these without having
	 * to test with bonding.
	 */
	if (IS_ENABLED(CONFIG_LOCKDEP)) {
		rtnl_lock();
		mutex_lock(&lock);
		mutex_unlock(&lock);
		rtnl_unlock();
	}

	cma_wq = alloc_ordered_workqueue("rdma_cm", WQ_MEM_RECLAIM);
	if (!cma_wq)
		return -ENOMEM;

	ret = register_pernet_subsys(&cma_pernet_operations);
	if (ret)
		goto err_wq;

	ib_sa_register_client(&sa_client);
	register_netdevice_notifier(&cma_nb);

	ret = ib_register_client(&cma_client);
	if (ret)
		goto err;

	ret = cma_configfs_init();
	if (ret)
		goto err_ib;

	return 0;

err_ib:
	ib_unregister_client(&cma_client);
err:
	unregister_netdevice_notifier(&cma_nb);
	ib_sa_unregister_client(&sa_client);
	unregister_pernet_subsys(&cma_pernet_operations);
err_wq:
	destroy_workqueue(cma_wq);
	return ret;
}

static void __exit cma_cleanup(void)
{
	cma_configfs_exit();
	ib_unregister_client(&cma_client);
	unregister_netdevice_notifier(&cma_nb);
	ib_sa_unregister_client(&sa_client);
	unregister_pernet_subsys(&cma_pernet_operations);
	destroy_workqueue(cma_wq);
}

module_init(cma_init);
module_exit(cma_cleanup);<|MERGE_RESOLUTION|>--- conflicted
+++ resolved
@@ -2192,11 +2192,7 @@
 	 * Protect against the user destroying conn_id from another thread
 	 * until we're done accessing it.
 	 */
-<<<<<<< HEAD
-	atomic_inc(&conn_id->refcount);
-=======
 	cma_id_get(conn_id);
->>>>>>> 04d5ce62
 	ret = cma_cm_event_handler(conn_id, &event);
 	if (ret)
 		goto err3;
@@ -2400,11 +2396,7 @@
 	 * Protect against the user destroying conn_id from another thread
 	 * until we're done accessing it.
 	 */
-<<<<<<< HEAD
-	atomic_inc(&conn_id->refcount);
-=======
 	cma_id_get(conn_id);
->>>>>>> 04d5ce62
 	ret = cma_cm_event_handler(conn_id, &event);
 	if (ret) {
 		/* User wants to destroy the CM ID */
@@ -3167,13 +3159,7 @@
 	rdma_addr_get_sgid(&id_priv->id.route.addr.dev_addr, &gid);
 	rdma_addr_set_dgid(&id_priv->id.route.addr.dev_addr, &gid);
 
-<<<<<<< HEAD
-	atomic_inc(&id_priv->refcount);
-	cma_init_resolve_addr_work(work, id_priv);
-	queue_work(cma_wq, &work->work);
-=======
 	enqueue_resolve_addr_work(work, id_priv);
->>>>>>> 04d5ce62
 	return 0;
 err:
 	kfree(work);
@@ -3198,13 +3184,7 @@
 	rdma_addr_set_dgid(&id_priv->id.route.addr.dev_addr, (union ib_gid *)
 		&(((struct sockaddr_ib *) &id_priv->id.route.addr.dst_addr)->sib_addr));
 
-<<<<<<< HEAD
-	atomic_inc(&id_priv->refcount);
-	cma_init_resolve_addr_work(work, id_priv);
-	queue_work(cma_wq, &work->work);
-=======
 	enqueue_resolve_addr_work(work, id_priv);
->>>>>>> 04d5ce62
 	return 0;
 err:
 	kfree(work);
