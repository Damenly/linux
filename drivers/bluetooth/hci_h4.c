/*
 *
 *  Bluetooth HCI UART driver
 *
 *  Copyright (C) 2000-2001  Qualcomm Incorporated
 *  Copyright (C) 2002-2003  Maxim Krasnyansky <maxk@qualcomm.com>
 *  Copyright (C) 2004-2005  Marcel Holtmann <marcel@holtmann.org>
 *
 *
 *  This program is free software; you can redistribute it and/or modify
 *  it under the terms of the GNU General Public License as published by
 *  the Free Software Foundation; either version 2 of the License, or
 *  (at your option) any later version.
 *
 *  This program is distributed in the hope that it will be useful,
 *  but WITHOUT ANY WARRANTY; without even the implied warranty of
 *  MERCHANTABILITY or FITNESS FOR A PARTICULAR PURPOSE.  See the
 *  GNU General Public License for more details.
 *
 *  You should have received a copy of the GNU General Public License
 *  along with this program; if not, write to the Free Software
 *  Foundation, Inc., 59 Temple Place, Suite 330, Boston, MA  02111-1307  USA
 *
 */

#include <linux/module.h>

#include <linux/kernel.h>
#include <linux/init.h>
#include <linux/types.h>
#include <linux/fcntl.h>
#include <linux/interrupt.h>
#include <linux/ptrace.h>
#include <linux/poll.h>

#include <linux/slab.h>
#include <linux/tty.h>
#include <linux/errno.h>
#include <linux/string.h>
#include <linux/signal.h>
#include <linux/ioctl.h>
#include <linux/skbuff.h>

#include <net/bluetooth/bluetooth.h>
#include <net/bluetooth/hci_core.h>

#include "hci_uart.h"

#define VERSION "1.2"

struct h4_struct {
	unsigned long rx_state;
	unsigned long rx_count;
	struct sk_buff *rx_skb;
	struct sk_buff_head txq;
};

/* H4 receiver States */
#define H4_W4_PACKET_TYPE	0
#define H4_W4_EVENT_HDR		1
#define H4_W4_ACL_HDR		2
#define H4_W4_SCO_HDR		3
#define H4_W4_DATA		4

#ifdef CONFIG_BT_HCIBCM4325  
extern int bcm4325_sleep(int bSleep);
#endif

/* Initialize protocol */
static int h4_open(struct hci_uart *hu)
{
	struct h4_struct *h4;

	BT_DBG("hu %p", hu);

	h4 = kzalloc(sizeof(*h4), GFP_ATOMIC);
	if (!h4)
		return -ENOMEM;

	skb_queue_head_init(&h4->txq);

	hu->priv = h4;
	return 0;
}

/* Flush protocol data */
static int h4_flush(struct hci_uart *hu)
{
	struct h4_struct *h4 = hu->priv;

	BT_DBG("hu %p", hu);

	skb_queue_purge(&h4->txq);

	return 0;
}

/* Close protocol */
static int h4_close(struct hci_uart *hu)
{
	struct h4_struct *h4 = hu->priv;

	hu->priv = NULL;

	BT_DBG("hu %p", hu);

	skb_queue_purge(&h4->txq);

	kfree_skb(h4->rx_skb);

	hu->priv = NULL;
	kfree(h4);

	return 0;
}

/* Enqueue frame for transmittion (padding, crc, etc) */
static int h4_enqueue(struct hci_uart *hu, struct sk_buff *skb)
{
	struct h4_struct *h4 = hu->priv;

	BT_DBG("hu %p skb %p", hu, skb);

	/* Prepend skb with frame type */
	memcpy(skb_push(skb, 1), &bt_cb(skb)->pkt_type, 1);
	skb_queue_tail(&h4->txq, skb);

	return 0;
}

static inline int h4_check_data_len(struct h4_struct *h4, int len)
{
	register int room = skb_tailroom(h4->rx_skb);

	BT_DBG("len %d room %d", len, room);

	if (!len) {
		hci_recv_frame(h4->rx_skb);
	} else if (len > room) {
		BT_ERR("Data length is too large");
		kfree_skb(h4->rx_skb);
	} else {
		h4->rx_state = H4_W4_DATA;
		h4->rx_count = len;
		return len;
	}
#ifdef CONFIG_BT_HCIBCM4325  
	bcm4325_sleep(1);
#endif;	
	h4->rx_state = H4_W4_PACKET_TYPE;
	h4->rx_skb   = NULL;
	h4->rx_count = 0;

	return 0;
}

/* Recv data */
static int h4_recv(struct hci_uart *hu, void *data, int count)
{
<<<<<<< HEAD
	struct h4_struct *h4 = hu->priv;
	register char *ptr;
	struct hci_event_hdr *eh;
	struct hci_acl_hdr   *ah;
	struct hci_sco_hdr   *sh;
	register int len, type, dlen;

	BT_DBG("hu %p count %d rx_state %ld rx_count %ld", 
			hu, count, h4->rx_state, h4->rx_count);

	ptr = data;
	while (count) {
		if (h4->rx_count) {
			len = min_t(unsigned int, h4->rx_count, count);
			memcpy(skb_put(h4->rx_skb, len), ptr, len);
			h4->rx_count -= len; count -= len; ptr += len;

			if (h4->rx_count)
				continue;

			switch (h4->rx_state) {
			case H4_W4_DATA:
				BT_DBG("Complete data");

				hci_recv_frame(h4->rx_skb);
#ifdef CONFIG_BT_HCIBCM4325  
				bcm4325_sleep(1);
#endif;	
				h4->rx_state = H4_W4_PACKET_TYPE;
				h4->rx_skb = NULL;
				continue;

			case H4_W4_EVENT_HDR:
				eh = hci_event_hdr(h4->rx_skb);

				BT_DBG("Event header: evt 0x%2.2x plen %d", eh->evt, eh->plen);

				h4_check_data_len(h4, eh->plen);
				continue;

			case H4_W4_ACL_HDR:
				ah = hci_acl_hdr(h4->rx_skb);
				dlen = __le16_to_cpu(ah->dlen);

				BT_DBG("ACL header: dlen %d", dlen);

				h4_check_data_len(h4, dlen);
				continue;

			case H4_W4_SCO_HDR:
				sh = hci_sco_hdr(h4->rx_skb);

				BT_DBG("SCO header: dlen %d", sh->dlen);

				h4_check_data_len(h4, sh->dlen);
				continue;
			}
		}

		/* H4_W4_PACKET_TYPE */
		switch (*ptr) {
		case HCI_EVENT_PKT:
			BT_DBG("Event packet");
			h4->rx_state = H4_W4_EVENT_HDR;
			h4->rx_count = HCI_EVENT_HDR_SIZE;
			type = HCI_EVENT_PKT;
			break;

		case HCI_ACLDATA_PKT:
			BT_DBG("ACL packet");
			h4->rx_state = H4_W4_ACL_HDR;
			h4->rx_count = HCI_ACL_HDR_SIZE;
			type = HCI_ACLDATA_PKT;
			break;

		case HCI_SCODATA_PKT:
			BT_DBG("SCO packet");
			h4->rx_state = H4_W4_SCO_HDR;
			h4->rx_count = HCI_SCO_HDR_SIZE;
			type = HCI_SCODATA_PKT;
			break;

		default:
			BT_ERR("Unknown HCI packet type %2.2x", (__u8)*ptr);
			hu->hdev->stat.err_rx++;
			ptr++; count--;
			continue;
		};

		ptr++; count--;

		/* Allocate packet */
		h4->rx_skb = bt_skb_alloc(HCI_MAX_FRAME_SIZE, GFP_ATOMIC);
		if (!h4->rx_skb) {
			BT_ERR("Can't allocate mem for new packet");
			h4->rx_state = H4_W4_PACKET_TYPE;
			h4->rx_count = 0;
			return 0;
		}

		h4->rx_skb->dev = (void *) hu->hdev;
		bt_cb(h4->rx_skb)->pkt_type = type;
	}
=======
	if (hci_recv_stream_fragment(hu->hdev, data, count) < 0)
		BT_ERR("Frame Reassembly Failed");
>>>>>>> f937994b

	return count;
}

static struct sk_buff *h4_dequeue(struct hci_uart *hu)
{
	struct h4_struct *h4 = hu->priv;
	return skb_dequeue(&h4->txq);
}

static struct hci_uart_proto h4p = {
	.id		= HCI_UART_H4,
	.open		= h4_open,
	.close		= h4_close,
	.recv		= h4_recv,
	.enqueue	= h4_enqueue,
	.dequeue	= h4_dequeue,
	.flush		= h4_flush,
};

int __init h4_init(void)
{
	int err = hci_uart_register_proto(&h4p);

	if (!err)
		BT_INFO("HCI H4 protocol initialized");
	else
		BT_ERR("HCI H4 protocol registration failed");

	return err;
}

int __exit h4_deinit(void)
{
	return hci_uart_unregister_proto(&h4p);
}<|MERGE_RESOLUTION|>--- conflicted
+++ resolved
@@ -157,114 +157,8 @@
 /* Recv data */
 static int h4_recv(struct hci_uart *hu, void *data, int count)
 {
-<<<<<<< HEAD
-	struct h4_struct *h4 = hu->priv;
-	register char *ptr;
-	struct hci_event_hdr *eh;
-	struct hci_acl_hdr   *ah;
-	struct hci_sco_hdr   *sh;
-	register int len, type, dlen;
-
-	BT_DBG("hu %p count %d rx_state %ld rx_count %ld", 
-			hu, count, h4->rx_state, h4->rx_count);
-
-	ptr = data;
-	while (count) {
-		if (h4->rx_count) {
-			len = min_t(unsigned int, h4->rx_count, count);
-			memcpy(skb_put(h4->rx_skb, len), ptr, len);
-			h4->rx_count -= len; count -= len; ptr += len;
-
-			if (h4->rx_count)
-				continue;
-
-			switch (h4->rx_state) {
-			case H4_W4_DATA:
-				BT_DBG("Complete data");
-
-				hci_recv_frame(h4->rx_skb);
-#ifdef CONFIG_BT_HCIBCM4325  
-				bcm4325_sleep(1);
-#endif;	
-				h4->rx_state = H4_W4_PACKET_TYPE;
-				h4->rx_skb = NULL;
-				continue;
-
-			case H4_W4_EVENT_HDR:
-				eh = hci_event_hdr(h4->rx_skb);
-
-				BT_DBG("Event header: evt 0x%2.2x plen %d", eh->evt, eh->plen);
-
-				h4_check_data_len(h4, eh->plen);
-				continue;
-
-			case H4_W4_ACL_HDR:
-				ah = hci_acl_hdr(h4->rx_skb);
-				dlen = __le16_to_cpu(ah->dlen);
-
-				BT_DBG("ACL header: dlen %d", dlen);
-
-				h4_check_data_len(h4, dlen);
-				continue;
-
-			case H4_W4_SCO_HDR:
-				sh = hci_sco_hdr(h4->rx_skb);
-
-				BT_DBG("SCO header: dlen %d", sh->dlen);
-
-				h4_check_data_len(h4, sh->dlen);
-				continue;
-			}
-		}
-
-		/* H4_W4_PACKET_TYPE */
-		switch (*ptr) {
-		case HCI_EVENT_PKT:
-			BT_DBG("Event packet");
-			h4->rx_state = H4_W4_EVENT_HDR;
-			h4->rx_count = HCI_EVENT_HDR_SIZE;
-			type = HCI_EVENT_PKT;
-			break;
-
-		case HCI_ACLDATA_PKT:
-			BT_DBG("ACL packet");
-			h4->rx_state = H4_W4_ACL_HDR;
-			h4->rx_count = HCI_ACL_HDR_SIZE;
-			type = HCI_ACLDATA_PKT;
-			break;
-
-		case HCI_SCODATA_PKT:
-			BT_DBG("SCO packet");
-			h4->rx_state = H4_W4_SCO_HDR;
-			h4->rx_count = HCI_SCO_HDR_SIZE;
-			type = HCI_SCODATA_PKT;
-			break;
-
-		default:
-			BT_ERR("Unknown HCI packet type %2.2x", (__u8)*ptr);
-			hu->hdev->stat.err_rx++;
-			ptr++; count--;
-			continue;
-		};
-
-		ptr++; count--;
-
-		/* Allocate packet */
-		h4->rx_skb = bt_skb_alloc(HCI_MAX_FRAME_SIZE, GFP_ATOMIC);
-		if (!h4->rx_skb) {
-			BT_ERR("Can't allocate mem for new packet");
-			h4->rx_state = H4_W4_PACKET_TYPE;
-			h4->rx_count = 0;
-			return 0;
-		}
-
-		h4->rx_skb->dev = (void *) hu->hdev;
-		bt_cb(h4->rx_skb)->pkt_type = type;
-	}
-=======
 	if (hci_recv_stream_fragment(hu->hdev, data, count) < 0)
 		BT_ERR("Frame Reassembly Failed");
->>>>>>> f937994b
 
 	return count;
 }
