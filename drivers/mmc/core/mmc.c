/*
 *  linux/drivers/mmc/core/mmc.c
 *
 *  Copyright (C) 2003-2004 Russell King, All Rights Reserved.
 *  Copyright (C) 2005-2007 Pierre Ossman, All Rights Reserved.
 *  MMCv4 support Copyright (C) 2006 Philip Langdale, All Rights Reserved.
 *
 * This program is free software; you can redistribute it and/or modify
 * it under the terms of the GNU General Public License version 2 as
 * published by the Free Software Foundation.
 */

#include <linux/err.h>
#include <linux/of.h>
#include <linux/slab.h>
#include <linux/stat.h>
#include <linux/pm_runtime.h>

#include <linux/mmc/host.h>
#include <linux/mmc/card.h>
#include <linux/mmc/mmc.h>

#include "core.h"
#include "host.h"
#include "bus.h"
#include "mmc_ops.h"
#include "sd_ops.h"

static const unsigned int tran_exp[] = {
	10000,		100000,		1000000,	10000000,
	0,		0,		0,		0
};

static const unsigned char tran_mant[] = {
	0,	10,	12,	13,	15,	20,	25,	30,
	35,	40,	45,	50,	55,	60,	70,	80,
};

static const unsigned int tacc_exp[] = {
	1,	10,	100,	1000,	10000,	100000,	1000000, 10000000,
};

static const unsigned int tacc_mant[] = {
	0,	10,	12,	13,	15,	20,	25,	30,
	35,	40,	45,	50,	55,	60,	70,	80,
};

#define UNSTUFF_BITS(resp,start,size)					\
	({								\
		const int __size = size;				\
		const u32 __mask = (__size < 32 ? 1 << __size : 0) - 1;	\
		const int __off = 3 - ((start) / 32);			\
		const int __shft = (start) & 31;			\
		u32 __res;						\
									\
		__res = resp[__off] >> __shft;				\
		if (__size + __shft > 32)				\
			__res |= resp[__off-1] << ((32 - __shft) % 32);	\
		__res & __mask;						\
	})

/*
 * Given the decoded CSD structure, decode the raw CID to our CID structure.
 */
static int mmc_decode_cid(struct mmc_card *card)
{
	u32 *resp = card->raw_cid;

	/*
	 * The selection of the format here is based upon published
	 * specs from sandisk and from what people have reported.
	 */
	switch (card->csd.mmca_vsn) {
	case 0: /* MMC v1.0 - v1.2 */
	case 1: /* MMC v1.4 */
		card->cid.manfid	= UNSTUFF_BITS(resp, 104, 24);
		card->cid.prod_name[0]	= UNSTUFF_BITS(resp, 96, 8);
		card->cid.prod_name[1]	= UNSTUFF_BITS(resp, 88, 8);
		card->cid.prod_name[2]	= UNSTUFF_BITS(resp, 80, 8);
		card->cid.prod_name[3]	= UNSTUFF_BITS(resp, 72, 8);
		card->cid.prod_name[4]	= UNSTUFF_BITS(resp, 64, 8);
		card->cid.prod_name[5]	= UNSTUFF_BITS(resp, 56, 8);
		card->cid.prod_name[6]	= UNSTUFF_BITS(resp, 48, 8);
		card->cid.hwrev		= UNSTUFF_BITS(resp, 44, 4);
		card->cid.fwrev		= UNSTUFF_BITS(resp, 40, 4);
		card->cid.serial	= UNSTUFF_BITS(resp, 16, 24);
		card->cid.month		= UNSTUFF_BITS(resp, 12, 4);
		card->cid.year		= UNSTUFF_BITS(resp, 8, 4) + 1997;
		break;

	case 2: /* MMC v2.0 - v2.2 */
	case 3: /* MMC v3.1 - v3.3 */
	case 4: /* MMC v4 */
		card->cid.manfid	= UNSTUFF_BITS(resp, 120, 8);
		card->cid.oemid		= UNSTUFF_BITS(resp, 104, 16);
		card->cid.prod_name[0]	= UNSTUFF_BITS(resp, 96, 8);
		card->cid.prod_name[1]	= UNSTUFF_BITS(resp, 88, 8);
		card->cid.prod_name[2]	= UNSTUFF_BITS(resp, 80, 8);
		card->cid.prod_name[3]	= UNSTUFF_BITS(resp, 72, 8);
		card->cid.prod_name[4]	= UNSTUFF_BITS(resp, 64, 8);
		card->cid.prod_name[5]	= UNSTUFF_BITS(resp, 56, 8);
		card->cid.prv		= UNSTUFF_BITS(resp, 48, 8);
		card->cid.serial	= UNSTUFF_BITS(resp, 16, 32);
		card->cid.month		= UNSTUFF_BITS(resp, 12, 4);
		card->cid.year		= UNSTUFF_BITS(resp, 8, 4) + 1997;
		break;

	default:
		pr_err("%s: card has unknown MMCA version %d\n",
			mmc_hostname(card->host), card->csd.mmca_vsn);
		return -EINVAL;
	}

	return 0;
}

static void mmc_set_erase_size(struct mmc_card *card)
{
	if (card->ext_csd.erase_group_def & 1)
		card->erase_size = card->ext_csd.hc_erase_size;
	else
		card->erase_size = card->csd.erase_size;

	mmc_init_erase(card);
}

/*
 * Given a 128-bit response, decode to our card CSD structure.
 */
static int mmc_decode_csd(struct mmc_card *card)
{
	struct mmc_csd *csd = &card->csd;
	unsigned int e, m, a, b;
	u32 *resp = card->raw_csd;

	/*
	 * We only understand CSD structure v1.1 and v1.2.
	 * v1.2 has extra information in bits 15, 11 and 10.
	 * We also support eMMC v4.4 & v4.41.
	 */
	csd->structure = UNSTUFF_BITS(resp, 126, 2);
	if (csd->structure == 0) {
		pr_err("%s: unrecognised CSD structure version %d\n",
			mmc_hostname(card->host), csd->structure);
		return -EINVAL;
	}

	csd->mmca_vsn	 = UNSTUFF_BITS(resp, 122, 4);
	m = UNSTUFF_BITS(resp, 115, 4);
	e = UNSTUFF_BITS(resp, 112, 3);
	csd->tacc_ns	 = (tacc_exp[e] * tacc_mant[m] + 9) / 10;
	csd->tacc_clks	 = UNSTUFF_BITS(resp, 104, 8) * 100;

	m = UNSTUFF_BITS(resp, 99, 4);
	e = UNSTUFF_BITS(resp, 96, 3);
	csd->max_dtr	  = tran_exp[e] * tran_mant[m];
	csd->cmdclass	  = UNSTUFF_BITS(resp, 84, 12);

	e = UNSTUFF_BITS(resp, 47, 3);
	m = UNSTUFF_BITS(resp, 62, 12);
	csd->capacity	  = (1 + m) << (e + 2);

	csd->read_blkbits = UNSTUFF_BITS(resp, 80, 4);
	csd->read_partial = UNSTUFF_BITS(resp, 79, 1);
	csd->write_misalign = UNSTUFF_BITS(resp, 78, 1);
	csd->read_misalign = UNSTUFF_BITS(resp, 77, 1);
	csd->dsr_imp = UNSTUFF_BITS(resp, 76, 1);
	csd->r2w_factor = UNSTUFF_BITS(resp, 26, 3);
	csd->write_blkbits = UNSTUFF_BITS(resp, 22, 4);
	csd->write_partial = UNSTUFF_BITS(resp, 21, 1);

	if (csd->write_blkbits >= 9) {
		a = UNSTUFF_BITS(resp, 42, 5);
		b = UNSTUFF_BITS(resp, 37, 5);
		csd->erase_size = (a + 1) * (b + 1);
		csd->erase_size <<= csd->write_blkbits - 9;
	}

	return 0;
}

static void mmc_select_card_type(struct mmc_card *card)
{
	struct mmc_host *host = card->host;
	u8 card_type = card->ext_csd.raw_card_type;
	u32 caps = host->caps, caps2 = host->caps2;
	unsigned int hs_max_dtr = 0, hs200_max_dtr = 0;
	unsigned int avail_type = 0;

	if (caps & MMC_CAP_MMC_HIGHSPEED &&
	    card_type & EXT_CSD_CARD_TYPE_HS_26) {
		hs_max_dtr = MMC_HIGH_26_MAX_DTR;
		avail_type |= EXT_CSD_CARD_TYPE_HS_26;
	}

	if (caps & MMC_CAP_MMC_HIGHSPEED &&
	    card_type & EXT_CSD_CARD_TYPE_HS_52) {
		hs_max_dtr = MMC_HIGH_52_MAX_DTR;
		avail_type |= EXT_CSD_CARD_TYPE_HS_52;
	}

	if (caps & MMC_CAP_1_8V_DDR &&
	    card_type & EXT_CSD_CARD_TYPE_DDR_1_8V) {
		hs_max_dtr = MMC_HIGH_DDR_MAX_DTR;
		avail_type |= EXT_CSD_CARD_TYPE_DDR_1_8V;
	}

	if (caps & MMC_CAP_1_2V_DDR &&
	    card_type & EXT_CSD_CARD_TYPE_DDR_1_2V) {
		hs_max_dtr = MMC_HIGH_DDR_MAX_DTR;
		avail_type |= EXT_CSD_CARD_TYPE_DDR_1_2V;
	}

	if (caps2 & MMC_CAP2_HS200_1_8V_SDR &&
	    card_type & EXT_CSD_CARD_TYPE_HS200_1_8V) {
		hs200_max_dtr = MMC_HS200_MAX_DTR;
		avail_type |= EXT_CSD_CARD_TYPE_HS200_1_8V;
	}

	if (caps2 & MMC_CAP2_HS200_1_2V_SDR &&
	    card_type & EXT_CSD_CARD_TYPE_HS200_1_2V) {
		hs200_max_dtr = MMC_HS200_MAX_DTR;
		avail_type |= EXT_CSD_CARD_TYPE_HS200_1_2V;
	}

	if (caps2 & MMC_CAP2_HS400_1_8V &&
	    card_type & EXT_CSD_CARD_TYPE_HS400_1_8V) {
		hs200_max_dtr = MMC_HS200_MAX_DTR;
		avail_type |= EXT_CSD_CARD_TYPE_HS400_1_8V;
	}

	if (caps2 & MMC_CAP2_HS400_1_2V &&
	    card_type & EXT_CSD_CARD_TYPE_HS400_1_2V) {
		hs200_max_dtr = MMC_HS200_MAX_DTR;
		avail_type |= EXT_CSD_CARD_TYPE_HS400_1_2V;
	}

	if ((caps2 & MMC_CAP2_HS400_ES) &&
	    card->ext_csd.strobe_support &&
	    (avail_type & EXT_CSD_CARD_TYPE_HS400))
		avail_type |= EXT_CSD_CARD_TYPE_HS400ES;

	card->ext_csd.hs_max_dtr = hs_max_dtr;
	card->ext_csd.hs200_max_dtr = hs200_max_dtr;
	card->mmc_avail_type = avail_type;
}

static void mmc_manage_enhanced_area(struct mmc_card *card, u8 *ext_csd)
{
	u8 hc_erase_grp_sz, hc_wp_grp_sz;

	/*
	 * Disable these attributes by default
	 */
	card->ext_csd.enhanced_area_offset = -EINVAL;
	card->ext_csd.enhanced_area_size = -EINVAL;

	/*
	 * Enhanced area feature support -- check whether the eMMC
	 * card has the Enhanced area enabled.  If so, export enhanced
	 * area offset and size to user by adding sysfs interface.
	 */
	if ((ext_csd[EXT_CSD_PARTITION_SUPPORT] & 0x2) &&
	    (ext_csd[EXT_CSD_PARTITION_ATTRIBUTE] & 0x1)) {
		if (card->ext_csd.partition_setting_completed) {
			hc_erase_grp_sz =
				ext_csd[EXT_CSD_HC_ERASE_GRP_SIZE];
			hc_wp_grp_sz =
				ext_csd[EXT_CSD_HC_WP_GRP_SIZE];

			/*
			 * calculate the enhanced data area offset, in bytes
			 */
			card->ext_csd.enhanced_area_offset =
				(((unsigned long long)ext_csd[139]) << 24) +
				(((unsigned long long)ext_csd[138]) << 16) +
				(((unsigned long long)ext_csd[137]) << 8) +
				(((unsigned long long)ext_csd[136]));
			if (mmc_card_blockaddr(card))
				card->ext_csd.enhanced_area_offset <<= 9;
			/*
			 * calculate the enhanced data area size, in kilobytes
			 */
			card->ext_csd.enhanced_area_size =
				(ext_csd[142] << 16) + (ext_csd[141] << 8) +
				ext_csd[140];
			card->ext_csd.enhanced_area_size *=
				(size_t)(hc_erase_grp_sz * hc_wp_grp_sz);
			card->ext_csd.enhanced_area_size <<= 9;
		} else {
			pr_warn("%s: defines enhanced area without partition setting complete\n",
				mmc_hostname(card->host));
		}
	}
}

static void mmc_manage_gp_partitions(struct mmc_card *card, u8 *ext_csd)
{
	int idx;
	u8 hc_erase_grp_sz, hc_wp_grp_sz;
	unsigned int part_size;

	/*
	 * General purpose partition feature support --
	 * If ext_csd has the size of general purpose partitions,
	 * set size, part_cfg, partition name in mmc_part.
	 */
	if (ext_csd[EXT_CSD_PARTITION_SUPPORT] &
	    EXT_CSD_PART_SUPPORT_PART_EN) {
		hc_erase_grp_sz =
			ext_csd[EXT_CSD_HC_ERASE_GRP_SIZE];
		hc_wp_grp_sz =
			ext_csd[EXT_CSD_HC_WP_GRP_SIZE];

		for (idx = 0; idx < MMC_NUM_GP_PARTITION; idx++) {
			if (!ext_csd[EXT_CSD_GP_SIZE_MULT + idx * 3] &&
			    !ext_csd[EXT_CSD_GP_SIZE_MULT + idx * 3 + 1] &&
			    !ext_csd[EXT_CSD_GP_SIZE_MULT + idx * 3 + 2])
				continue;
			if (card->ext_csd.partition_setting_completed == 0) {
				pr_warn("%s: has partition size defined without partition complete\n",
					mmc_hostname(card->host));
				break;
			}
			part_size =
				(ext_csd[EXT_CSD_GP_SIZE_MULT + idx * 3 + 2]
				<< 16) +
				(ext_csd[EXT_CSD_GP_SIZE_MULT + idx * 3 + 1]
				<< 8) +
				ext_csd[EXT_CSD_GP_SIZE_MULT + idx * 3];
			part_size *= (size_t)(hc_erase_grp_sz *
				hc_wp_grp_sz);
			mmc_part_add(card, part_size << 19,
				EXT_CSD_PART_CONFIG_ACC_GP0 + idx,
				"gp%d", idx, false,
				MMC_BLK_DATA_AREA_GP);
		}
	}
}

/* Minimum partition switch timeout in milliseconds */
#define MMC_MIN_PART_SWITCH_TIME	300

/*
 * Decode extended CSD.
 */
static int mmc_decode_ext_csd(struct mmc_card *card, u8 *ext_csd)
{
	int err = 0, idx;
	unsigned int part_size;
	struct device_node *np;
	bool broken_hpi = false;

	/* Version is coded in the CSD_STRUCTURE byte in the EXT_CSD register */
	card->ext_csd.raw_ext_csd_structure = ext_csd[EXT_CSD_STRUCTURE];
	if (card->csd.structure == 3) {
		if (card->ext_csd.raw_ext_csd_structure > 2) {
			pr_err("%s: unrecognised EXT_CSD structure "
				"version %d\n", mmc_hostname(card->host),
					card->ext_csd.raw_ext_csd_structure);
			err = -EINVAL;
			goto out;
		}
	}

	np = mmc_of_find_child_device(card->host, 0);
	if (np && of_device_is_compatible(np, "mmc-card"))
		broken_hpi = of_property_read_bool(np, "broken-hpi");
	of_node_put(np);

	/*
	 * The EXT_CSD format is meant to be forward compatible. As long
	 * as CSD_STRUCTURE does not change, all values for EXT_CSD_REV
	 * are authorized, see JEDEC JESD84-B50 section B.8.
	 */
	card->ext_csd.rev = ext_csd[EXT_CSD_REV];

	card->ext_csd.raw_sectors[0] = ext_csd[EXT_CSD_SEC_CNT + 0];
	card->ext_csd.raw_sectors[1] = ext_csd[EXT_CSD_SEC_CNT + 1];
	card->ext_csd.raw_sectors[2] = ext_csd[EXT_CSD_SEC_CNT + 2];
	card->ext_csd.raw_sectors[3] = ext_csd[EXT_CSD_SEC_CNT + 3];
	if (card->ext_csd.rev >= 2) {
		card->ext_csd.sectors =
			ext_csd[EXT_CSD_SEC_CNT + 0] << 0 |
			ext_csd[EXT_CSD_SEC_CNT + 1] << 8 |
			ext_csd[EXT_CSD_SEC_CNT + 2] << 16 |
			ext_csd[EXT_CSD_SEC_CNT + 3] << 24;

		/* Cards with density > 2GiB are sector addressed */
		if (card->ext_csd.sectors > (2u * 1024 * 1024 * 1024) / 512)
			mmc_card_set_blockaddr(card);
	}

	card->ext_csd.strobe_support = ext_csd[EXT_CSD_STROBE_SUPPORT];
	card->ext_csd.raw_card_type = ext_csd[EXT_CSD_CARD_TYPE];
	mmc_select_card_type(card);

	card->ext_csd.raw_s_a_timeout = ext_csd[EXT_CSD_S_A_TIMEOUT];
	card->ext_csd.raw_erase_timeout_mult =
		ext_csd[EXT_CSD_ERASE_TIMEOUT_MULT];
	card->ext_csd.raw_hc_erase_grp_size =
		ext_csd[EXT_CSD_HC_ERASE_GRP_SIZE];
	if (card->ext_csd.rev >= 3) {
		u8 sa_shift = ext_csd[EXT_CSD_S_A_TIMEOUT];
		card->ext_csd.part_config = ext_csd[EXT_CSD_PART_CONFIG];

		/* EXT_CSD value is in units of 10ms, but we store in ms */
		card->ext_csd.part_time = 10 * ext_csd[EXT_CSD_PART_SWITCH_TIME];
		/* Some eMMC set the value too low so set a minimum */
		if (card->ext_csd.part_time &&
		    card->ext_csd.part_time < MMC_MIN_PART_SWITCH_TIME)
			card->ext_csd.part_time = MMC_MIN_PART_SWITCH_TIME;

		/* Sleep / awake timeout in 100ns units */
		if (sa_shift > 0 && sa_shift <= 0x17)
			card->ext_csd.sa_timeout =
					1 << ext_csd[EXT_CSD_S_A_TIMEOUT];
		card->ext_csd.erase_group_def =
			ext_csd[EXT_CSD_ERASE_GROUP_DEF];
		card->ext_csd.hc_erase_timeout = 300 *
			ext_csd[EXT_CSD_ERASE_TIMEOUT_MULT];
		card->ext_csd.hc_erase_size =
			ext_csd[EXT_CSD_HC_ERASE_GRP_SIZE] << 10;

		card->ext_csd.rel_sectors = ext_csd[EXT_CSD_REL_WR_SEC_C];

		/*
		 * There are two boot regions of equal size, defined in
		 * multiples of 128K.
		 */
		if (ext_csd[EXT_CSD_BOOT_MULT] && mmc_boot_partition_access(card->host)) {
			for (idx = 0; idx < MMC_NUM_BOOT_PARTITION; idx++) {
				part_size = ext_csd[EXT_CSD_BOOT_MULT] << 17;
				mmc_part_add(card, part_size,
					EXT_CSD_PART_CONFIG_ACC_BOOT0 + idx,
					"boot%d", idx, true,
					MMC_BLK_DATA_AREA_BOOT);
			}
		}
	}

	card->ext_csd.raw_hc_erase_gap_size =
		ext_csd[EXT_CSD_HC_WP_GRP_SIZE];
	card->ext_csd.raw_sec_trim_mult =
		ext_csd[EXT_CSD_SEC_TRIM_MULT];
	card->ext_csd.raw_sec_erase_mult =
		ext_csd[EXT_CSD_SEC_ERASE_MULT];
	card->ext_csd.raw_sec_feature_support =
		ext_csd[EXT_CSD_SEC_FEATURE_SUPPORT];
	card->ext_csd.raw_trim_mult =
		ext_csd[EXT_CSD_TRIM_MULT];
	card->ext_csd.raw_partition_support = ext_csd[EXT_CSD_PARTITION_SUPPORT];
	card->ext_csd.raw_driver_strength = ext_csd[EXT_CSD_DRIVER_STRENGTH];
	if (card->ext_csd.rev >= 4) {
		if (ext_csd[EXT_CSD_PARTITION_SETTING_COMPLETED] &
		    EXT_CSD_PART_SETTING_COMPLETED)
			card->ext_csd.partition_setting_completed = 1;
		else
			card->ext_csd.partition_setting_completed = 0;

		mmc_manage_enhanced_area(card, ext_csd);

		mmc_manage_gp_partitions(card, ext_csd);

		card->ext_csd.sec_trim_mult =
			ext_csd[EXT_CSD_SEC_TRIM_MULT];
		card->ext_csd.sec_erase_mult =
			ext_csd[EXT_CSD_SEC_ERASE_MULT];
		card->ext_csd.sec_feature_support =
			ext_csd[EXT_CSD_SEC_FEATURE_SUPPORT];
		card->ext_csd.trim_timeout = 300 *
			ext_csd[EXT_CSD_TRIM_MULT];

		/*
		 * Note that the call to mmc_part_add above defaults to read
		 * only. If this default assumption is changed, the call must
		 * take into account the value of boot_locked below.
		 */
		card->ext_csd.boot_ro_lock = ext_csd[EXT_CSD_BOOT_WP];
		card->ext_csd.boot_ro_lockable = true;

		/* Save power class values */
		card->ext_csd.raw_pwr_cl_52_195 =
			ext_csd[EXT_CSD_PWR_CL_52_195];
		card->ext_csd.raw_pwr_cl_26_195 =
			ext_csd[EXT_CSD_PWR_CL_26_195];
		card->ext_csd.raw_pwr_cl_52_360 =
			ext_csd[EXT_CSD_PWR_CL_52_360];
		card->ext_csd.raw_pwr_cl_26_360 =
			ext_csd[EXT_CSD_PWR_CL_26_360];
		card->ext_csd.raw_pwr_cl_200_195 =
			ext_csd[EXT_CSD_PWR_CL_200_195];
		card->ext_csd.raw_pwr_cl_200_360 =
			ext_csd[EXT_CSD_PWR_CL_200_360];
		card->ext_csd.raw_pwr_cl_ddr_52_195 =
			ext_csd[EXT_CSD_PWR_CL_DDR_52_195];
		card->ext_csd.raw_pwr_cl_ddr_52_360 =
			ext_csd[EXT_CSD_PWR_CL_DDR_52_360];
		card->ext_csd.raw_pwr_cl_ddr_200_360 =
			ext_csd[EXT_CSD_PWR_CL_DDR_200_360];
	}

	if (card->ext_csd.rev >= 5) {
		/* Adjust production date as per JEDEC JESD84-B451 */
		if (card->cid.year < 2010)
			card->cid.year += 16;

		/* check whether the eMMC card supports BKOPS */
		if (ext_csd[EXT_CSD_BKOPS_SUPPORT] & 0x1) {
			card->ext_csd.bkops = 1;
			card->ext_csd.man_bkops_en =
					(ext_csd[EXT_CSD_BKOPS_EN] &
						EXT_CSD_MANUAL_BKOPS_MASK);
			card->ext_csd.raw_bkops_status =
				ext_csd[EXT_CSD_BKOPS_STATUS];
			if (!card->ext_csd.man_bkops_en)
				pr_debug("%s: MAN_BKOPS_EN bit is not set\n",
					mmc_hostname(card->host));
		}

		/* check whether the eMMC card supports HPI */
		if (!broken_hpi && (ext_csd[EXT_CSD_HPI_FEATURES] & 0x1)) {
			card->ext_csd.hpi = 1;
			if (ext_csd[EXT_CSD_HPI_FEATURES] & 0x2)
				card->ext_csd.hpi_cmd =	MMC_STOP_TRANSMISSION;
			else
				card->ext_csd.hpi_cmd = MMC_SEND_STATUS;
			/*
			 * Indicate the maximum timeout to close
			 * a command interrupted by HPI
			 */
			card->ext_csd.out_of_int_time =
				ext_csd[EXT_CSD_OUT_OF_INTERRUPT_TIME] * 10;
		}

		card->ext_csd.rel_param = ext_csd[EXT_CSD_WR_REL_PARAM];
		card->ext_csd.rst_n_function = ext_csd[EXT_CSD_RST_N_FUNCTION];

		/*
		 * RPMB regions are defined in multiples of 128K.
		 */
		card->ext_csd.raw_rpmb_size_mult = ext_csd[EXT_CSD_RPMB_MULT];
		if (ext_csd[EXT_CSD_RPMB_MULT] && mmc_host_cmd23(card->host)) {
			mmc_part_add(card, ext_csd[EXT_CSD_RPMB_MULT] << 17,
				EXT_CSD_PART_CONFIG_ACC_RPMB,
				"rpmb", 0, false,
				MMC_BLK_DATA_AREA_RPMB);
		}
	}

	card->ext_csd.raw_erased_mem_count = ext_csd[EXT_CSD_ERASED_MEM_CONT];
	if (ext_csd[EXT_CSD_ERASED_MEM_CONT])
		card->erased_byte = 0xFF;
	else
		card->erased_byte = 0x0;

	/* eMMC v4.5 or later */
	if (card->ext_csd.rev >= 6) {
		card->ext_csd.feature_support |= MMC_DISCARD_FEATURE;

		card->ext_csd.generic_cmd6_time = 10 *
			ext_csd[EXT_CSD_GENERIC_CMD6_TIME];
		card->ext_csd.power_off_longtime = 10 *
			ext_csd[EXT_CSD_POWER_OFF_LONG_TIME];

		card->ext_csd.cache_size =
			ext_csd[EXT_CSD_CACHE_SIZE + 0] << 0 |
			ext_csd[EXT_CSD_CACHE_SIZE + 1] << 8 |
			ext_csd[EXT_CSD_CACHE_SIZE + 2] << 16 |
			ext_csd[EXT_CSD_CACHE_SIZE + 3] << 24;

		if (ext_csd[EXT_CSD_DATA_SECTOR_SIZE] == 1)
			card->ext_csd.data_sector_size = 4096;
		else
			card->ext_csd.data_sector_size = 512;

		if ((ext_csd[EXT_CSD_DATA_TAG_SUPPORT] & 1) &&
		    (ext_csd[EXT_CSD_TAG_UNIT_SIZE] <= 8)) {
			card->ext_csd.data_tag_unit_size =
			((unsigned int) 1 << ext_csd[EXT_CSD_TAG_UNIT_SIZE]) *
			(card->ext_csd.data_sector_size);
		} else {
			card->ext_csd.data_tag_unit_size = 0;
		}

		card->ext_csd.max_packed_writes =
			ext_csd[EXT_CSD_MAX_PACKED_WRITES];
		card->ext_csd.max_packed_reads =
			ext_csd[EXT_CSD_MAX_PACKED_READS];
	} else {
		card->ext_csd.data_sector_size = 512;
	}

	/* eMMC v5 or later */
	if (card->ext_csd.rev >= 7) {
		memcpy(card->ext_csd.fwrev, &ext_csd[EXT_CSD_FIRMWARE_VERSION],
		       MMC_FIRMWARE_LEN);
		card->ext_csd.ffu_capable =
			(ext_csd[EXT_CSD_SUPPORTED_MODE] & 0x1) &&
			!(ext_csd[EXT_CSD_FW_CONFIG] & 0x1);

		card->ext_csd.pre_eol_info = ext_csd[EXT_CSD_PRE_EOL_INFO];
		card->ext_csd.device_life_time_est_typ_a =
			ext_csd[EXT_CSD_DEVICE_LIFE_TIME_EST_TYP_A];
		card->ext_csd.device_life_time_est_typ_b =
			ext_csd[EXT_CSD_DEVICE_LIFE_TIME_EST_TYP_B];
	}
out:
	return err;
}

static int mmc_read_ext_csd(struct mmc_card *card)
{
	u8 *ext_csd;
	int err;

	if (!mmc_can_ext_csd(card))
		return 0;

	err = mmc_get_ext_csd(card, &ext_csd);
	if (err) {
		/* If the host or the card can't do the switch,
		 * fail more gracefully. */
		if ((err != -EINVAL)
		 && (err != -ENOSYS)
		 && (err != -EFAULT))
			return err;

		/*
		 * High capacity cards should have this "magic" size
		 * stored in their CSD.
		 */
		if (card->csd.capacity == (4096 * 512)) {
			pr_err("%s: unable to read EXT_CSD on a possible high capacity card. Card will be ignored.\n",
				mmc_hostname(card->host));
		} else {
			pr_warn("%s: unable to read EXT_CSD, performance might suffer\n",
				mmc_hostname(card->host));
			err = 0;
		}

		return err;
	}

	err = mmc_decode_ext_csd(card, ext_csd);
	kfree(ext_csd);
	return err;
}

static int mmc_compare_ext_csds(struct mmc_card *card, unsigned bus_width)
{
	u8 *bw_ext_csd;
	int err;

	if (bus_width == MMC_BUS_WIDTH_1)
		return 0;

	err = mmc_get_ext_csd(card, &bw_ext_csd);
	if (err)
		return err;

	/* only compare read only fields */
	err = !((card->ext_csd.raw_partition_support ==
			bw_ext_csd[EXT_CSD_PARTITION_SUPPORT]) &&
		(card->ext_csd.raw_erased_mem_count ==
			bw_ext_csd[EXT_CSD_ERASED_MEM_CONT]) &&
		(card->ext_csd.rev ==
			bw_ext_csd[EXT_CSD_REV]) &&
		(card->ext_csd.raw_ext_csd_structure ==
			bw_ext_csd[EXT_CSD_STRUCTURE]) &&
		(card->ext_csd.raw_card_type ==
			bw_ext_csd[EXT_CSD_CARD_TYPE]) &&
		(card->ext_csd.raw_s_a_timeout ==
			bw_ext_csd[EXT_CSD_S_A_TIMEOUT]) &&
		(card->ext_csd.raw_hc_erase_gap_size ==
			bw_ext_csd[EXT_CSD_HC_WP_GRP_SIZE]) &&
		(card->ext_csd.raw_erase_timeout_mult ==
			bw_ext_csd[EXT_CSD_ERASE_TIMEOUT_MULT]) &&
		(card->ext_csd.raw_hc_erase_grp_size ==
			bw_ext_csd[EXT_CSD_HC_ERASE_GRP_SIZE]) &&
		(card->ext_csd.raw_sec_trim_mult ==
			bw_ext_csd[EXT_CSD_SEC_TRIM_MULT]) &&
		(card->ext_csd.raw_sec_erase_mult ==
			bw_ext_csd[EXT_CSD_SEC_ERASE_MULT]) &&
		(card->ext_csd.raw_sec_feature_support ==
			bw_ext_csd[EXT_CSD_SEC_FEATURE_SUPPORT]) &&
		(card->ext_csd.raw_trim_mult ==
			bw_ext_csd[EXT_CSD_TRIM_MULT]) &&
		(card->ext_csd.raw_sectors[0] ==
			bw_ext_csd[EXT_CSD_SEC_CNT + 0]) &&
		(card->ext_csd.raw_sectors[1] ==
			bw_ext_csd[EXT_CSD_SEC_CNT + 1]) &&
		(card->ext_csd.raw_sectors[2] ==
			bw_ext_csd[EXT_CSD_SEC_CNT + 2]) &&
		(card->ext_csd.raw_sectors[3] ==
			bw_ext_csd[EXT_CSD_SEC_CNT + 3]) &&
		(card->ext_csd.raw_pwr_cl_52_195 ==
			bw_ext_csd[EXT_CSD_PWR_CL_52_195]) &&
		(card->ext_csd.raw_pwr_cl_26_195 ==
			bw_ext_csd[EXT_CSD_PWR_CL_26_195]) &&
		(card->ext_csd.raw_pwr_cl_52_360 ==
			bw_ext_csd[EXT_CSD_PWR_CL_52_360]) &&
		(card->ext_csd.raw_pwr_cl_26_360 ==
			bw_ext_csd[EXT_CSD_PWR_CL_26_360]) &&
		(card->ext_csd.raw_pwr_cl_200_195 ==
			bw_ext_csd[EXT_CSD_PWR_CL_200_195]) &&
		(card->ext_csd.raw_pwr_cl_200_360 ==
			bw_ext_csd[EXT_CSD_PWR_CL_200_360]) &&
		(card->ext_csd.raw_pwr_cl_ddr_52_195 ==
			bw_ext_csd[EXT_CSD_PWR_CL_DDR_52_195]) &&
		(card->ext_csd.raw_pwr_cl_ddr_52_360 ==
			bw_ext_csd[EXT_CSD_PWR_CL_DDR_52_360]) &&
		(card->ext_csd.raw_pwr_cl_ddr_200_360 ==
			bw_ext_csd[EXT_CSD_PWR_CL_DDR_200_360]));

	if (err)
		err = -EINVAL;

	kfree(bw_ext_csd);
	return err;
}

MMC_DEV_ATTR(cid, "%08x%08x%08x%08x\n", card->raw_cid[0], card->raw_cid[1],
	card->raw_cid[2], card->raw_cid[3]);
MMC_DEV_ATTR(csd, "%08x%08x%08x%08x\n", card->raw_csd[0], card->raw_csd[1],
	card->raw_csd[2], card->raw_csd[3]);
MMC_DEV_ATTR(date, "%02d/%04d\n", card->cid.month, card->cid.year);
MMC_DEV_ATTR(erase_size, "%u\n", card->erase_size << 9);
MMC_DEV_ATTR(preferred_erase_size, "%u\n", card->pref_erase << 9);
MMC_DEV_ATTR(ffu_capable, "%d\n", card->ext_csd.ffu_capable);
MMC_DEV_ATTR(hwrev, "0x%x\n", card->cid.hwrev);
MMC_DEV_ATTR(manfid, "0x%06x\n", card->cid.manfid);
MMC_DEV_ATTR(name, "%s\n", card->cid.prod_name);
MMC_DEV_ATTR(oemid, "0x%04x\n", card->cid.oemid);
MMC_DEV_ATTR(prv, "0x%x\n", card->cid.prv);
MMC_DEV_ATTR(rev, "0x%x\n", card->ext_csd.rev);
MMC_DEV_ATTR(pre_eol_info, "%02x\n", card->ext_csd.pre_eol_info);
MMC_DEV_ATTR(life_time, "0x%02x 0x%02x\n",
	card->ext_csd.device_life_time_est_typ_a,
	card->ext_csd.device_life_time_est_typ_b);
MMC_DEV_ATTR(serial, "0x%08x\n", card->cid.serial);
MMC_DEV_ATTR(enhanced_area_offset, "%llu\n",
		card->ext_csd.enhanced_area_offset);
MMC_DEV_ATTR(enhanced_area_size, "%u\n", card->ext_csd.enhanced_area_size);
MMC_DEV_ATTR(raw_rpmb_size_mult, "%#x\n", card->ext_csd.raw_rpmb_size_mult);
MMC_DEV_ATTR(rel_sectors, "%#x\n", card->ext_csd.rel_sectors);
MMC_DEV_ATTR(ocr, "%08x\n", card->ocr);

static ssize_t mmc_fwrev_show(struct device *dev,
			      struct device_attribute *attr,
			      char *buf)
{
	struct mmc_card *card = mmc_dev_to_card(dev);

	if (card->ext_csd.rev < 7) {
		return sprintf(buf, "0x%x\n", card->cid.fwrev);
	} else {
		return sprintf(buf, "0x%*phN\n", MMC_FIRMWARE_LEN,
			       card->ext_csd.fwrev);
	}
}

static DEVICE_ATTR(fwrev, S_IRUGO, mmc_fwrev_show, NULL);

static ssize_t mmc_dsr_show(struct device *dev,
			    struct device_attribute *attr,
			    char *buf)
{
	struct mmc_card *card = mmc_dev_to_card(dev);
	struct mmc_host *host = card->host;

	if (card->csd.dsr_imp && host->dsr_req)
		return sprintf(buf, "0x%x\n", host->dsr);
	else
		/* return default DSR value */
		return sprintf(buf, "0x%x\n", 0x404);
}

static DEVICE_ATTR(dsr, S_IRUGO, mmc_dsr_show, NULL);

static struct attribute *mmc_std_attrs[] = {
	&dev_attr_cid.attr,
	&dev_attr_csd.attr,
	&dev_attr_date.attr,
	&dev_attr_erase_size.attr,
	&dev_attr_preferred_erase_size.attr,
	&dev_attr_fwrev.attr,
	&dev_attr_ffu_capable.attr,
	&dev_attr_hwrev.attr,
	&dev_attr_manfid.attr,
	&dev_attr_name.attr,
	&dev_attr_oemid.attr,
	&dev_attr_prv.attr,
	&dev_attr_rev.attr,
	&dev_attr_pre_eol_info.attr,
	&dev_attr_life_time.attr,
	&dev_attr_serial.attr,
	&dev_attr_enhanced_area_offset.attr,
	&dev_attr_enhanced_area_size.attr,
	&dev_attr_raw_rpmb_size_mult.attr,
	&dev_attr_rel_sectors.attr,
	&dev_attr_ocr.attr,
	&dev_attr_dsr.attr,
	NULL,
};
ATTRIBUTE_GROUPS(mmc_std);

static struct device_type mmc_type = {
	.groups = mmc_std_groups,
};

/*
 * Select the PowerClass for the current bus width
 * If power class is defined for 4/8 bit bus in the
 * extended CSD register, select it by executing the
 * mmc_switch command.
 */
static int __mmc_select_powerclass(struct mmc_card *card,
				   unsigned int bus_width)
{
	struct mmc_host *host = card->host;
	struct mmc_ext_csd *ext_csd = &card->ext_csd;
	unsigned int pwrclass_val = 0;
	int err = 0;

	switch (1 << host->ios.vdd) {
	case MMC_VDD_165_195:
		if (host->ios.clock <= MMC_HIGH_26_MAX_DTR)
			pwrclass_val = ext_csd->raw_pwr_cl_26_195;
		else if (host->ios.clock <= MMC_HIGH_52_MAX_DTR)
			pwrclass_val = (bus_width <= EXT_CSD_BUS_WIDTH_8) ?
				ext_csd->raw_pwr_cl_52_195 :
				ext_csd->raw_pwr_cl_ddr_52_195;
		else if (host->ios.clock <= MMC_HS200_MAX_DTR)
			pwrclass_val = ext_csd->raw_pwr_cl_200_195;
		break;
	case MMC_VDD_27_28:
	case MMC_VDD_28_29:
	case MMC_VDD_29_30:
	case MMC_VDD_30_31:
	case MMC_VDD_31_32:
	case MMC_VDD_32_33:
	case MMC_VDD_33_34:
	case MMC_VDD_34_35:
	case MMC_VDD_35_36:
		if (host->ios.clock <= MMC_HIGH_26_MAX_DTR)
			pwrclass_val = ext_csd->raw_pwr_cl_26_360;
		else if (host->ios.clock <= MMC_HIGH_52_MAX_DTR)
			pwrclass_val = (bus_width <= EXT_CSD_BUS_WIDTH_8) ?
				ext_csd->raw_pwr_cl_52_360 :
				ext_csd->raw_pwr_cl_ddr_52_360;
		else if (host->ios.clock <= MMC_HS200_MAX_DTR)
			pwrclass_val = (bus_width == EXT_CSD_DDR_BUS_WIDTH_8) ?
				ext_csd->raw_pwr_cl_ddr_200_360 :
				ext_csd->raw_pwr_cl_200_360;
		break;
	default:
		pr_warn("%s: Voltage range not supported for power class\n",
			mmc_hostname(host));
		return -EINVAL;
	}

	if (bus_width & (EXT_CSD_BUS_WIDTH_8 | EXT_CSD_DDR_BUS_WIDTH_8))
		pwrclass_val = (pwrclass_val & EXT_CSD_PWR_CL_8BIT_MASK) >>
				EXT_CSD_PWR_CL_8BIT_SHIFT;
	else
		pwrclass_val = (pwrclass_val & EXT_CSD_PWR_CL_4BIT_MASK) >>
				EXT_CSD_PWR_CL_4BIT_SHIFT;

	/* If the power class is different from the default value */
	if (pwrclass_val > 0) {
		err = mmc_switch(card, EXT_CSD_CMD_SET_NORMAL,
				 EXT_CSD_POWER_CLASS,
				 pwrclass_val,
				 card->ext_csd.generic_cmd6_time);
	}

	return err;
}

static int mmc_select_powerclass(struct mmc_card *card)
{
	struct mmc_host *host = card->host;
	u32 bus_width, ext_csd_bits;
	int err, ddr;

	/* Power class selection is supported for versions >= 4.0 */
	if (!mmc_can_ext_csd(card))
		return 0;

	bus_width = host->ios.bus_width;
	/* Power class values are defined only for 4/8 bit bus */
	if (bus_width == MMC_BUS_WIDTH_1)
		return 0;

	ddr = card->mmc_avail_type & EXT_CSD_CARD_TYPE_DDR_52;
	if (ddr)
		ext_csd_bits = (bus_width == MMC_BUS_WIDTH_8) ?
			EXT_CSD_DDR_BUS_WIDTH_8 : EXT_CSD_DDR_BUS_WIDTH_4;
	else
		ext_csd_bits = (bus_width == MMC_BUS_WIDTH_8) ?
			EXT_CSD_BUS_WIDTH_8 :  EXT_CSD_BUS_WIDTH_4;

	err = __mmc_select_powerclass(card, ext_csd_bits);
	if (err)
		pr_warn("%s: power class selection to bus width %d ddr %d failed\n",
			mmc_hostname(host), 1 << bus_width, ddr);

	return err;
}

/*
 * Set the bus speed for the selected speed mode.
 */
static void mmc_set_bus_speed(struct mmc_card *card)
{
	unsigned int max_dtr = (unsigned int)-1;

	if ((mmc_card_hs200(card) || mmc_card_hs400(card)) &&
	     max_dtr > card->ext_csd.hs200_max_dtr)
		max_dtr = card->ext_csd.hs200_max_dtr;
	else if (mmc_card_hs(card) && max_dtr > card->ext_csd.hs_max_dtr)
		max_dtr = card->ext_csd.hs_max_dtr;
	else if (max_dtr > card->csd.max_dtr)
		max_dtr = card->csd.max_dtr;

	mmc_set_clock(card->host, max_dtr);
}

/*
 * Select the bus width amoung 4-bit and 8-bit(SDR).
 * If the bus width is changed successfully, return the selected width value.
 * Zero is returned instead of error value if the wide width is not supported.
 */
static int mmc_select_bus_width(struct mmc_card *card)
{
	static unsigned ext_csd_bits[] = {
		EXT_CSD_BUS_WIDTH_8,
		EXT_CSD_BUS_WIDTH_4,
	};
	static unsigned bus_widths[] = {
		MMC_BUS_WIDTH_8,
		MMC_BUS_WIDTH_4,
	};
	struct mmc_host *host = card->host;
	unsigned idx, bus_width = 0;
	int err = 0;

	if (!mmc_can_ext_csd(card) ||
	    !(host->caps & (MMC_CAP_4_BIT_DATA | MMC_CAP_8_BIT_DATA)))
		return 0;

	idx = (host->caps & MMC_CAP_8_BIT_DATA) ? 0 : 1;

	/*
	 * Unlike SD, MMC cards dont have a configuration register to notify
	 * supported bus width. So bus test command should be run to identify
	 * the supported bus width or compare the ext csd values of current
	 * bus width and ext csd values of 1 bit mode read earlier.
	 */
	for (; idx < ARRAY_SIZE(bus_widths); idx++) {
		/*
		 * Host is capable of 8bit transfer, then switch
		 * the device to work in 8bit transfer mode. If the
		 * mmc switch command returns error then switch to
		 * 4bit transfer mode. On success set the corresponding
		 * bus width on the host.
		 */
		err = mmc_switch(card, EXT_CSD_CMD_SET_NORMAL,
				 EXT_CSD_BUS_WIDTH,
				 ext_csd_bits[idx],
				 card->ext_csd.generic_cmd6_time);
		if (err)
			continue;

		bus_width = bus_widths[idx];
		mmc_set_bus_width(host, bus_width);

		/*
		 * If controller can't handle bus width test,
		 * compare ext_csd previously read in 1 bit mode
		 * against ext_csd at new bus width
		 */
		if (!(host->caps & MMC_CAP_BUS_WIDTH_TEST))
			err = mmc_compare_ext_csds(card, bus_width);
		else
			err = mmc_bus_test(card, bus_width);

		if (!err) {
			err = bus_width;
			break;
		} else {
			pr_warn("%s: switch to bus width %d failed\n",
				mmc_hostname(host), 1 << bus_width);
		}
	}

	return err;
}

/* Caller must hold re-tuning */
static int mmc_switch_status(struct mmc_card *card)
{
	u32 status;
	int err;

	err = mmc_send_status(card, &status);
	if (err)
		return err;

	return mmc_switch_status_error(card->host, status);
}

/*
 * Switch to the high-speed mode
 */
static int mmc_select_hs(struct mmc_card *card)
{
	int err;

	err = __mmc_switch(card, EXT_CSD_CMD_SET_NORMAL,
			   EXT_CSD_HS_TIMING, EXT_CSD_TIMING_HS,
			   card->ext_csd.generic_cmd6_time,
			   true, false, true);
	if (!err)
		mmc_set_timing(card->host, MMC_TIMING_MMC_HS);

	if (err)
		pr_warn("%s: switch to high-speed failed, err:%d\n",
			mmc_hostname(card->host), err);

	return err;
}

/*
 * Activate wide bus and DDR if supported.
 */
static int mmc_select_hs_ddr(struct mmc_card *card)
{
	struct mmc_host *host = card->host;
	u32 bus_width, ext_csd_bits;
	int err = 0;

	if (!(card->mmc_avail_type & EXT_CSD_CARD_TYPE_DDR_52))
		return 0;

	bus_width = host->ios.bus_width;
	if (bus_width == MMC_BUS_WIDTH_1)
		return 0;

	ext_csd_bits = (bus_width == MMC_BUS_WIDTH_8) ?
		EXT_CSD_DDR_BUS_WIDTH_8 : EXT_CSD_DDR_BUS_WIDTH_4;

	err = mmc_switch(card, EXT_CSD_CMD_SET_NORMAL,
			EXT_CSD_BUS_WIDTH,
			ext_csd_bits,
			card->ext_csd.generic_cmd6_time);
	if (err) {
		pr_err("%s: switch to bus width %d ddr failed\n",
			mmc_hostname(host), 1 << bus_width);
		return err;
	}

	/*
	 * eMMC cards can support 3.3V to 1.2V i/o (vccq)
	 * signaling.
	 *
	 * EXT_CSD_CARD_TYPE_DDR_1_8V means 3.3V or 1.8V vccq.
	 *
	 * 1.8V vccq at 3.3V core voltage (vcc) is not required
	 * in the JEDEC spec for DDR.
	 *
	 * Even (e)MMC card can support 3.3v to 1.2v vccq, but not all
	 * host controller can support this, like some of the SDHCI
	 * controller which connect to an eMMC device. Some of these
	 * host controller still needs to use 1.8v vccq for supporting
	 * DDR mode.
	 *
	 * So the sequence will be:
	 * if (host and device can both support 1.2v IO)
	 *	use 1.2v IO;
	 * else if (host and device can both support 1.8v IO)
	 *	use 1.8v IO;
	 * so if host and device can only support 3.3v IO, this is the
	 * last choice.
	 *
	 * WARNING: eMMC rules are NOT the same as SD DDR
	 */
	err = -EINVAL;
	if (card->mmc_avail_type & EXT_CSD_CARD_TYPE_DDR_1_2V)
		err = __mmc_set_signal_voltage(host, MMC_SIGNAL_VOLTAGE_120);

	if (err && (card->mmc_avail_type & EXT_CSD_CARD_TYPE_DDR_1_8V))
		err = __mmc_set_signal_voltage(host, MMC_SIGNAL_VOLTAGE_180);

	/* make sure vccq is 3.3v after switching disaster */
	if (err)
		err = __mmc_set_signal_voltage(host, MMC_SIGNAL_VOLTAGE_330);

	if (!err)
		mmc_set_timing(host, MMC_TIMING_MMC_DDR52);

	return err;
}

static int mmc_select_hs400(struct mmc_card *card)
{
	struct mmc_host *host = card->host;
	unsigned int max_dtr;
	int err = 0;
	u8 val;

	/*
	 * HS400 mode requires 8-bit bus width
	 */
	if (!(card->mmc_avail_type & EXT_CSD_CARD_TYPE_HS400 &&
	      host->ios.bus_width == MMC_BUS_WIDTH_8))
		return 0;

	/* Switch card to HS mode */
	val = EXT_CSD_TIMING_HS;
	err = __mmc_switch(card, EXT_CSD_CMD_SET_NORMAL,
			   EXT_CSD_HS_TIMING, val,
			   card->ext_csd.generic_cmd6_time,
			   true, false, true);
	if (err) {
		pr_err("%s: switch to high-speed from hs200 failed, err:%d\n",
			mmc_hostname(host), err);
		return err;
	}

	/* Set host controller to HS timing */
	mmc_set_timing(card->host, MMC_TIMING_MMC_HS);

	/* Reduce frequency to HS frequency */
	max_dtr = card->ext_csd.hs_max_dtr;
	mmc_set_clock(host, max_dtr);

	err = mmc_switch_status(card);
	if (err)
		goto out_err;

	/* Switch card to DDR */
	err = mmc_switch(card, EXT_CSD_CMD_SET_NORMAL,
			 EXT_CSD_BUS_WIDTH,
			 EXT_CSD_DDR_BUS_WIDTH_8,
			 card->ext_csd.generic_cmd6_time);
	if (err) {
		pr_err("%s: switch to bus width for hs400 failed, err:%d\n",
			mmc_hostname(host), err);
		return err;
	}

	/* Switch card to HS400 */
	val = EXT_CSD_TIMING_HS400 |
	      card->drive_strength << EXT_CSD_DRV_STR_SHIFT;
	err = __mmc_switch(card, EXT_CSD_CMD_SET_NORMAL,
			   EXT_CSD_HS_TIMING, val,
			   card->ext_csd.generic_cmd6_time,
			   true, false, true);
	if (err) {
		pr_err("%s: switch to hs400 failed, err:%d\n",
			 mmc_hostname(host), err);
		return err;
	}

	/* Set host controller to HS400 timing and frequency */
	mmc_set_timing(host, MMC_TIMING_MMC_HS400);
	mmc_set_bus_speed(card);

	err = mmc_switch_status(card);
	if (err)
		goto out_err;

	return 0;

out_err:
	pr_err("%s: %s failed, error %d\n", mmc_hostname(card->host),
	       __func__, err);
	return err;
}

int mmc_hs200_to_hs400(struct mmc_card *card)
{
	return mmc_select_hs400(card);
}

int mmc_hs400_to_hs200(struct mmc_card *card)
{
	struct mmc_host *host = card->host;
	unsigned int max_dtr;
	int err;
	u8 val;

	/* Reduce frequency to HS */
	max_dtr = card->ext_csd.hs_max_dtr;
	mmc_set_clock(host, max_dtr);

	/* Switch HS400 to HS DDR */
	val = EXT_CSD_TIMING_HS;
	err = __mmc_switch(card, EXT_CSD_CMD_SET_NORMAL, EXT_CSD_HS_TIMING,
			   val, card->ext_csd.generic_cmd6_time,
			   true, false, true);
	if (err)
		goto out_err;

	mmc_set_timing(host, MMC_TIMING_MMC_DDR52);

	err = mmc_switch_status(card);
	if (err)
		goto out_err;

	/* Switch HS DDR to HS */
	err = __mmc_switch(card, EXT_CSD_CMD_SET_NORMAL, EXT_CSD_BUS_WIDTH,
			   EXT_CSD_BUS_WIDTH_8, card->ext_csd.generic_cmd6_time,
			   true, false, true);
	if (err)
		goto out_err;

	mmc_set_timing(host, MMC_TIMING_MMC_HS);

	err = mmc_switch_status(card);
	if (err)
		goto out_err;

	/* Switch HS to HS200 */
	val = EXT_CSD_TIMING_HS200 |
	      card->drive_strength << EXT_CSD_DRV_STR_SHIFT;
	err = __mmc_switch(card, EXT_CSD_CMD_SET_NORMAL, EXT_CSD_HS_TIMING,
			   val, card->ext_csd.generic_cmd6_time,
			   true, false, true);
	if (err)
		goto out_err;

	mmc_set_timing(host, MMC_TIMING_MMC_HS200);

	err = mmc_switch_status(card);
	if (err)
		goto out_err;

	mmc_set_bus_speed(card);

	return 0;

out_err:
	pr_err("%s: %s failed, error %d\n", mmc_hostname(card->host),
	       __func__, err);
	return err;
}

static int mmc_select_hs400es(struct mmc_card *card)
{
	struct mmc_host *host = card->host;
	int err = 0;
	u8 val;

	if (!(host->caps & MMC_CAP_8_BIT_DATA)) {
		err = -ENOTSUPP;
		goto out_err;
	}

	if (card->mmc_avail_type & EXT_CSD_CARD_TYPE_HS200_1_2V)
		err = __mmc_set_signal_voltage(host, MMC_SIGNAL_VOLTAGE_120);

	if (err && card->mmc_avail_type & EXT_CSD_CARD_TYPE_HS200_1_8V)
		err = __mmc_set_signal_voltage(host, MMC_SIGNAL_VOLTAGE_180);

	/* If fails try again during next card power cycle */
	if (err)
		goto out_err;

	err = mmc_select_bus_width(card);
	if (err < 0)
		goto out_err;

	/* Switch card to HS mode */
	err = mmc_select_hs(card);
	if (err)
		goto out_err;

	mmc_set_clock(host, card->ext_csd.hs_max_dtr);

	err = mmc_switch_status(card);
	if (err)
		goto out_err;

	/* Switch card to DDR with strobe bit */
	val = EXT_CSD_DDR_BUS_WIDTH_8 | EXT_CSD_BUS_WIDTH_STROBE;
	err = mmc_switch(card, EXT_CSD_CMD_SET_NORMAL,
			 EXT_CSD_BUS_WIDTH,
			 val,
			 card->ext_csd.generic_cmd6_time);
	if (err) {
		pr_err("%s: switch to bus width for hs400es failed, err:%d\n",
			mmc_hostname(host), err);
		goto out_err;
	}

	/* Switch card to HS400 */
	val = EXT_CSD_TIMING_HS400 |
	      card->drive_strength << EXT_CSD_DRV_STR_SHIFT;
	err = __mmc_switch(card, EXT_CSD_CMD_SET_NORMAL,
			   EXT_CSD_HS_TIMING, val,
			   card->ext_csd.generic_cmd6_time,
			   true, false, true);
	if (err) {
		pr_err("%s: switch to hs400es failed, err:%d\n",
			mmc_hostname(host), err);
		goto out_err;
	}

	/* Set host controller to HS400 timing and frequency */
	mmc_set_timing(host, MMC_TIMING_MMC_HS400);

	/* Controller enable enhanced strobe function */
	host->ios.enhanced_strobe = true;
	if (host->ops->hs400_enhanced_strobe)
		host->ops->hs400_enhanced_strobe(host, &host->ios);

	err = mmc_switch_status(card);
	if (err)
		goto out_err;

	return 0;

out_err:
	pr_err("%s: %s failed, error %d\n", mmc_hostname(card->host),
	       __func__, err);
	return err;
}

static void mmc_select_driver_type(struct mmc_card *card)
{
	int card_drv_type, drive_strength, drv_type;

	card_drv_type = card->ext_csd.raw_driver_strength |
			mmc_driver_type_mask(0);

	drive_strength = mmc_select_drive_strength(card,
						   card->ext_csd.hs200_max_dtr,
						   card_drv_type, &drv_type);

	card->drive_strength = drive_strength;

	if (drv_type)
		mmc_set_driver_type(card->host, drv_type);
}

/*
 * For device supporting HS200 mode, the following sequence
 * should be done before executing the tuning process.
 * 1. set the desired bus width(4-bit or 8-bit, 1-bit is not supported)
 * 2. switch to HS200 mode
 * 3. set the clock to > 52Mhz and <=200MHz
 */
static int mmc_select_hs200(struct mmc_card *card)
{
	struct mmc_host *host = card->host;
<<<<<<< HEAD
=======
	bool send_status = true;
>>>>>>> 152bacdd
	unsigned int old_timing, old_signal_voltage;
	int err = -EINVAL;
	u8 val;

	old_signal_voltage = host->ios.signal_voltage;
	if (card->mmc_avail_type & EXT_CSD_CARD_TYPE_HS200_1_2V)
		err = __mmc_set_signal_voltage(host, MMC_SIGNAL_VOLTAGE_120);

	if (err && card->mmc_avail_type & EXT_CSD_CARD_TYPE_HS200_1_8V)
		err = __mmc_set_signal_voltage(host, MMC_SIGNAL_VOLTAGE_180);

	/* If fails try again during next card power cycle */
	if (err)
		return err;

	mmc_select_driver_type(card);

	/*
	 * Set the bus width(4 or 8) with host's support and
	 * switch to HS200 mode if bus width is set successfully.
	 */
	err = mmc_select_bus_width(card);
	if (err > 0) {
		val = EXT_CSD_TIMING_HS200 |
		      card->drive_strength << EXT_CSD_DRV_STR_SHIFT;
		err = __mmc_switch(card, EXT_CSD_CMD_SET_NORMAL,
				   EXT_CSD_HS_TIMING, val,
				   card->ext_csd.generic_cmd6_time,
				   true, false, true);
		if (err)
			goto err;
		old_timing = host->ios.timing;
		mmc_set_timing(host, MMC_TIMING_MMC_HS200);
	}
err:
	if (err) {
		/* fall back to the old signal voltage, if fails report error */
		if (__mmc_set_signal_voltage(host, old_signal_voltage))
			err = -EIO;

		pr_err("%s: %s failed, error %d\n", mmc_hostname(card->host),
		       __func__, err);
	}
	return err;
}

/*
 * Activate High Speed, HS200 or HS400ES mode if supported.
 */
static int mmc_select_timing(struct mmc_card *card)
{
	int err = 0;

	if (!mmc_can_ext_csd(card))
		goto bus_speed;

	if (card->mmc_avail_type & EXT_CSD_CARD_TYPE_HS400ES)
		err = mmc_select_hs400es(card);
	else if (card->mmc_avail_type & EXT_CSD_CARD_TYPE_HS200)
		err = mmc_select_hs200(card);
	else if (card->mmc_avail_type & EXT_CSD_CARD_TYPE_HS)
		err = mmc_select_hs(card);

	if (err && err != -EBADMSG)
		return err;

bus_speed:
	/*
	 * Set the bus speed to the selected bus timing.
	 * If timing is not selected, backward compatible is the default.
	 */
	mmc_set_bus_speed(card);
	return 0;
}

/*
 * Execute tuning sequence to seek the proper bus operating
 * conditions for HS200 and HS400, which sends CMD21 to the device.
 */
static int mmc_hs200_tuning(struct mmc_card *card)
{
	struct mmc_host *host = card->host;

	/*
	 * Timing should be adjusted to the HS400 target
	 * operation frequency for tuning process
	 */
	if (card->mmc_avail_type & EXT_CSD_CARD_TYPE_HS400 &&
	    host->ios.bus_width == MMC_BUS_WIDTH_8)
		if (host->ops->prepare_hs400_tuning)
			host->ops->prepare_hs400_tuning(host, &host->ios);

	return mmc_execute_tuning(card);
}

/*
 * Handle the detection and initialisation of a card.
 *
 * In the case of a resume, "oldcard" will contain the card
 * we're trying to reinitialise.
 */
static int mmc_init_card(struct mmc_host *host, u32 ocr,
	struct mmc_card *oldcard)
{
	struct mmc_card *card;
	int err;
	u32 cid[4];
	u32 rocr;

	BUG_ON(!host);
	WARN_ON(!host->claimed);

	/* Set correct bus mode for MMC before attempting init */
	if (!mmc_host_is_spi(host))
		mmc_set_bus_mode(host, MMC_BUSMODE_OPENDRAIN);

	/*
	 * Since we're changing the OCR value, we seem to
	 * need to tell some cards to go back to the idle
	 * state.  We wait 1ms to give cards time to
	 * respond.
	 * mmc_go_idle is needed for eMMC that are asleep
	 */
	mmc_go_idle(host);

	/* The extra bit indicates that we support high capacity */
	err = mmc_send_op_cond(host, ocr | (1 << 30), &rocr);
	if (err)
		goto err;

	/*
	 * For SPI, enable CRC as appropriate.
	 */
	if (mmc_host_is_spi(host)) {
		err = mmc_spi_set_crc(host, use_spi_crc);
		if (err)
			goto err;
	}

	/*
	 * Fetch CID from card.
	 */
	if (mmc_host_is_spi(host))
		err = mmc_send_cid(host, cid);
	else
		err = mmc_all_send_cid(host, cid);
	if (err)
		goto err;

	if (oldcard) {
		if (memcmp(cid, oldcard->raw_cid, sizeof(cid)) != 0) {
			err = -ENOENT;
			goto err;
		}

		card = oldcard;
	} else {
		/*
		 * Allocate card structure.
		 */
		card = mmc_alloc_card(host, &mmc_type);
		if (IS_ERR(card)) {
			err = PTR_ERR(card);
			goto err;
		}

		card->ocr = ocr;
		card->type = MMC_TYPE_MMC;
		card->rca = 1;
		memcpy(card->raw_cid, cid, sizeof(card->raw_cid));
	}

	/*
	 * Call the optional HC's init_card function to handle quirks.
	 */
	if (host->ops->init_card)
		host->ops->init_card(host, card);

	/*
	 * For native busses:  set card RCA and quit open drain mode.
	 */
	if (!mmc_host_is_spi(host)) {
		err = mmc_set_relative_addr(card);
		if (err)
			goto free_card;

		mmc_set_bus_mode(host, MMC_BUSMODE_PUSHPULL);
	}

	if (!oldcard) {
		/*
		 * Fetch CSD from card.
		 */
		err = mmc_send_csd(card, card->raw_csd);
		if (err)
			goto free_card;

		err = mmc_decode_csd(card);
		if (err)
			goto free_card;
		err = mmc_decode_cid(card);
		if (err)
			goto free_card;
	}

	/*
	 * handling only for cards supporting DSR and hosts requesting
	 * DSR configuration
	 */
	if (card->csd.dsr_imp && host->dsr_req)
		mmc_set_dsr(host);

	/*
	 * Select card, as all following commands rely on that.
	 */
	if (!mmc_host_is_spi(host)) {
		err = mmc_select_card(card);
		if (err)
			goto free_card;
	}

	if (!oldcard) {
		/* Read extended CSD. */
		err = mmc_read_ext_csd(card);
		if (err)
			goto free_card;

		/*
		 * If doing byte addressing, check if required to do sector
		 * addressing.  Handle the case of <2GB cards needing sector
		 * addressing.  See section 8.1 JEDEC Standard JED84-A441;
		 * ocr register has bit 30 set for sector addressing.
		 */
		if (rocr & BIT(30))
			mmc_card_set_blockaddr(card);

		/* Erase size depends on CSD and Extended CSD */
		mmc_set_erase_size(card);
	}

	/*
	 * If enhanced_area_en is TRUE, host needs to enable ERASE_GRP_DEF
	 * bit.  This bit will be lost every time after a reset or power off.
	 */
	if (card->ext_csd.partition_setting_completed ||
	    (card->ext_csd.rev >= 3 && (host->caps2 & MMC_CAP2_HC_ERASE_SZ))) {
		err = mmc_switch(card, EXT_CSD_CMD_SET_NORMAL,
				 EXT_CSD_ERASE_GROUP_DEF, 1,
				 card->ext_csd.generic_cmd6_time);

		if (err && err != -EBADMSG)
			goto free_card;

		if (err) {
			err = 0;
			/*
			 * Just disable enhanced area off & sz
			 * will try to enable ERASE_GROUP_DEF
			 * during next time reinit
			 */
			card->ext_csd.enhanced_area_offset = -EINVAL;
			card->ext_csd.enhanced_area_size = -EINVAL;
		} else {
			card->ext_csd.erase_group_def = 1;
			/*
			 * enable ERASE_GRP_DEF successfully.
			 * This will affect the erase size, so
			 * here need to reset erase size
			 */
			mmc_set_erase_size(card);
		}
	}

	/*
	 * Ensure eMMC user default partition is enabled
	 */
	if (card->ext_csd.part_config & EXT_CSD_PART_CONFIG_ACC_MASK) {
		card->ext_csd.part_config &= ~EXT_CSD_PART_CONFIG_ACC_MASK;
		err = mmc_switch(card, EXT_CSD_CMD_SET_NORMAL, EXT_CSD_PART_CONFIG,
				 card->ext_csd.part_config,
				 card->ext_csd.part_time);
		if (err && err != -EBADMSG)
			goto free_card;
	}

	/*
	 * Enable power_off_notification byte in the ext_csd register
	 */
	if (card->ext_csd.rev >= 6) {
		err = mmc_switch(card, EXT_CSD_CMD_SET_NORMAL,
				 EXT_CSD_POWER_OFF_NOTIFICATION,
				 EXT_CSD_POWER_ON,
				 card->ext_csd.generic_cmd6_time);
		if (err && err != -EBADMSG)
			goto free_card;

		/*
		 * The err can be -EBADMSG or 0,
		 * so check for success and update the flag
		 */
		if (!err)
			card->ext_csd.power_off_notification = EXT_CSD_POWER_ON;
	}

	/*
	 * Select timing interface
	 */
	err = mmc_select_timing(card);
	if (err)
		goto free_card;

	if (mmc_card_hs200(card)) {
		err = mmc_hs200_tuning(card);
		if (err)
			goto free_card;

		err = mmc_select_hs400(card);
		if (err)
			goto free_card;
	} else if (!mmc_card_hs400es(card)) {
		/* Select the desired bus width optionally */
		err = mmc_select_bus_width(card);
		if (err > 0 && mmc_card_hs(card)) {
			err = mmc_select_hs_ddr(card);
			if (err)
				goto free_card;
		}
	}

	/*
	 * Choose the power class with selected bus interface
	 */
	mmc_select_powerclass(card);

	/*
	 * Enable HPI feature (if supported)
	 */
	if (card->ext_csd.hpi) {
		err = mmc_switch(card, EXT_CSD_CMD_SET_NORMAL,
				EXT_CSD_HPI_MGMT, 1,
				card->ext_csd.generic_cmd6_time);
		if (err && err != -EBADMSG)
			goto free_card;
		if (err) {
			pr_warn("%s: Enabling HPI failed\n",
				mmc_hostname(card->host));
			card->ext_csd.hpi_en = 0;
			err = 0;
		} else {
			card->ext_csd.hpi_en = 1;
		}
	}

	/*
	 * If cache size is higher than 0, this indicates
	 * the existence of cache and it can be turned on.
	 */
	if (card->ext_csd.cache_size > 0) {
		err = mmc_switch(card, EXT_CSD_CMD_SET_NORMAL,
				EXT_CSD_CACHE_CTRL, 1,
				card->ext_csd.generic_cmd6_time);
		if (err && err != -EBADMSG)
			goto free_card;

		/*
		 * Only if no error, cache is turned on successfully.
		 */
		if (err) {
			pr_warn("%s: Cache is supported, but failed to turn on (%d)\n",
				mmc_hostname(card->host), err);
			card->ext_csd.cache_ctrl = 0;
			err = 0;
		} else {
			card->ext_csd.cache_ctrl = 1;
		}
	}

	/*
	 * The mandatory minimum values are defined for packed command.
	 * read: 5, write: 3
	 */
	if (card->ext_csd.max_packed_writes >= 3 &&
	    card->ext_csd.max_packed_reads >= 5 &&
	    host->caps2 & MMC_CAP2_PACKED_CMD) {
		err = mmc_switch(card, EXT_CSD_CMD_SET_NORMAL,
				EXT_CSD_EXP_EVENTS_CTRL,
				EXT_CSD_PACKED_EVENT_EN,
				card->ext_csd.generic_cmd6_time);
		if (err && err != -EBADMSG)
			goto free_card;
		if (err) {
			pr_warn("%s: Enabling packed event failed\n",
				mmc_hostname(card->host));
			card->ext_csd.packed_event_en = 0;
			err = 0;
		} else {
			card->ext_csd.packed_event_en = 1;
		}
	}

	if (!oldcard)
		host->card = card;

	return 0;

free_card:
	if (!oldcard)
		mmc_remove_card(card);
err:
	return err;
}

static int mmc_can_sleep(struct mmc_card *card)
{
	return (card && card->ext_csd.rev >= 3);
}

static int mmc_sleep(struct mmc_host *host)
{
	struct mmc_command cmd = {0};
	struct mmc_card *card = host->card;
	unsigned int timeout_ms = DIV_ROUND_UP(card->ext_csd.sa_timeout, 10000);
	int err;

	/* Re-tuning can't be done once the card is deselected */
	mmc_retune_hold(host);

	err = mmc_deselect_cards(host);
	if (err)
		goto out_release;

	cmd.opcode = MMC_SLEEP_AWAKE;
	cmd.arg = card->rca << 16;
	cmd.arg |= 1 << 15;

	/*
	 * If the max_busy_timeout of the host is specified, validate it against
	 * the sleep cmd timeout. A failure means we need to prevent the host
	 * from doing hw busy detection, which is done by converting to a R1
	 * response instead of a R1B.
	 */
	if (host->max_busy_timeout && (timeout_ms > host->max_busy_timeout)) {
		cmd.flags = MMC_RSP_R1 | MMC_CMD_AC;
	} else {
		cmd.flags = MMC_RSP_R1B | MMC_CMD_AC;
		cmd.busy_timeout = timeout_ms;
	}

	err = mmc_wait_for_cmd(host, &cmd, 0);
	if (err)
		goto out_release;

	/*
	 * If the host does not wait while the card signals busy, then we will
	 * will have to wait the sleep/awake timeout.  Note, we cannot use the
	 * SEND_STATUS command to poll the status because that command (and most
	 * others) is invalid while the card sleeps.
	 */
	if (!cmd.busy_timeout || !(host->caps & MMC_CAP_WAIT_WHILE_BUSY))
		mmc_delay(timeout_ms);

out_release:
	mmc_retune_release(host);
	return err;
}

static int mmc_can_poweroff_notify(const struct mmc_card *card)
{
	return card &&
		mmc_card_mmc(card) &&
		(card->ext_csd.power_off_notification == EXT_CSD_POWER_ON);
}

static int mmc_poweroff_notify(struct mmc_card *card, unsigned int notify_type)
{
	unsigned int timeout = card->ext_csd.generic_cmd6_time;
	int err;

	/* Use EXT_CSD_POWER_OFF_SHORT as default notification type. */
	if (notify_type == EXT_CSD_POWER_OFF_LONG)
		timeout = card->ext_csd.power_off_longtime;

	err = __mmc_switch(card, EXT_CSD_CMD_SET_NORMAL,
			EXT_CSD_POWER_OFF_NOTIFICATION,
			notify_type, timeout, true, false, false);
	if (err)
		pr_err("%s: Power Off Notification timed out, %u\n",
		       mmc_hostname(card->host), timeout);

	/* Disable the power off notification after the switch operation. */
	card->ext_csd.power_off_notification = EXT_CSD_NO_POWER_NOTIFICATION;

	return err;
}

/*
 * Host is being removed. Free up the current card.
 */
static void mmc_remove(struct mmc_host *host)
{
	BUG_ON(!host);
	BUG_ON(!host->card);

	mmc_remove_card(host->card);
	host->card = NULL;
}

/*
 * Card detection - card is alive.
 */
static int mmc_alive(struct mmc_host *host)
{
	return mmc_send_status(host->card, NULL);
}

/*
 * Card detection callback from host.
 */
static void mmc_detect(struct mmc_host *host)
{
	int err;

	BUG_ON(!host);
	BUG_ON(!host->card);

	mmc_get_card(host->card);

	/*
	 * Just check if our card has been removed.
	 */
	err = _mmc_detect_card_removed(host);

	mmc_put_card(host->card);

	if (err) {
		mmc_remove(host);

		mmc_claim_host(host);
		mmc_detach_bus(host);
		mmc_power_off(host);
		mmc_release_host(host);
	}
}

static int _mmc_suspend(struct mmc_host *host, bool is_suspend)
{
	int err = 0;
	unsigned int notify_type = is_suspend ? EXT_CSD_POWER_OFF_SHORT :
					EXT_CSD_POWER_OFF_LONG;

	BUG_ON(!host);
	BUG_ON(!host->card);

	mmc_claim_host(host);

	if (mmc_card_suspended(host->card))
		goto out;

	if (mmc_card_doing_bkops(host->card)) {
		err = mmc_stop_bkops(host->card);
		if (err)
			goto out;
	}

	err = mmc_flush_cache(host->card);
	if (err)
		goto out;

	if (mmc_can_poweroff_notify(host->card) &&
		((host->caps2 & MMC_CAP2_FULL_PWR_CYCLE) || !is_suspend))
		err = mmc_poweroff_notify(host->card, notify_type);
	else if (mmc_can_sleep(host->card))
		err = mmc_sleep(host);
	else if (!mmc_host_is_spi(host))
		err = mmc_deselect_cards(host);

	if (!err) {
		mmc_power_off(host);
		mmc_card_set_suspended(host->card);
	}
out:
	mmc_release_host(host);
	return err;
}

/*
 * Suspend callback
 */
static int mmc_suspend(struct mmc_host *host)
{
	int err;

	err = _mmc_suspend(host, true);
	if (!err) {
		pm_runtime_disable(&host->card->dev);
		pm_runtime_set_suspended(&host->card->dev);
	}

	return err;
}

/*
 * This function tries to determine if the same card is still present
 * and, if so, restore all state to it.
 */
static int _mmc_resume(struct mmc_host *host)
{
	int err = 0;
	int i;

	BUG_ON(!host);
	BUG_ON(!host->card);

	mmc_claim_host(host);

	if (!mmc_card_suspended(host->card))
		goto out;

	/*
	 * Let's try to fallback the host->f_init
	 * if failing to init mmc card after resume.
	 */
	for (i = 0; i < ARRAY_SIZE(freqs); i++) {
		if (host->f_init < max(freqs[i], host->f_min))
			continue;
		else
			host->f_init = max(freqs[i], host->f_min);

		mmc_power_up(host, host->card->ocr);
		err = mmc_init_card(host, host->card->ocr, host->card);
		if (!err)
			break;
	}

	mmc_card_clr_suspended(host->card);

out:
	mmc_release_host(host);
	return err;
}

/*
 * Shutdown callback
 */
static int mmc_shutdown(struct mmc_host *host)
{
	int err = 0;

	/*
	 * In a specific case for poweroff notify, we need to resume the card
	 * before we can shutdown it properly.
	 */
	if (mmc_can_poweroff_notify(host->card) &&
		!(host->caps2 & MMC_CAP2_FULL_PWR_CYCLE))
		err = _mmc_resume(host);

	if (!err)
		err = _mmc_suspend(host, false);

	return err;
}

/*
 * Callback for resume.
 */
static int mmc_resume(struct mmc_host *host)
{
	pm_runtime_enable(&host->card->dev);
	return 0;
}

/*
 * Callback for runtime_suspend.
 */
static int mmc_runtime_suspend(struct mmc_host *host)
{
	int err;

	if (!(host->caps & MMC_CAP_AGGRESSIVE_PM))
		return 0;

	err = _mmc_suspend(host, true);
	if (err)
		pr_err("%s: error %d doing aggressive suspend\n",
			mmc_hostname(host), err);

	return err;
}

/*
 * Callback for runtime_resume.
 */
static int mmc_runtime_resume(struct mmc_host *host)
{
	int err;

	err = _mmc_resume(host);
	if (err && err != -ENOMEDIUM)
		pr_err("%s: error %d doing runtime resume\n",
			mmc_hostname(host), err);

	return 0;
}

int mmc_can_reset(struct mmc_card *card)
{
	u8 rst_n_function;

	rst_n_function = card->ext_csd.rst_n_function;
	if ((rst_n_function & EXT_CSD_RST_N_EN_MASK) != EXT_CSD_RST_N_ENABLED)
		return 0;
	return 1;
}
EXPORT_SYMBOL(mmc_can_reset);

static int mmc_reset(struct mmc_host *host)
{
	struct mmc_card *card = host->card;

	if (!(host->caps & MMC_CAP_HW_RESET) || !host->ops->hw_reset)
		return -EOPNOTSUPP;

	if (!mmc_can_reset(card))
		return -EOPNOTSUPP;

	mmc_set_clock(host, host->f_init);

	host->ops->hw_reset(host);

	/* Set initial state and call mmc_set_ios */
	mmc_set_initial_state(host);

	return mmc_init_card(host, card->ocr, card);
}

static const struct mmc_bus_ops mmc_ops = {
	.remove = mmc_remove,
	.detect = mmc_detect,
	.suspend = mmc_suspend,
	.resume = mmc_resume,
	.runtime_suspend = mmc_runtime_suspend,
	.runtime_resume = mmc_runtime_resume,
	.alive = mmc_alive,
	.shutdown = mmc_shutdown,
	.reset = mmc_reset,
};

/*
 * Starting point for MMC card init.
 */
int mmc_attach_mmc(struct mmc_host *host)
{
	int err;
	u32 ocr, rocr;

	BUG_ON(!host);
	WARN_ON(!host->claimed);

	/* Set correct bus mode for MMC before attempting attach */
	if (!mmc_host_is_spi(host))
		mmc_set_bus_mode(host, MMC_BUSMODE_OPENDRAIN);

	err = mmc_send_op_cond(host, 0, &ocr);
	if (err)
		return err;

	mmc_attach_bus(host, &mmc_ops);
	if (host->ocr_avail_mmc)
		host->ocr_avail = host->ocr_avail_mmc;

	/*
	 * We need to get OCR a different way for SPI.
	 */
	if (mmc_host_is_spi(host)) {
		err = mmc_spi_read_ocr(host, 1, &ocr);
		if (err)
			goto err;
	}

	rocr = mmc_select_voltage(host, ocr);

	/*
	 * Can we support the voltage of the card?
	 */
	if (!rocr) {
		err = -EINVAL;
		goto err;
	}

	/*
	 * Detect and init the card.
	 */
	err = mmc_init_card(host, rocr, NULL);
	if (err)
		goto err;

	mmc_release_host(host);
	err = mmc_add_card(host->card);
	if (err)
		goto remove_card;

	mmc_claim_host(host);
	return 0;

remove_card:
	mmc_remove_card(host->card);
	mmc_claim_host(host);
	host->card = NULL;
err:
	mmc_detach_bus(host);

	pr_err("%s: error %d whilst initialising MMC card\n",
		mmc_hostname(host), err);

	return err;
}<|MERGE_RESOLUTION|>--- conflicted
+++ resolved
@@ -1356,10 +1356,6 @@
 static int mmc_select_hs200(struct mmc_card *card)
 {
 	struct mmc_host *host = card->host;
-<<<<<<< HEAD
-=======
-	bool send_status = true;
->>>>>>> 152bacdd
 	unsigned int old_timing, old_signal_voltage;
 	int err = -EINVAL;
 	u8 val;
