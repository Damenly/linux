--- conflicted
+++ resolved
@@ -1664,11 +1664,7 @@
 	} else {
 		/* Select the desired bus width optionally */
 		err = mmc_select_bus_width(card);
-<<<<<<< HEAD
-		if (err > 0) {
-=======
-		if (!IS_ERR_VALUE(err) && mmc_card_hs(card)) {
->>>>>>> 43045689
+		if (err > 0 && mmc_card_hs(card)) {
 			err = mmc_select_hs_ddr(card);
 			if (err)
 				goto free_card;
