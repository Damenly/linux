/*
 *  linux/drivers/mmc/host/sdhci.c - Secure Digital Host Controller Interface driver
 *
 *  Copyright (C) 2005-2008 Pierre Ossman, All Rights Reserved.
 *
 * This program is free software; you can redistribute it and/or modify
 * it under the terms of the GNU General Public License as published by
 * the Free Software Foundation; either version 2 of the License, or (at
 * your option) any later version.
 *
 * Thanks to the following companies for their support:
 *
 *     - JMicron (hardware and technical support)
 */

#include <linux/delay.h>
#include <linux/ktime.h>
#include <linux/highmem.h>
#include <linux/io.h>
#include <linux/module.h>
#include <linux/dma-mapping.h>
#include <linux/slab.h>
#include <linux/scatterlist.h>
#include <linux/regulator/consumer.h>
#include <linux/pm_runtime.h>

#include <linux/leds.h>

#include <linux/mmc/mmc.h>
#include <linux/mmc/host.h>
#include <linux/mmc/card.h>
#include <linux/mmc/sdio.h>
#include <linux/mmc/slot-gpio.h>

#include "sdhci.h"

#define DRIVER_NAME "sdhci"

#define DBG(f, x...) \
	pr_debug(DRIVER_NAME " [%s()]: " f, __func__,## x)

#if defined(CONFIG_LEDS_CLASS) || (defined(CONFIG_LEDS_CLASS_MODULE) && \
	defined(CONFIG_MMC_SDHCI_MODULE))
#define SDHCI_USE_LEDS_CLASS
#endif

#define MAX_TUNING_LOOP 40

static unsigned int debug_quirks = 0;
static unsigned int debug_quirks2;

static void sdhci_finish_data(struct sdhci_host *);

static void sdhci_finish_command(struct sdhci_host *);
static int sdhci_execute_tuning(struct mmc_host *mmc, u32 opcode);
static void sdhci_enable_preset_value(struct sdhci_host *host, bool enable);
static int sdhci_do_get_cd(struct sdhci_host *host);

#ifdef CONFIG_PM
static int sdhci_runtime_pm_get(struct sdhci_host *host);
static int sdhci_runtime_pm_put(struct sdhci_host *host);
static void sdhci_runtime_pm_bus_on(struct sdhci_host *host);
static void sdhci_runtime_pm_bus_off(struct sdhci_host *host);
#else
static inline int sdhci_runtime_pm_get(struct sdhci_host *host)
{
	return 0;
}
static inline int sdhci_runtime_pm_put(struct sdhci_host *host)
{
	return 0;
}
static void sdhci_runtime_pm_bus_on(struct sdhci_host *host)
{
}
static void sdhci_runtime_pm_bus_off(struct sdhci_host *host)
{
}
#endif

static void sdhci_dumpregs(struct sdhci_host *host)
{
	pr_err(DRIVER_NAME ": =========== REGISTER DUMP (%s) ===========\n",
		mmc_hostname(host->mmc));

	pr_err(DRIVER_NAME ": Sys addr:  0x%08x | Version:  0x%08x\n",
		sdhci_readl(host, SDHCI_DMA_ADDRESS),
		sdhci_readw(host, SDHCI_HOST_VERSION));
	pr_err(DRIVER_NAME ": Blk size:  0x%08x | Blk cnt:  0x%08x\n",
		sdhci_readw(host, SDHCI_BLOCK_SIZE),
		sdhci_readw(host, SDHCI_BLOCK_COUNT));
	pr_err(DRIVER_NAME ": Argument:  0x%08x | Trn mode: 0x%08x\n",
		sdhci_readl(host, SDHCI_ARGUMENT),
		sdhci_readw(host, SDHCI_TRANSFER_MODE));
	pr_err(DRIVER_NAME ": Present:   0x%08x | Host ctl: 0x%08x\n",
		sdhci_readl(host, SDHCI_PRESENT_STATE),
		sdhci_readb(host, SDHCI_HOST_CONTROL));
	pr_err(DRIVER_NAME ": Power:     0x%08x | Blk gap:  0x%08x\n",
		sdhci_readb(host, SDHCI_POWER_CONTROL),
		sdhci_readb(host, SDHCI_BLOCK_GAP_CONTROL));
	pr_err(DRIVER_NAME ": Wake-up:   0x%08x | Clock:    0x%08x\n",
		sdhci_readb(host, SDHCI_WAKE_UP_CONTROL),
		sdhci_readw(host, SDHCI_CLOCK_CONTROL));
	pr_err(DRIVER_NAME ": Timeout:   0x%08x | Int stat: 0x%08x\n",
		sdhci_readb(host, SDHCI_TIMEOUT_CONTROL),
		sdhci_readl(host, SDHCI_INT_STATUS));
	pr_err(DRIVER_NAME ": Int enab:  0x%08x | Sig enab: 0x%08x\n",
		sdhci_readl(host, SDHCI_INT_ENABLE),
		sdhci_readl(host, SDHCI_SIGNAL_ENABLE));
	pr_err(DRIVER_NAME ": ACmd stat: 0x%08x | Slot int: 0x%08x\n",
		sdhci_readw(host, SDHCI_AUTO_CMD_STATUS),
		sdhci_readw(host, SDHCI_SLOT_INT_STATUS));
	pr_err(DRIVER_NAME ": Caps:      0x%08x | Caps_1:   0x%08x\n",
		sdhci_readl(host, SDHCI_CAPABILITIES),
		sdhci_readl(host, SDHCI_CAPABILITIES_1));
	pr_err(DRIVER_NAME ": Cmd:       0x%08x | Max curr: 0x%08x\n",
		sdhci_readw(host, SDHCI_COMMAND),
		sdhci_readl(host, SDHCI_MAX_CURRENT));
	pr_err(DRIVER_NAME ": Host ctl2: 0x%08x\n",
		sdhci_readw(host, SDHCI_HOST_CONTROL2));

	if (host->flags & SDHCI_USE_ADMA) {
		if (host->flags & SDHCI_USE_64_BIT_DMA)
			pr_err(DRIVER_NAME ": ADMA Err: 0x%08x | ADMA Ptr: 0x%08x%08x\n",
				 readl(host->ioaddr + SDHCI_ADMA_ERROR),
				 readl(host->ioaddr + SDHCI_ADMA_ADDRESS_HI),
				 readl(host->ioaddr + SDHCI_ADMA_ADDRESS));
		else
			pr_err(DRIVER_NAME ": ADMA Err: 0x%08x | ADMA Ptr: 0x%08x\n",
				 readl(host->ioaddr + SDHCI_ADMA_ERROR),
				 readl(host->ioaddr + SDHCI_ADMA_ADDRESS));
	}

	pr_err(DRIVER_NAME ": ===========================================\n");
}

/*****************************************************************************\
 *                                                                           *
 * Low level functions                                                       *
 *                                                                           *
\*****************************************************************************/

static void sdhci_set_card_detection(struct sdhci_host *host, bool enable)
{
	u32 present;

	if ((host->quirks & SDHCI_QUIRK_BROKEN_CARD_DETECTION) ||
	    (host->mmc->caps & MMC_CAP_NONREMOVABLE))
		return;

	if (enable) {
		present = sdhci_readl(host, SDHCI_PRESENT_STATE) &
				      SDHCI_CARD_PRESENT;

		host->ier |= present ? SDHCI_INT_CARD_REMOVE :
				       SDHCI_INT_CARD_INSERT;
	} else {
		host->ier &= ~(SDHCI_INT_CARD_REMOVE | SDHCI_INT_CARD_INSERT);
	}

	sdhci_writel(host, host->ier, SDHCI_INT_ENABLE);
	sdhci_writel(host, host->ier, SDHCI_SIGNAL_ENABLE);
}

static void sdhci_enable_card_detection(struct sdhci_host *host)
{
	sdhci_set_card_detection(host, true);
}

static void sdhci_disable_card_detection(struct sdhci_host *host)
{
	sdhci_set_card_detection(host, false);
}

void sdhci_reset(struct sdhci_host *host, u8 mask)
{
	ktime_t timeout;

	sdhci_writeb(host, mask, SDHCI_SOFTWARE_RESET);

	if (mask & SDHCI_RESET_ALL) {
		host->clock = 0;
		/* Reset-all turns off SD Bus Power */
		if (host->quirks2 & SDHCI_QUIRK2_CARD_ON_NEEDS_BUS_ON)
			sdhci_runtime_pm_bus_off(host);
	}

	/* Wait max 100 ms */
	timeout = ktime_add_ms(ktime_get(), 100);

	/* hw clears the bit when it's done */
	while (sdhci_readb(host, SDHCI_SOFTWARE_RESET) & mask) {
		if (ktime_after(ktime_get(), timeout)) {
			pr_err("%s: Reset 0x%x never completed.\n",
				mmc_hostname(host->mmc), (int)mask);
			sdhci_dumpregs(host);
			return;
		}
		udelay(10);
	}
}
EXPORT_SYMBOL_GPL(sdhci_reset);

static void sdhci_do_reset(struct sdhci_host *host, u8 mask)
{
	if (host->quirks & SDHCI_QUIRK_NO_CARD_NO_RESET) {
		if (!sdhci_do_get_cd(host))
			return;
	}

	host->ops->reset(host, mask);

	if (mask & SDHCI_RESET_ALL) {
		if (host->flags & (SDHCI_USE_SDMA | SDHCI_USE_ADMA)) {
			if (host->ops->enable_dma)
				host->ops->enable_dma(host);
		}

		/* Resetting the controller clears many */
		host->preset_enabled = false;
	}
}

static void sdhci_set_ios(struct mmc_host *mmc, struct mmc_ios *ios);

static void sdhci_init(struct sdhci_host *host, int soft)
{
	if (soft)
		sdhci_do_reset(host, SDHCI_RESET_CMD|SDHCI_RESET_DATA);
	else
		sdhci_do_reset(host, SDHCI_RESET_ALL);

	host->ier = SDHCI_INT_BUS_POWER | SDHCI_INT_DATA_END_BIT |
		    SDHCI_INT_DATA_CRC | SDHCI_INT_DATA_TIMEOUT |
		    SDHCI_INT_INDEX | SDHCI_INT_END_BIT | SDHCI_INT_CRC |
		    SDHCI_INT_TIMEOUT | SDHCI_INT_DATA_END |
		    SDHCI_INT_RESPONSE;

	sdhci_writel(host, host->ier, SDHCI_INT_ENABLE);
	sdhci_writel(host, host->ier, SDHCI_SIGNAL_ENABLE);

	if (soft) {
		/* force clock reconfiguration */
		host->clock = 0;
		sdhci_set_ios(host->mmc, &host->mmc->ios);
	}
}

static void sdhci_reinit(struct sdhci_host *host)
{
	sdhci_init(host, 0);
	sdhci_enable_card_detection(host);
}

static void sdhci_activate_led(struct sdhci_host *host)
{
	u8 ctrl;

	ctrl = sdhci_readb(host, SDHCI_HOST_CONTROL);
	ctrl |= SDHCI_CTRL_LED;
	sdhci_writeb(host, ctrl, SDHCI_HOST_CONTROL);
}

static void sdhci_deactivate_led(struct sdhci_host *host)
{
	u8 ctrl;

	ctrl = sdhci_readb(host, SDHCI_HOST_CONTROL);
	ctrl &= ~SDHCI_CTRL_LED;
	sdhci_writeb(host, ctrl, SDHCI_HOST_CONTROL);
}

#ifdef SDHCI_USE_LEDS_CLASS
static void sdhci_led_control(struct led_classdev *led,
	enum led_brightness brightness)
{
	struct sdhci_host *host = container_of(led, struct sdhci_host, led);
	unsigned long flags;

	spin_lock_irqsave(&host->lock, flags);

	if (host->runtime_suspended)
		goto out;

	if (brightness == LED_OFF)
		sdhci_deactivate_led(host);
	else
		sdhci_activate_led(host);
out:
	spin_unlock_irqrestore(&host->lock, flags);
}
#endif

/*****************************************************************************\
 *                                                                           *
 * Core functions                                                            *
 *                                                                           *
\*****************************************************************************/

static void sdhci_read_block_pio(struct sdhci_host *host)
{
	unsigned long flags;
	size_t blksize, len, chunk;
	u32 uninitialized_var(scratch);
	u8 *buf;

	DBG("PIO reading\n");

	blksize = host->data->blksz;
	chunk = 0;

	local_irq_save(flags);

	while (blksize) {
		BUG_ON(!sg_miter_next(&host->sg_miter));

		len = min(host->sg_miter.length, blksize);

		blksize -= len;
		host->sg_miter.consumed = len;

		buf = host->sg_miter.addr;

		while (len) {
			if (chunk == 0) {
				scratch = sdhci_readl(host, SDHCI_BUFFER);
				chunk = 4;
			}

			*buf = scratch & 0xFF;

			buf++;
			scratch >>= 8;
			chunk--;
			len--;
		}
	}

	sg_miter_stop(&host->sg_miter);

	local_irq_restore(flags);
}

static void sdhci_write_block_pio(struct sdhci_host *host)
{
	unsigned long flags;
	size_t blksize, len, chunk;
	u32 scratch;
	u8 *buf;

	DBG("PIO writing\n");

	blksize = host->data->blksz;
	chunk = 0;
	scratch = 0;

	local_irq_save(flags);

	while (blksize) {
		BUG_ON(!sg_miter_next(&host->sg_miter));

		len = min(host->sg_miter.length, blksize);

		blksize -= len;
		host->sg_miter.consumed = len;

		buf = host->sg_miter.addr;

		while (len) {
			scratch |= (u32)*buf << (chunk * 8);

			buf++;
			chunk++;
			len--;

			if ((chunk == 4) || ((len == 0) && (blksize == 0))) {
				sdhci_writel(host, scratch, SDHCI_BUFFER);
				chunk = 0;
				scratch = 0;
			}
		}
	}

	sg_miter_stop(&host->sg_miter);

	local_irq_restore(flags);
}

static void sdhci_transfer_pio(struct sdhci_host *host)
{
	u32 mask;

	BUG_ON(!host->data);

	if (host->blocks == 0)
		return;

	if (host->data->flags & MMC_DATA_READ)
		mask = SDHCI_DATA_AVAILABLE;
	else
		mask = SDHCI_SPACE_AVAILABLE;

	/*
	 * Some controllers (JMicron JMB38x) mess up the buffer bits
	 * for transfers < 4 bytes. As long as it is just one block,
	 * we can ignore the bits.
	 */
	if ((host->quirks & SDHCI_QUIRK_BROKEN_SMALL_PIO) &&
		(host->data->blocks == 1))
		mask = ~0;

	while (sdhci_readl(host, SDHCI_PRESENT_STATE) & mask) {
		if (host->quirks & SDHCI_QUIRK_PIO_NEEDS_DELAY)
			udelay(100);

		if (host->data->flags & MMC_DATA_READ)
			sdhci_read_block_pio(host);
		else
			sdhci_write_block_pio(host);

		host->blocks--;
		if (host->blocks == 0)
			break;
	}

	DBG("PIO transfer complete.\n");
}

static int sdhci_pre_dma_transfer(struct sdhci_host *host,
				  struct mmc_data *data, int cookie)
{
	int sg_count;

	/*
	 * If the data buffers are already mapped, return the previous
	 * dma_map_sg() result.
	 */
	if (data->host_cookie == COOKIE_PRE_MAPPED)
		return data->sg_count;

	sg_count = dma_map_sg(mmc_dev(host->mmc), data->sg, data->sg_len,
				data->flags & MMC_DATA_WRITE ?
				DMA_TO_DEVICE : DMA_FROM_DEVICE);

	if (sg_count == 0)
		return -ENOSPC;

	data->sg_count = sg_count;
	data->host_cookie = cookie;

	return sg_count;
}

static char *sdhci_kmap_atomic(struct scatterlist *sg, unsigned long *flags)
{
	local_irq_save(*flags);
	return kmap_atomic(sg_page(sg)) + sg->offset;
}

static void sdhci_kunmap_atomic(void *buffer, unsigned long *flags)
{
	kunmap_atomic(buffer);
	local_irq_restore(*flags);
}

static void sdhci_adma_write_desc(struct sdhci_host *host, void *desc,
				  dma_addr_t addr, int len, unsigned cmd)
{
	struct sdhci_adma2_64_desc *dma_desc = desc;

	/* 32-bit and 64-bit descriptors have these members in same position */
	dma_desc->cmd = cpu_to_le16(cmd);
	dma_desc->len = cpu_to_le16(len);
	dma_desc->addr_lo = cpu_to_le32((u32)addr);

	if (host->flags & SDHCI_USE_64_BIT_DMA)
		dma_desc->addr_hi = cpu_to_le32((u64)addr >> 32);
}

static void sdhci_adma_mark_end(void *desc)
{
	struct sdhci_adma2_64_desc *dma_desc = desc;

	/* 32-bit and 64-bit descriptors have 'cmd' in same position */
	dma_desc->cmd |= cpu_to_le16(ADMA2_END);
}

static void sdhci_adma_table_pre(struct sdhci_host *host,
	struct mmc_data *data, int sg_count)
{
	struct scatterlist *sg;
	unsigned long flags;
	dma_addr_t addr, align_addr;
	void *desc, *align;
	char *buffer;
	int len, offset, i;

	/*
	 * The spec does not specify endianness of descriptor table.
	 * We currently guess that it is LE.
	 */

	host->sg_count = sg_count;

	desc = host->adma_table;
	align = host->align_buffer;

	align_addr = host->align_addr;

	for_each_sg(data->sg, sg, host->sg_count, i) {
		addr = sg_dma_address(sg);
		len = sg_dma_len(sg);

		/*
		 * The SDHCI specification states that ADMA addresses must
		 * be 32-bit aligned. If they aren't, then we use a bounce
		 * buffer for the (up to three) bytes that screw up the
		 * alignment.
		 */
		offset = (SDHCI_ADMA2_ALIGN - (addr & SDHCI_ADMA2_MASK)) &
			 SDHCI_ADMA2_MASK;
		if (offset) {
			if (data->flags & MMC_DATA_WRITE) {
				buffer = sdhci_kmap_atomic(sg, &flags);
				memcpy(align, buffer, offset);
				sdhci_kunmap_atomic(buffer, &flags);
			}

			/* tran, valid */
			sdhci_adma_write_desc(host, desc, align_addr, offset,
					      ADMA2_TRAN_VALID);

			BUG_ON(offset > 65536);

			align += SDHCI_ADMA2_ALIGN;
			align_addr += SDHCI_ADMA2_ALIGN;

			desc += host->desc_sz;

			addr += offset;
			len -= offset;
		}

		BUG_ON(len > 65536);

		if (len) {
			/* tran, valid */
			sdhci_adma_write_desc(host, desc, addr, len,
					      ADMA2_TRAN_VALID);
			desc += host->desc_sz;
		}

		/*
		 * If this triggers then we have a calculation bug
		 * somewhere. :/
		 */
		WARN_ON((desc - host->adma_table) >= host->adma_table_sz);
	}

	if (host->quirks & SDHCI_QUIRK_NO_ENDATTR_IN_NOPDESC) {
		/* Mark the last descriptor as the terminating descriptor */
		if (desc != host->adma_table) {
			desc -= host->desc_sz;
			sdhci_adma_mark_end(desc);
		}
	} else {
		/* Add a terminating entry - nop, end, valid */
		sdhci_adma_write_desc(host, desc, 0, 0, ADMA2_NOP_END_VALID);
	}
}

static void sdhci_adma_table_post(struct sdhci_host *host,
	struct mmc_data *data)
{
	struct scatterlist *sg;
	int i, size;
	void *align;
	char *buffer;
	unsigned long flags;

	if (data->flags & MMC_DATA_READ) {
		bool has_unaligned = false;

		/* Do a quick scan of the SG list for any unaligned mappings */
		for_each_sg(data->sg, sg, host->sg_count, i)
			if (sg_dma_address(sg) & SDHCI_ADMA2_MASK) {
				has_unaligned = true;
				break;
			}

		if (has_unaligned) {
			dma_sync_sg_for_cpu(mmc_dev(host->mmc), data->sg,
					    data->sg_len, DMA_FROM_DEVICE);

			align = host->align_buffer;

			for_each_sg(data->sg, sg, host->sg_count, i) {
				if (sg_dma_address(sg) & SDHCI_ADMA2_MASK) {
					size = SDHCI_ADMA2_ALIGN -
					       (sg_dma_address(sg) & SDHCI_ADMA2_MASK);

					buffer = sdhci_kmap_atomic(sg, &flags);
					memcpy(buffer, align, size);
					sdhci_kunmap_atomic(buffer, &flags);

					align += SDHCI_ADMA2_ALIGN;
				}
			}
		}
	}
}

static u8 sdhci_calc_timeout(struct sdhci_host *host, struct mmc_command *cmd)
{
	u8 count;
	struct mmc_data *data = cmd->data;
	unsigned target_timeout, current_timeout;

	/*
	 * If the host controller provides us with an incorrect timeout
	 * value, just skip the check and use 0xE.  The hardware may take
	 * longer to time out, but that's much better than having a too-short
	 * timeout value.
	 */
	if (host->quirks & SDHCI_QUIRK_BROKEN_TIMEOUT_VAL)
		return 0xE;

	/* Unspecified timeout, assume max */
	if (!data && !cmd->busy_timeout)
		return 0xE;

	/* timeout in us */
	if (!data)
		target_timeout = cmd->busy_timeout * 1000;
	else {
		target_timeout = DIV_ROUND_UP(data->timeout_ns, 1000);
		if (host->clock && data->timeout_clks) {
			unsigned long long val;

			/*
			 * data->timeout_clks is in units of clock cycles.
			 * host->clock is in Hz.  target_timeout is in us.
			 * Hence, us = 1000000 * cycles / Hz.  Round up.
			 */
			val = 1000000ULL * data->timeout_clks;
			if (do_div(val, host->clock))
				target_timeout++;
			target_timeout += val;
		}
	}

	/*
	 * Figure out needed cycles.
	 * We do this in steps in order to fit inside a 32 bit int.
	 * The first step is the minimum timeout, which will have a
	 * minimum resolution of 6 bits:
	 * (1) 2^13*1000 > 2^22,
	 * (2) host->timeout_clk < 2^16
	 *     =>
	 *     (1) / (2) > 2^6
	 */
	count = 0;
	current_timeout = (1 << 13) * 1000 / host->timeout_clk;
	while (current_timeout < target_timeout) {
		count++;
		current_timeout <<= 1;
		if (count >= 0xF)
			break;
	}

	if (count >= 0xF) {
		DBG("%s: Too large timeout 0x%x requested for CMD%d!\n",
		    mmc_hostname(host->mmc), count, cmd->opcode);
		count = 0xE;
	}

	return count;
}

static void sdhci_set_transfer_irqs(struct sdhci_host *host)
{
	u32 pio_irqs = SDHCI_INT_DATA_AVAIL | SDHCI_INT_SPACE_AVAIL;
	u32 dma_irqs = SDHCI_INT_DMA_END | SDHCI_INT_ADMA_ERROR;

	if (host->flags & SDHCI_REQ_USE_DMA)
		host->ier = (host->ier & ~pio_irqs) | dma_irqs;
	else
		host->ier = (host->ier & ~dma_irqs) | pio_irqs;

	if (host->flags & (SDHCI_AUTO_CMD23 | SDHCI_AUTO_CMD12))
		host->ier |= SDHCI_INT_AUTO_CMD_ERR;
	else
		host->ier &= ~SDHCI_INT_AUTO_CMD_ERR;

	sdhci_writel(host, host->ier, SDHCI_INT_ENABLE);
	sdhci_writel(host, host->ier, SDHCI_SIGNAL_ENABLE);
}

static void sdhci_set_timeout(struct sdhci_host *host, struct mmc_command *cmd)
{
	u8 count;

	if (host->ops->set_timeout) {
		host->ops->set_timeout(host, cmd);
	} else {
		count = sdhci_calc_timeout(host, cmd);
		sdhci_writeb(host, count, SDHCI_TIMEOUT_CONTROL);
	}
}

static void sdhci_prepare_data(struct sdhci_host *host, struct mmc_command *cmd)
{
	u8 ctrl;
	struct mmc_data *data = cmd->data;

	WARN_ON(host->data);

	if (data || (cmd->flags & MMC_RSP_BUSY))
		sdhci_set_timeout(host, cmd);

	if (!data)
		return;

	/* Sanity checks */
	BUG_ON(data->blksz * data->blocks > 524288);
	BUG_ON(data->blksz > host->mmc->max_blk_size);
	BUG_ON(data->blocks > 65535);

	host->data = data;
	host->data_early = 0;
	host->data->bytes_xfered = 0;

	if (host->flags & (SDHCI_USE_SDMA | SDHCI_USE_ADMA)) {
		struct scatterlist *sg;
		unsigned int length_mask, offset_mask;
		int i;

		host->flags |= SDHCI_REQ_USE_DMA;

		/*
		 * FIXME: This doesn't account for merging when mapping the
		 * scatterlist.
		 *
		 * The assumption here being that alignment and lengths are
		 * the same after DMA mapping to device address space.
		 */
		length_mask = 0;
		offset_mask = 0;
		if (host->flags & SDHCI_USE_ADMA) {
			if (host->quirks & SDHCI_QUIRK_32BIT_ADMA_SIZE) {
				length_mask = 3;
				/*
				 * As we use up to 3 byte chunks to work
				 * around alignment problems, we need to
				 * check the offset as well.
				 */
				offset_mask = 3;
			}
		} else {
			if (host->quirks & SDHCI_QUIRK_32BIT_DMA_SIZE)
				length_mask = 3;
			if (host->quirks & SDHCI_QUIRK_32BIT_DMA_ADDR)
				offset_mask = 3;
		}

		if (unlikely(length_mask | offset_mask)) {
			for_each_sg(data->sg, sg, data->sg_len, i) {
				if (sg->length & length_mask) {
					DBG("Reverting to PIO because of transfer size (%d)\n",
					    sg->length);
					host->flags &= ~SDHCI_REQ_USE_DMA;
					break;
				}
				if (sg->offset & offset_mask) {
					DBG("Reverting to PIO because of bad alignment\n");
					host->flags &= ~SDHCI_REQ_USE_DMA;
					break;
				}
			}
		}
	}

	if (host->flags & SDHCI_REQ_USE_DMA) {
		int sg_cnt = sdhci_pre_dma_transfer(host, data, COOKIE_MAPPED);

		if (sg_cnt <= 0) {
			/*
			 * This only happens when someone fed
			 * us an invalid request.
			 */
			WARN_ON(1);
			host->flags &= ~SDHCI_REQ_USE_DMA;
		} else if (host->flags & SDHCI_USE_ADMA) {
			sdhci_adma_table_pre(host, data, sg_cnt);

			sdhci_writel(host, host->adma_addr, SDHCI_ADMA_ADDRESS);
			if (host->flags & SDHCI_USE_64_BIT_DMA)
				sdhci_writel(host,
					     (u64)host->adma_addr >> 32,
					     SDHCI_ADMA_ADDRESS_HI);
		} else {
			WARN_ON(sg_cnt != 1);
			sdhci_writel(host, sg_dma_address(data->sg),
				SDHCI_DMA_ADDRESS);
		}
	}

	/*
	 * Always adjust the DMA selection as some controllers
	 * (e.g. JMicron) can't do PIO properly when the selection
	 * is ADMA.
	 */
	if (host->version >= SDHCI_SPEC_200) {
		ctrl = sdhci_readb(host, SDHCI_HOST_CONTROL);
		ctrl &= ~SDHCI_CTRL_DMA_MASK;
		if ((host->flags & SDHCI_REQ_USE_DMA) &&
			(host->flags & SDHCI_USE_ADMA)) {
			if (host->flags & SDHCI_USE_64_BIT_DMA)
				ctrl |= SDHCI_CTRL_ADMA64;
			else
				ctrl |= SDHCI_CTRL_ADMA32;
		} else {
			ctrl |= SDHCI_CTRL_SDMA;
		}
		sdhci_writeb(host, ctrl, SDHCI_HOST_CONTROL);
	}

	if (!(host->flags & SDHCI_REQ_USE_DMA)) {
		int flags;

		flags = SG_MITER_ATOMIC;
		if (host->data->flags & MMC_DATA_READ)
			flags |= SG_MITER_TO_SG;
		else
			flags |= SG_MITER_FROM_SG;
		sg_miter_start(&host->sg_miter, data->sg, data->sg_len, flags);
		host->blocks = data->blocks;
	}

	sdhci_set_transfer_irqs(host);

	/* Set the DMA boundary value and block size */
	sdhci_writew(host, SDHCI_MAKE_BLKSZ(SDHCI_DEFAULT_BOUNDARY_ARG,
		data->blksz), SDHCI_BLOCK_SIZE);
	sdhci_writew(host, data->blocks, SDHCI_BLOCK_COUNT);
}

static void sdhci_set_transfer_mode(struct sdhci_host *host,
	struct mmc_command *cmd)
{
	u16 mode = 0;
	struct mmc_data *data = cmd->data;

	if (data == NULL) {
		if (host->quirks2 &
			SDHCI_QUIRK2_CLEAR_TRANSFERMODE_REG_BEFORE_CMD) {
			sdhci_writew(host, 0x0, SDHCI_TRANSFER_MODE);
		} else {
		/* clear Auto CMD settings for no data CMDs */
			mode = sdhci_readw(host, SDHCI_TRANSFER_MODE);
			sdhci_writew(host, mode & ~(SDHCI_TRNS_AUTO_CMD12 |
				SDHCI_TRNS_AUTO_CMD23), SDHCI_TRANSFER_MODE);
		}
		return;
	}

	WARN_ON(!host->data);

	if (!(host->quirks2 & SDHCI_QUIRK2_SUPPORT_SINGLE))
		mode = SDHCI_TRNS_BLK_CNT_EN;

	if (mmc_op_multi(cmd->opcode) || data->blocks > 1) {
		mode = SDHCI_TRNS_BLK_CNT_EN | SDHCI_TRNS_MULTI;
		/*
		 * If we are sending CMD23, CMD12 never gets sent
		 * on successful completion (so no Auto-CMD12).
		 */
		if (!host->mrq->sbc && (host->flags & SDHCI_AUTO_CMD12) &&
		    (cmd->opcode != SD_IO_RW_EXTENDED))
			mode |= SDHCI_TRNS_AUTO_CMD12;
		else if (host->mrq->sbc && (host->flags & SDHCI_AUTO_CMD23)) {
			mode |= SDHCI_TRNS_AUTO_CMD23;
			sdhci_writel(host, host->mrq->sbc->arg, SDHCI_ARGUMENT2);
		}
	}

	if (data->flags & MMC_DATA_READ)
		mode |= SDHCI_TRNS_READ;
	if (host->flags & SDHCI_REQ_USE_DMA)
		mode |= SDHCI_TRNS_DMA;

	sdhci_writew(host, mode, SDHCI_TRANSFER_MODE);
}

static void sdhci_finish_data(struct sdhci_host *host)
{
	struct mmc_command *data_cmd = host->data_cmd;
	struct mmc_data *data;

	BUG_ON(!host->data);

	data = host->data;
	host->data = NULL;
	host->data_cmd = NULL;

	/*
	 * The controller needs a reset of internal state machines upon error
	 * conditions.
	 */
	if (data->error) {
		if (!host->cmd || host->cmd == data_cmd)
			sdhci_do_reset(host, SDHCI_RESET_CMD);
		sdhci_do_reset(host, SDHCI_RESET_DATA);
	}

	if ((host->flags & (SDHCI_REQ_USE_DMA | SDHCI_USE_ADMA)) ==
	    (SDHCI_REQ_USE_DMA | SDHCI_USE_ADMA))
		sdhci_adma_table_post(host, data);

	/*
	 * The specification states that the block count register must
	 * be updated, but it does not specify at what point in the
	 * data flow. That makes the register entirely useless to read
	 * back so we have to assume that nothing made it to the card
	 * in the event of an error.
	 */
	if (data->error)
		data->bytes_xfered = 0;
	else
		data->bytes_xfered = data->blksz * data->blocks;

	/*
	 * Need to send CMD12 if -
	 * a) open-ended multiblock transfer (no CMD23)
	 * b) error in multiblock transfer
	 */
	if (data->stop &&
	    (data->error ||
	     !host->mrq->sbc))
		sdhci_send_command(host, data->stop);
	else
		tasklet_schedule(&host->finish_tasklet);
}

void sdhci_send_command(struct sdhci_host *host, struct mmc_command *cmd)
{
	int flags;
	u32 mask;
	unsigned long timeout;

	WARN_ON(host->cmd);

	/* Initially, a command has no error */
	cmd->error = 0;

	/* Wait max 10 ms */
	timeout = 10;

	mask = SDHCI_CMD_INHIBIT;
	if ((cmd->data != NULL) || (cmd->flags & MMC_RSP_BUSY))
		mask |= SDHCI_DATA_INHIBIT;

	/* We shouldn't wait for data inihibit for stop commands, even
	   though they might use busy signaling */
	if (host->mrq->data && (cmd == host->mrq->data->stop))
		mask &= ~SDHCI_DATA_INHIBIT;

	while (sdhci_readl(host, SDHCI_PRESENT_STATE) & mask) {
		if (timeout == 0) {
			pr_err("%s: Controller never released inhibit bit(s).\n",
			       mmc_hostname(host->mmc));
			sdhci_dumpregs(host);
			cmd->error = -EIO;
			tasklet_schedule(&host->finish_tasklet);
			return;
		}
		timeout--;
		mdelay(1);
	}

	timeout = jiffies;
	if (!cmd->data && cmd->busy_timeout > 9000)
		timeout += DIV_ROUND_UP(cmd->busy_timeout, 1000) * HZ + HZ;
	else
		timeout += 10 * HZ;
	mod_timer(&host->timer, timeout);

	host->cmd = cmd;
	host->busy_handle = 0;
	if (cmd->data || cmd->flags & MMC_RSP_BUSY) {
		WARN_ON(host->data_cmd);
		host->data_cmd = cmd;
	}

	sdhci_prepare_data(host, cmd);

	sdhci_writel(host, cmd->arg, SDHCI_ARGUMENT);

	sdhci_set_transfer_mode(host, cmd);

	if ((cmd->flags & MMC_RSP_136) && (cmd->flags & MMC_RSP_BUSY)) {
		pr_err("%s: Unsupported response type!\n",
			mmc_hostname(host->mmc));
		cmd->error = -EINVAL;
		tasklet_schedule(&host->finish_tasklet);
		return;
	}

	if (!(cmd->flags & MMC_RSP_PRESENT))
		flags = SDHCI_CMD_RESP_NONE;
	else if (cmd->flags & MMC_RSP_136)
		flags = SDHCI_CMD_RESP_LONG;
	else if (cmd->flags & MMC_RSP_BUSY)
		flags = SDHCI_CMD_RESP_SHORT_BUSY;
	else
		flags = SDHCI_CMD_RESP_SHORT;

	if (cmd->flags & MMC_RSP_CRC)
		flags |= SDHCI_CMD_CRC;
	if (cmd->flags & MMC_RSP_OPCODE)
		flags |= SDHCI_CMD_INDEX;

	/* CMD19 is special in that the Data Present Select should be set */
	if (cmd->data || cmd->opcode == MMC_SEND_TUNING_BLOCK ||
	    cmd->opcode == MMC_SEND_TUNING_BLOCK_HS200)
		flags |= SDHCI_CMD_DATA;

	sdhci_writew(host, SDHCI_MAKE_CMD(cmd->opcode, flags), SDHCI_COMMAND);
}
EXPORT_SYMBOL_GPL(sdhci_send_command);

static void sdhci_finish_command(struct sdhci_host *host)
{
	int i;

	BUG_ON(host->cmd == NULL);

	if (host->cmd->flags & MMC_RSP_PRESENT) {
		if (host->cmd->flags & MMC_RSP_136) {
			/* CRC is stripped so we need to do some shifting. */
			for (i = 0;i < 4;i++) {
				host->cmd->resp[i] = sdhci_readl(host,
					SDHCI_RESPONSE + (3-i)*4) << 8;
				if (i != 3)
					host->cmd->resp[i] |=
						sdhci_readb(host,
						SDHCI_RESPONSE + (3-i)*4-1);
			}
		} else {
			host->cmd->resp[0] = sdhci_readl(host, SDHCI_RESPONSE);
		}
	}

	/* Finished CMD23, now send actual command. */
	if (host->cmd == host->mrq->sbc) {
		host->cmd = NULL;
		sdhci_send_command(host, host->mrq->cmd);
	} else {

		/* Processed actual command. */
		if (host->data && host->data_early)
			sdhci_finish_data(host);

		if (!host->cmd->data)
			tasklet_schedule(&host->finish_tasklet);

		host->cmd = NULL;
	}
}

static u16 sdhci_get_preset_value(struct sdhci_host *host)
{
	u16 preset = 0;

	switch (host->timing) {
	case MMC_TIMING_UHS_SDR12:
		preset = sdhci_readw(host, SDHCI_PRESET_FOR_SDR12);
		break;
	case MMC_TIMING_UHS_SDR25:
		preset = sdhci_readw(host, SDHCI_PRESET_FOR_SDR25);
		break;
	case MMC_TIMING_UHS_SDR50:
		preset = sdhci_readw(host, SDHCI_PRESET_FOR_SDR50);
		break;
	case MMC_TIMING_UHS_SDR104:
	case MMC_TIMING_MMC_HS200:
		preset = sdhci_readw(host, SDHCI_PRESET_FOR_SDR104);
		break;
	case MMC_TIMING_UHS_DDR50:
	case MMC_TIMING_MMC_DDR52:
		preset = sdhci_readw(host, SDHCI_PRESET_FOR_DDR50);
		break;
	case MMC_TIMING_MMC_HS400:
		preset = sdhci_readw(host, SDHCI_PRESET_FOR_HS400);
		break;
	default:
		pr_warn("%s: Invalid UHS-I mode selected\n",
			mmc_hostname(host->mmc));
		preset = sdhci_readw(host, SDHCI_PRESET_FOR_SDR12);
		break;
	}
	return preset;
}

void sdhci_set_clock(struct sdhci_host *host, unsigned int clock)
{
	int div = 0; /* Initialized for compiler warning */
	int real_div = div, clk_mul = 1;
	u16 clk = 0;
	ktime_t timeout;
	bool switch_base_clk = false;

	host->mmc->actual_clock = 0;

	sdhci_writew(host, 0, SDHCI_CLOCK_CONTROL);
	if (host->quirks2 & SDHCI_QUIRK2_NEED_DELAY_AFTER_INT_CLK_RST)
		mdelay(1);

	if (clock == 0)
		return;

	if (host->version >= SDHCI_SPEC_300) {
		if (host->preset_enabled) {
			u16 pre_val;

			clk = sdhci_readw(host, SDHCI_CLOCK_CONTROL);
			pre_val = sdhci_get_preset_value(host);
			div = (pre_val & SDHCI_PRESET_SDCLK_FREQ_MASK)
				>> SDHCI_PRESET_SDCLK_FREQ_SHIFT;
			if (host->clk_mul &&
				(pre_val & SDHCI_PRESET_CLKGEN_SEL_MASK)) {
				clk = SDHCI_PROG_CLOCK_MODE;
				real_div = div + 1;
				clk_mul = host->clk_mul;
			} else {
				real_div = max_t(int, 1, div << 1);
			}
			goto clock_set;
		}

		/*
		 * Check if the Host Controller supports Programmable Clock
		 * Mode.
		 */
		if (host->clk_mul) {
			for (div = 1; div <= 1024; div++) {
				if ((host->max_clk * host->clk_mul / div)
					<= clock)
					break;
			}
			if ((host->max_clk * host->clk_mul / div) <= clock) {
				/*
				 * Set Programmable Clock Mode in the Clock
				 * Control register.
				 */
				clk = SDHCI_PROG_CLOCK_MODE;
				real_div = div;
				clk_mul = host->clk_mul;
				div--;
			} else {
				/*
				 * Divisor can be too small to reach clock
				 * speed requirement. Then use the base clock.
				 */
				switch_base_clk = true;
			}
		}

		if (!host->clk_mul || switch_base_clk) {
			/* Version 3.00 divisors must be a multiple of 2. */
			if (host->max_clk <= clock)
				div = 1;
			else {
				for (div = 2; div < SDHCI_MAX_DIV_SPEC_300;
				     div += 2) {
					if ((host->max_clk / div) <= clock)
						break;
				}
			}
			real_div = div;
			div >>= 1;
			if ((host->quirks2 & SDHCI_QUIRK2_CLOCK_DIV_ZERO_BROKEN)
				&& !div && host->max_clk <= 25000000)
				div = 1;
		}
	} else {
		/* Version 2.00 divisors must be a power of 2. */
		for (div = 1; div < SDHCI_MAX_DIV_SPEC_200; div *= 2) {
			if ((host->max_clk / div) <= clock)
				break;
		}
		real_div = div;
		div >>= 1;
	}

clock_set:
	if (real_div)
		host->mmc->actual_clock = (host->max_clk * clk_mul) / real_div;
	clk |= (div & SDHCI_DIV_MASK) << SDHCI_DIVIDER_SHIFT;
	clk |= ((div & SDHCI_DIV_HI_MASK) >> SDHCI_DIV_MASK_LEN)
		<< SDHCI_DIVIDER_HI_SHIFT;
	clk |= SDHCI_CLOCK_INT_EN;
	sdhci_writew(host, clk, SDHCI_CLOCK_CONTROL);

	/* Wait max 20 ms */
	timeout = ktime_add_ms(ktime_get(), 20);
	while (!((clk = sdhci_readw(host, SDHCI_CLOCK_CONTROL))
		& SDHCI_CLOCK_INT_STABLE)) {
		if (ktime_after(ktime_get(), timeout)) {
			pr_err("%s: Internal clock never stabilised.\n",
			       mmc_hostname(host->mmc));
			sdhci_dumpregs(host);
			return;
		}
		spin_unlock_irq(&host->lock);
		udelay(10);
		spin_lock_irq(&host->lock);
	}

	clk |= SDHCI_CLOCK_CARD_EN;
	sdhci_writew(host, clk, SDHCI_CLOCK_CONTROL);
}
EXPORT_SYMBOL_GPL(sdhci_set_clock);

static void sdhci_set_power_reg(struct sdhci_host *host, unsigned char mode,
				unsigned short vdd)
{
	struct mmc_host *mmc = host->mmc;

	spin_unlock_irq(&host->lock);
	mmc_regulator_set_ocr(mmc, mmc->supply.vmmc, vdd);
	spin_lock_irq(&host->lock);

	if (mode != MMC_POWER_OFF)
		sdhci_writeb(host, SDHCI_POWER_ON, SDHCI_POWER_CONTROL);
	else
		sdhci_writeb(host, 0, SDHCI_POWER_CONTROL);
}

void sdhci_set_power_noreg(struct sdhci_host *host, unsigned char mode,
			   unsigned short vdd)
{
	u8 pwr = 0;

	if (mode != MMC_POWER_OFF) {
		switch (1 << vdd) {
		case MMC_VDD_165_195:
			pwr = SDHCI_POWER_180;
			break;
		case MMC_VDD_29_30:
		case MMC_VDD_30_31:
			pwr = SDHCI_POWER_300;
			break;
		case MMC_VDD_32_33:
		case MMC_VDD_33_34:
			pwr = SDHCI_POWER_330;
			break;
		default:
			WARN(1, "%s: Invalid vdd %#x\n",
			     mmc_hostname(host->mmc), vdd);
			break;
		}
	}

	if (host->pwr == pwr)
		return;

	host->pwr = pwr;

	if (pwr == 0) {
		sdhci_writeb(host, 0, SDHCI_POWER_CONTROL);
		if (host->quirks2 & SDHCI_QUIRK2_CARD_ON_NEEDS_BUS_ON)
			sdhci_runtime_pm_bus_off(host);
	} else {
		/*
		 * Spec says that we should clear the power reg before setting
		 * a new value. Some controllers don't seem to like this though.
		 */
		if (!(host->quirks & SDHCI_QUIRK_SINGLE_POWER_WRITE))
			sdhci_writeb(host, 0, SDHCI_POWER_CONTROL);

		/*
		 * At least the Marvell CaFe chip gets confused if we set the
		 * voltage and set turn on power at the same time, so set the
		 * voltage first.
		 */
		if (host->quirks & SDHCI_QUIRK_NO_SIMULT_VDD_AND_POWER)
			sdhci_writeb(host, pwr, SDHCI_POWER_CONTROL);

		pwr |= SDHCI_POWER_ON;

		sdhci_writeb(host, pwr, SDHCI_POWER_CONTROL);

		if (host->quirks2 & SDHCI_QUIRK2_CARD_ON_NEEDS_BUS_ON)
			sdhci_runtime_pm_bus_on(host);

		/*
		 * Some controllers need an extra 10ms delay of 10ms before
		 * they can apply clock after applying power
		 */
		if (host->quirks & SDHCI_QUIRK_DELAY_AFTER_POWER)
			mdelay(10);
	}
}
EXPORT_SYMBOL_GPL(sdhci_set_power_noreg);

void sdhci_set_power(struct sdhci_host *host, unsigned char mode,
		     unsigned short vdd)
{
	if (IS_ERR(host->mmc->supply.vmmc))
		sdhci_set_power_noreg(host, mode, vdd);
	else
		sdhci_set_power_reg(host, mode, vdd);
}
EXPORT_SYMBOL_GPL(sdhci_set_power);

/*****************************************************************************\
 *                                                                           *
 * MMC callbacks                                                             *
 *                                                                           *
\*****************************************************************************/

static void sdhci_request(struct mmc_host *mmc, struct mmc_request *mrq)
{
	struct sdhci_host *host;
	int present;
	unsigned long flags;

	host = mmc_priv(mmc);

	sdhci_runtime_pm_get(host);

	/* Firstly check card presence */
	present = mmc->ops->get_cd(mmc);

	spin_lock_irqsave(&host->lock, flags);

	WARN_ON(host->mrq != NULL);

#ifndef SDHCI_USE_LEDS_CLASS
	sdhci_activate_led(host);
#endif

	/*
	 * Ensure we don't send the STOP for non-SET_BLOCK_COUNTED
	 * requests if Auto-CMD12 is enabled.
	 */
	if (!mrq->sbc && (host->flags & SDHCI_AUTO_CMD12)) {
		if (mrq->stop) {
			mrq->data->stop = NULL;
			mrq->stop = NULL;
		}
	}

	host->mrq = mrq;

	if (!present || host->flags & SDHCI_DEVICE_DEAD) {
		host->mrq->cmd->error = -ENOMEDIUM;
		tasklet_schedule(&host->finish_tasklet);
	} else {
		if (mrq->sbc && !(host->flags & SDHCI_AUTO_CMD23))
			sdhci_send_command(host, mrq->sbc);
		else
			sdhci_send_command(host, mrq->cmd);
	}

	mmiowb();
	spin_unlock_irqrestore(&host->lock, flags);
}

void sdhci_set_bus_width(struct sdhci_host *host, int width)
{
	u8 ctrl;

	ctrl = sdhci_readb(host, SDHCI_HOST_CONTROL);
	if (width == MMC_BUS_WIDTH_8) {
		ctrl &= ~SDHCI_CTRL_4BITBUS;
		if (host->version >= SDHCI_SPEC_300)
			ctrl |= SDHCI_CTRL_8BITBUS;
	} else {
		if (host->version >= SDHCI_SPEC_300)
			ctrl &= ~SDHCI_CTRL_8BITBUS;
		if (width == MMC_BUS_WIDTH_4)
			ctrl |= SDHCI_CTRL_4BITBUS;
		else
			ctrl &= ~SDHCI_CTRL_4BITBUS;
	}
	sdhci_writeb(host, ctrl, SDHCI_HOST_CONTROL);
}
EXPORT_SYMBOL_GPL(sdhci_set_bus_width);

void sdhci_set_uhs_signaling(struct sdhci_host *host, unsigned timing)
{
	u16 ctrl_2;

	ctrl_2 = sdhci_readw(host, SDHCI_HOST_CONTROL2);
	/* Select Bus Speed Mode for host */
	ctrl_2 &= ~SDHCI_CTRL_UHS_MASK;
	if ((timing == MMC_TIMING_MMC_HS200) ||
	    (timing == MMC_TIMING_UHS_SDR104))
		ctrl_2 |= SDHCI_CTRL_UHS_SDR104;
	else if (timing == MMC_TIMING_UHS_SDR12)
		ctrl_2 |= SDHCI_CTRL_UHS_SDR12;
	else if (timing == MMC_TIMING_UHS_SDR25)
		ctrl_2 |= SDHCI_CTRL_UHS_SDR25;
	else if (timing == MMC_TIMING_UHS_SDR50)
		ctrl_2 |= SDHCI_CTRL_UHS_SDR50;
	else if ((timing == MMC_TIMING_UHS_DDR50) ||
		 (timing == MMC_TIMING_MMC_DDR52))
		ctrl_2 |= SDHCI_CTRL_UHS_DDR50;
	else if (timing == MMC_TIMING_MMC_HS400)
		ctrl_2 |= SDHCI_CTRL_HS400; /* Non-standard */
	sdhci_writew(host, ctrl_2, SDHCI_HOST_CONTROL2);
}
EXPORT_SYMBOL_GPL(sdhci_set_uhs_signaling);

static void sdhci_do_set_ios(struct sdhci_host *host, struct mmc_ios *ios)
{
	unsigned long flags;
	u8 ctrl;
	struct mmc_host *mmc = host->mmc;

	spin_lock_irqsave(&host->lock, flags);

	if (host->flags & SDHCI_DEVICE_DEAD) {
		spin_unlock_irqrestore(&host->lock, flags);
		if (!IS_ERR(mmc->supply.vmmc) &&
		    ios->power_mode == MMC_POWER_OFF)
			mmc_regulator_set_ocr(mmc, mmc->supply.vmmc, 0);
		return;
	}

	/*
	 * Reset the chip on each power off.
	 * Should clear out any weird states.
	 */
	if (ios->power_mode == MMC_POWER_OFF) {
		sdhci_writel(host, 0, SDHCI_SIGNAL_ENABLE);
		sdhci_reinit(host);
	}

	if (host->version >= SDHCI_SPEC_300 &&
		(ios->power_mode == MMC_POWER_UP) &&
		!(host->quirks2 & SDHCI_QUIRK2_PRESET_VALUE_BROKEN))
		sdhci_enable_preset_value(host, false);

	if (!ios->clock || ios->clock != host->clock) {
		host->ops->set_clock(host, ios->clock);
		host->clock = ios->clock;

		if (host->quirks & SDHCI_QUIRK_DATA_TIMEOUT_USES_SDCLK &&
		    host->clock) {
			host->timeout_clk = host->mmc->actual_clock ?
						host->mmc->actual_clock / 1000 :
						host->clock / 1000;
			host->mmc->max_busy_timeout =
				host->ops->get_max_timeout_count ?
				host->ops->get_max_timeout_count(host) :
				1 << 27;
			host->mmc->max_busy_timeout /= host->timeout_clk;
		}
	}

	if (host->ops->set_power)
		host->ops->set_power(host, ios->power_mode, ios->vdd);
	else
		sdhci_set_power(host, ios->power_mode, ios->vdd);

	if (host->ops->platform_send_init_74_clocks)
		host->ops->platform_send_init_74_clocks(host, ios->power_mode);

	host->ops->set_bus_width(host, ios->bus_width);

	ctrl = sdhci_readb(host, SDHCI_HOST_CONTROL);

	if ((ios->timing == MMC_TIMING_SD_HS ||
	     ios->timing == MMC_TIMING_MMC_HS)
	    && !(host->quirks & SDHCI_QUIRK_NO_HISPD_BIT))
		ctrl |= SDHCI_CTRL_HISPD;
	else
		ctrl &= ~SDHCI_CTRL_HISPD;

	if (host->version >= SDHCI_SPEC_300) {
		u16 clk, ctrl_2;

		/* In case of UHS-I modes, set High Speed Enable */
		if ((ios->timing == MMC_TIMING_MMC_HS400) ||
		    (ios->timing == MMC_TIMING_MMC_HS200) ||
		    (ios->timing == MMC_TIMING_MMC_DDR52) ||
		    (ios->timing == MMC_TIMING_UHS_SDR50) ||
		    (ios->timing == MMC_TIMING_UHS_SDR104) ||
		    (ios->timing == MMC_TIMING_UHS_DDR50) ||
		    (ios->timing == MMC_TIMING_UHS_SDR25))
			ctrl |= SDHCI_CTRL_HISPD;

		if (!host->preset_enabled) {
			sdhci_writeb(host, ctrl, SDHCI_HOST_CONTROL);
			/*
			 * We only need to set Driver Strength if the
			 * preset value enable is not set.
			 */
			ctrl_2 = sdhci_readw(host, SDHCI_HOST_CONTROL2);
			ctrl_2 &= ~SDHCI_CTRL_DRV_TYPE_MASK;
			if (ios->drv_type == MMC_SET_DRIVER_TYPE_A)
				ctrl_2 |= SDHCI_CTRL_DRV_TYPE_A;
			else if (ios->drv_type == MMC_SET_DRIVER_TYPE_B)
				ctrl_2 |= SDHCI_CTRL_DRV_TYPE_B;
			else if (ios->drv_type == MMC_SET_DRIVER_TYPE_C)
				ctrl_2 |= SDHCI_CTRL_DRV_TYPE_C;
			else if (ios->drv_type == MMC_SET_DRIVER_TYPE_D)
				ctrl_2 |= SDHCI_CTRL_DRV_TYPE_D;
			else {
				pr_warn("%s: invalid driver type, default to driver type B\n",
					mmc_hostname(mmc));
				ctrl_2 |= SDHCI_CTRL_DRV_TYPE_B;
			}

			sdhci_writew(host, ctrl_2, SDHCI_HOST_CONTROL2);
		} else {
			/*
			 * According to SDHC Spec v3.00, if the Preset Value
			 * Enable in the Host Control 2 register is set, we
			 * need to reset SD Clock Enable before changing High
			 * Speed Enable to avoid generating clock gliches.
			 */

			/* Reset SD Clock Enable */
			clk = sdhci_readw(host, SDHCI_CLOCK_CONTROL);
			clk &= ~SDHCI_CLOCK_CARD_EN;
			sdhci_writew(host, clk, SDHCI_CLOCK_CONTROL);

			sdhci_writeb(host, ctrl, SDHCI_HOST_CONTROL);

			/* Re-enable SD Clock */
			host->ops->set_clock(host, host->clock);
		}

		/* Reset SD Clock Enable */
		clk = sdhci_readw(host, SDHCI_CLOCK_CONTROL);
		clk &= ~SDHCI_CLOCK_CARD_EN;
		sdhci_writew(host, clk, SDHCI_CLOCK_CONTROL);

		host->ops->set_uhs_signaling(host, ios->timing);
		host->timing = ios->timing;

		if (!(host->quirks2 & SDHCI_QUIRK2_PRESET_VALUE_BROKEN) &&
				((ios->timing == MMC_TIMING_UHS_SDR12) ||
				 (ios->timing == MMC_TIMING_UHS_SDR25) ||
				 (ios->timing == MMC_TIMING_UHS_SDR50) ||
				 (ios->timing == MMC_TIMING_UHS_SDR104) ||
				 (ios->timing == MMC_TIMING_UHS_DDR50) ||
				 (ios->timing == MMC_TIMING_MMC_DDR52))) {
			u16 preset;

			sdhci_enable_preset_value(host, true);
			preset = sdhci_get_preset_value(host);
			ios->drv_type = (preset & SDHCI_PRESET_DRV_MASK)
				>> SDHCI_PRESET_DRV_SHIFT;
		}

		/* Re-enable SD Clock */
		host->ops->set_clock(host, host->clock);
	} else
		sdhci_writeb(host, ctrl, SDHCI_HOST_CONTROL);

	/*
	 * Some (ENE) controllers go apeshit on some ios operation,
	 * signalling timeout and CRC errors even on CMD0. Resetting
	 * it on each ios seems to solve the problem.
	 */
	if (host->quirks & SDHCI_QUIRK_RESET_CMD_DATA_ON_IOS)
		sdhci_do_reset(host, SDHCI_RESET_CMD | SDHCI_RESET_DATA);

	mmiowb();
	spin_unlock_irqrestore(&host->lock, flags);
}

static void sdhci_set_ios(struct mmc_host *mmc, struct mmc_ios *ios)
{
	struct sdhci_host *host = mmc_priv(mmc);

	sdhci_runtime_pm_get(host);
	sdhci_do_set_ios(host, ios);
	sdhci_runtime_pm_put(host);
}

static int sdhci_do_get_cd(struct sdhci_host *host)
{
	int gpio_cd = mmc_gpio_get_cd(host->mmc);

	if (host->flags & SDHCI_DEVICE_DEAD)
		return 0;

	/* If nonremovable, assume that the card is always present. */
	if (host->mmc->caps & MMC_CAP_NONREMOVABLE)
		return 1;

	/*
	 * Try slot gpio detect, if defined it take precedence
	 * over build in controller functionality
	 */
	if (!IS_ERR_VALUE(gpio_cd))
		return !!gpio_cd;

	/* If polling, assume that the card is always present. */
	if (host->quirks & SDHCI_QUIRK_BROKEN_CARD_DETECTION)
		return 1;

	/* Host native card detect */
	return !!(sdhci_readl(host, SDHCI_PRESENT_STATE) & SDHCI_CARD_PRESENT);
}

static int sdhci_get_cd(struct mmc_host *mmc)
{
	struct sdhci_host *host = mmc_priv(mmc);
	int ret;

	sdhci_runtime_pm_get(host);
	ret = sdhci_do_get_cd(host);
	sdhci_runtime_pm_put(host);
	return ret;
}

static int sdhci_check_ro(struct sdhci_host *host)
{
	unsigned long flags;
	int is_readonly;

	spin_lock_irqsave(&host->lock, flags);

	if (host->flags & SDHCI_DEVICE_DEAD)
		is_readonly = 0;
	else if (host->ops->get_ro)
		is_readonly = host->ops->get_ro(host);
	else
		is_readonly = !(sdhci_readl(host, SDHCI_PRESENT_STATE)
				& SDHCI_WRITE_PROTECT);

	spin_unlock_irqrestore(&host->lock, flags);

	/* This quirk needs to be replaced by a callback-function later */
	return host->quirks & SDHCI_QUIRK_INVERTED_WRITE_PROTECT ?
		!is_readonly : is_readonly;
}

#define SAMPLE_COUNT	5

static int sdhci_do_get_ro(struct sdhci_host *host)
{
	int i, ro_count;

	if (!(host->quirks & SDHCI_QUIRK_UNSTABLE_RO_DETECT))
		return sdhci_check_ro(host);

	ro_count = 0;
	for (i = 0; i < SAMPLE_COUNT; i++) {
		if (sdhci_check_ro(host)) {
			if (++ro_count > SAMPLE_COUNT / 2)
				return 1;
		}
		msleep(30);
	}
	return 0;
}

static void sdhci_hw_reset(struct mmc_host *mmc)
{
	struct sdhci_host *host = mmc_priv(mmc);

	if (host->ops && host->ops->hw_reset)
		host->ops->hw_reset(host);
}

static int sdhci_get_ro(struct mmc_host *mmc)
{
	struct sdhci_host *host = mmc_priv(mmc);
	int ret;

	sdhci_runtime_pm_get(host);
	ret = sdhci_do_get_ro(host);
	sdhci_runtime_pm_put(host);
	return ret;
}

static void sdhci_enable_sdio_irq_nolock(struct sdhci_host *host, int enable)
{
	if (!(host->flags & SDHCI_DEVICE_DEAD)) {
		if (enable)
			host->ier |= SDHCI_INT_CARD_INT;
		else
			host->ier &= ~SDHCI_INT_CARD_INT;

		sdhci_writel(host, host->ier, SDHCI_INT_ENABLE);
		sdhci_writel(host, host->ier, SDHCI_SIGNAL_ENABLE);
		mmiowb();
	}
}

static void sdhci_enable_sdio_irq(struct mmc_host *mmc, int enable)
{
	struct sdhci_host *host = mmc_priv(mmc);
	unsigned long flags;

	sdhci_runtime_pm_get(host);

	spin_lock_irqsave(&host->lock, flags);
	if (enable)
		host->flags |= SDHCI_SDIO_IRQ_ENABLED;
	else
		host->flags &= ~SDHCI_SDIO_IRQ_ENABLED;

	sdhci_enable_sdio_irq_nolock(host, enable);
	spin_unlock_irqrestore(&host->lock, flags);

	sdhci_runtime_pm_put(host);
}

static int sdhci_do_start_signal_voltage_switch(struct sdhci_host *host,
						struct mmc_ios *ios)
{
	struct mmc_host *mmc = host->mmc;
	u16 ctrl;
	int ret;

	/*
	 * Signal Voltage Switching is only applicable for Host Controllers
	 * v3.00 and above.
	 */
	if (host->version < SDHCI_SPEC_300)
		return 0;

	ctrl = sdhci_readw(host, SDHCI_HOST_CONTROL2);

	switch (ios->signal_voltage) {
	case MMC_SIGNAL_VOLTAGE_330:
		/* Set 1.8V Signal Enable in the Host Control2 register to 0 */
		ctrl &= ~SDHCI_CTRL_VDD_180;
		sdhci_writew(host, ctrl, SDHCI_HOST_CONTROL2);

		if (!IS_ERR(mmc->supply.vqmmc)) {
			ret = regulator_set_voltage(mmc->supply.vqmmc, 2700000,
						    3600000);
			if (ret) {
				pr_warn("%s: Switching to 3.3V signalling voltage failed\n",
					mmc_hostname(mmc));
				return -EIO;
			}
		}
		/* Wait for 5ms */
		usleep_range(5000, 5500);

		/* 3.3V regulator output should be stable within 5 ms */
		ctrl = sdhci_readw(host, SDHCI_HOST_CONTROL2);
		if (!(ctrl & SDHCI_CTRL_VDD_180))
			return 0;

		pr_warn("%s: 3.3V regulator output did not became stable\n",
			mmc_hostname(mmc));

		return -EAGAIN;
	case MMC_SIGNAL_VOLTAGE_180:
		if (!IS_ERR(mmc->supply.vqmmc)) {
			ret = regulator_set_voltage(mmc->supply.vqmmc,
					1700000, 1950000);
			if (ret) {
				pr_warn("%s: Switching to 1.8V signalling voltage failed\n",
					mmc_hostname(mmc));
				return -EIO;
			}
		}

		/*
		 * Enable 1.8V Signal Enable in the Host Control2
		 * register
		 */
		ctrl |= SDHCI_CTRL_VDD_180;
		sdhci_writew(host, ctrl, SDHCI_HOST_CONTROL2);

		/* Some controller need to do more when switching */
		if (host->ops->voltage_switch)
			host->ops->voltage_switch(host);

		/* 1.8V regulator output should be stable within 5 ms */
		ctrl = sdhci_readw(host, SDHCI_HOST_CONTROL2);
		if (ctrl & SDHCI_CTRL_VDD_180)
			return 0;

		pr_warn("%s: 1.8V regulator output did not became stable\n",
			mmc_hostname(mmc));

		return -EAGAIN;
	case MMC_SIGNAL_VOLTAGE_120:
		if (!IS_ERR(mmc->supply.vqmmc)) {
			ret = regulator_set_voltage(mmc->supply.vqmmc, 1100000,
						    1300000);
			if (ret) {
				pr_warn("%s: Switching to 1.2V signalling voltage failed\n",
					mmc_hostname(mmc));
				return -EIO;
			}
		}
		return 0;
	default:
		/* No signal voltage switch required */
		return 0;
	}
}

static int sdhci_start_signal_voltage_switch(struct mmc_host *mmc,
	struct mmc_ios *ios)
{
	struct sdhci_host *host = mmc_priv(mmc);
	int err;

	if (host->version < SDHCI_SPEC_300)
		return 0;
	sdhci_runtime_pm_get(host);
	err = sdhci_do_start_signal_voltage_switch(host, ios);
	sdhci_runtime_pm_put(host);
	return err;
}

static int sdhci_card_busy(struct mmc_host *mmc)
{
	struct sdhci_host *host = mmc_priv(mmc);
	u32 present_state;

	sdhci_runtime_pm_get(host);
	/* Check whether DAT[0] is 0 */
	present_state = sdhci_readl(host, SDHCI_PRESENT_STATE);
	sdhci_runtime_pm_put(host);

	return !(present_state & SDHCI_DATA_0_LVL_MASK);
}

static int sdhci_prepare_hs400_tuning(struct mmc_host *mmc, struct mmc_ios *ios)
{
	struct sdhci_host *host = mmc_priv(mmc);
	unsigned long flags;

	spin_lock_irqsave(&host->lock, flags);
	host->flags |= SDHCI_HS400_TUNING;
	spin_unlock_irqrestore(&host->lock, flags);

	return 0;
}

static int sdhci_execute_tuning(struct mmc_host *mmc, u32 opcode)
{
	struct sdhci_host *host = mmc_priv(mmc);
	u16 ctrl;
	int tuning_loop_counter = MAX_TUNING_LOOP;
	int err = 0;
	unsigned long flags;
	unsigned int tuning_count = 0;
	bool hs400_tuning;

	sdhci_runtime_pm_get(host);
	spin_lock_irqsave(&host->lock, flags);

	hs400_tuning = host->flags & SDHCI_HS400_TUNING;
	host->flags &= ~SDHCI_HS400_TUNING;

	if (host->tuning_mode == SDHCI_TUNING_MODE_1)
		tuning_count = host->tuning_count;

	/*
	 * The Host Controller needs tuning in case of SDR104 and DDR50
	 * mode, and for SDR50 mode when Use Tuning for SDR50 is set in
	 * the Capabilities register.
	 * If the Host Controller supports the HS200 mode then the
	 * tuning function has to be executed.
	 */
	switch (host->timing) {
	/* HS400 tuning is done in HS200 mode */
	case MMC_TIMING_MMC_HS400:
		err = -EINVAL;
		goto out_unlock;

	case MMC_TIMING_MMC_HS200:
		/*
		 * Periodic re-tuning for HS400 is not expected to be needed, so
		 * disable it here.
		 */
		if (hs400_tuning)
			tuning_count = 0;
		break;

	case MMC_TIMING_UHS_SDR104:
	case MMC_TIMING_UHS_DDR50:
		break;

	case MMC_TIMING_UHS_SDR50:
		if (host->flags & SDHCI_SDR50_NEEDS_TUNING ||
		    host->flags & SDHCI_SDR104_NEEDS_TUNING)
			break;
		/* FALLTHROUGH */

	default:
		goto out_unlock;
	}

	if (host->ops->platform_execute_tuning) {
		spin_unlock_irqrestore(&host->lock, flags);
		err = host->ops->platform_execute_tuning(host, opcode);
		sdhci_runtime_pm_put(host);
		return err;
	}

	ctrl = sdhci_readw(host, SDHCI_HOST_CONTROL2);
	ctrl |= SDHCI_CTRL_EXEC_TUNING;
	if (host->quirks2 & SDHCI_QUIRK2_TUNING_WORK_AROUND)
		ctrl |= SDHCI_CTRL_TUNED_CLK;
	sdhci_writew(host, ctrl, SDHCI_HOST_CONTROL2);

	/*
	 * As per the Host Controller spec v3.00, tuning command
	 * generates Buffer Read Ready interrupt, so enable that.
	 *
	 * Note: The spec clearly says that when tuning sequence
	 * is being performed, the controller does not generate
	 * interrupts other than Buffer Read Ready interrupt. But
	 * to make sure we don't hit a controller bug, we _only_
	 * enable Buffer Read Ready interrupt here.
	 */
	sdhci_writel(host, SDHCI_INT_DATA_AVAIL, SDHCI_INT_ENABLE);
	sdhci_writel(host, SDHCI_INT_DATA_AVAIL, SDHCI_SIGNAL_ENABLE);

	/*
	 * Issue CMD19 repeatedly till Execute Tuning is set to 0 or the number
	 * of loops reaches 40 times or a timeout of 150ms occurs.
	 */
	do {
		struct mmc_command cmd = {0};
		struct mmc_request mrq = {NULL};

		cmd.opcode = opcode;
		cmd.arg = 0;
		cmd.flags = MMC_RSP_R1 | MMC_CMD_ADTC;
		cmd.retries = 0;
		cmd.data = NULL;
		cmd.error = 0;

		if (tuning_loop_counter-- == 0)
			break;

		mrq.cmd = &cmd;
		host->mrq = &mrq;

		/*
		 * In response to CMD19, the card sends 64 bytes of tuning
		 * block to the Host Controller. So we set the block size
		 * to 64 here.
		 */
		if (cmd.opcode == MMC_SEND_TUNING_BLOCK_HS200) {
			if (mmc->ios.bus_width == MMC_BUS_WIDTH_8)
				sdhci_writew(host, SDHCI_MAKE_BLKSZ(7, 128),
					     SDHCI_BLOCK_SIZE);
			else if (mmc->ios.bus_width == MMC_BUS_WIDTH_4)
				sdhci_writew(host, SDHCI_MAKE_BLKSZ(7, 64),
					     SDHCI_BLOCK_SIZE);
		} else {
			sdhci_writew(host, SDHCI_MAKE_BLKSZ(7, 64),
				     SDHCI_BLOCK_SIZE);
		}

		/*
		 * The tuning block is sent by the card to the host controller.
		 * So we set the TRNS_READ bit in the Transfer Mode register.
		 * This also takes care of setting DMA Enable and Multi Block
		 * Select in the same register to 0.
		 */
		sdhci_writew(host, SDHCI_TRNS_READ, SDHCI_TRANSFER_MODE);

		sdhci_send_command(host, &cmd);

		host->cmd = NULL;
		host->mrq = NULL;

		spin_unlock_irqrestore(&host->lock, flags);
		/* Wait for Buffer Read Ready interrupt */
		wait_event_timeout(host->buf_ready_int,
					(host->tuning_done == 1),
					msecs_to_jiffies(50));
		spin_lock_irqsave(&host->lock, flags);

		if (!host->tuning_done) {
<<<<<<< HEAD
			pr_info(DRIVER_NAME ": Timeout waiting for Buffer Read Ready interrupt during tuning procedure, falling back to fixed sampling clock\n");
=======
			pr_debug(DRIVER_NAME ": Timeout waiting for "
				"Buffer Read Ready interrupt during tuning "
				"procedure, falling back to fixed sampling "
				"clock\n");
>>>>>>> 6a602634
			ctrl = sdhci_readw(host, SDHCI_HOST_CONTROL2);
			ctrl &= ~SDHCI_CTRL_TUNED_CLK;
			ctrl &= ~SDHCI_CTRL_EXEC_TUNING;
			sdhci_writew(host, ctrl, SDHCI_HOST_CONTROL2);

			sdhci_do_reset(host, SDHCI_RESET_CMD);
			sdhci_do_reset(host, SDHCI_RESET_DATA);

			err = -EIO;

			if (cmd.opcode != MMC_SEND_TUNING_BLOCK_HS200)
				goto out;

			sdhci_writel(host, host->ier, SDHCI_INT_ENABLE);
			sdhci_writel(host, host->ier, SDHCI_SIGNAL_ENABLE);

			spin_unlock_irqrestore(&host->lock, flags);

			memset(&cmd, 0, sizeof(cmd));
			cmd.opcode = MMC_STOP_TRANSMISSION;
			cmd.flags = MMC_RSP_SPI_R1B | MMC_RSP_R1B | MMC_CMD_AC;
			cmd.busy_timeout = 50;
			mmc_wait_for_cmd(mmc, &cmd, 0);

			spin_lock_irqsave(&host->lock, flags);

			goto out;
		}

		host->tuning_done = 0;

		ctrl = sdhci_readw(host, SDHCI_HOST_CONTROL2);

		/* eMMC spec does not require a delay between tuning cycles */
		if (opcode == MMC_SEND_TUNING_BLOCK)
			mdelay(1);
	} while (ctrl & SDHCI_CTRL_EXEC_TUNING);

	/*
	 * The Host Driver has exhausted the maximum number of loops allowed,
	 * so use fixed sampling frequency.
	 */
	if (tuning_loop_counter < 0) {
		ctrl &= ~SDHCI_CTRL_TUNED_CLK;
		sdhci_writew(host, ctrl, SDHCI_HOST_CONTROL2);
	}
	if (!(ctrl & SDHCI_CTRL_TUNED_CLK)) {
		pr_info(DRIVER_NAME ": Tuning procedure failed, falling back to fixed sampling clock\n");
		err = -EIO;
	}

out:
	if (tuning_count) {
		/*
		 * In case tuning fails, host controllers which support
		 * re-tuning can try tuning again at a later time, when the
		 * re-tuning timer expires.  So for these controllers, we
		 * return 0. Since there might be other controllers who do not
		 * have this capability, we return error for them.
		 */
		err = 0;
	}

	host->mmc->retune_period = err ? 0 : tuning_count;

	sdhci_writel(host, host->ier, SDHCI_INT_ENABLE);
	sdhci_writel(host, host->ier, SDHCI_SIGNAL_ENABLE);
out_unlock:
	spin_unlock_irqrestore(&host->lock, flags);
	sdhci_runtime_pm_put(host);

	return err;
}

static int sdhci_select_drive_strength(struct mmc_card *card,
				       unsigned int max_dtr, int host_drv,
				       int card_drv, int *drv_type)
{
	struct sdhci_host *host = mmc_priv(card->host);

	if (!host->ops->select_drive_strength)
		return 0;

	return host->ops->select_drive_strength(host, card, max_dtr, host_drv,
						card_drv, drv_type);
}

static void sdhci_enable_preset_value(struct sdhci_host *host, bool enable)
{
	/* Host Controller v3.00 defines preset value registers */
	if (host->version < SDHCI_SPEC_300)
		return;

	/*
	 * We only enable or disable Preset Value if they are not already
	 * enabled or disabled respectively. Otherwise, we bail out.
	 */
	if (host->preset_enabled != enable) {
		u16 ctrl = sdhci_readw(host, SDHCI_HOST_CONTROL2);

		if (enable)
			ctrl |= SDHCI_CTRL_PRESET_VAL_ENABLE;
		else
			ctrl &= ~SDHCI_CTRL_PRESET_VAL_ENABLE;

		sdhci_writew(host, ctrl, SDHCI_HOST_CONTROL2);

		if (enable)
			host->flags |= SDHCI_PV_ENABLED;
		else
			host->flags &= ~SDHCI_PV_ENABLED;

		host->preset_enabled = enable;
	}
}

static void sdhci_post_req(struct mmc_host *mmc, struct mmc_request *mrq,
				int err)
{
	struct sdhci_host *host = mmc_priv(mmc);
	struct mmc_data *data = mrq->data;

	if (data->host_cookie != COOKIE_UNMAPPED)
		dma_unmap_sg(mmc_dev(host->mmc), data->sg, data->sg_len,
			     data->flags & MMC_DATA_WRITE ?
			       DMA_TO_DEVICE : DMA_FROM_DEVICE);

	data->host_cookie = COOKIE_UNMAPPED;
}

static void sdhci_pre_req(struct mmc_host *mmc, struct mmc_request *mrq,
			       bool is_first_req)
{
	struct sdhci_host *host = mmc_priv(mmc);

	mrq->data->host_cookie = COOKIE_UNMAPPED;

	if (host->flags & SDHCI_REQ_USE_DMA)
		sdhci_pre_dma_transfer(host, mrq->data, COOKIE_PRE_MAPPED);
}

static void sdhci_card_event(struct mmc_host *mmc)
{
	struct sdhci_host *host = mmc_priv(mmc);
	unsigned long flags;
	int present;

	/* First check if client has provided their own card event */
	if (host->ops->card_event)
		host->ops->card_event(host);

	present = sdhci_do_get_cd(host);

	spin_lock_irqsave(&host->lock, flags);

	/* Check host->mrq first in case we are runtime suspended */
	if (host->mrq && !present) {
		pr_err("%s: Card removed during transfer!\n",
			mmc_hostname(host->mmc));
		pr_err("%s: Resetting controller.\n",
			mmc_hostname(host->mmc));

		sdhci_do_reset(host, SDHCI_RESET_CMD);
		sdhci_do_reset(host, SDHCI_RESET_DATA);

		host->mrq->cmd->error = -ENOMEDIUM;
		tasklet_schedule(&host->finish_tasklet);
	}

	spin_unlock_irqrestore(&host->lock, flags);
}

static const struct mmc_host_ops sdhci_ops = {
	.request	= sdhci_request,
	.post_req	= sdhci_post_req,
	.pre_req	= sdhci_pre_req,
	.set_ios	= sdhci_set_ios,
	.get_cd		= sdhci_get_cd,
	.get_ro		= sdhci_get_ro,
	.hw_reset	= sdhci_hw_reset,
	.enable_sdio_irq = sdhci_enable_sdio_irq,
	.start_signal_voltage_switch	= sdhci_start_signal_voltage_switch,
	.prepare_hs400_tuning		= sdhci_prepare_hs400_tuning,
	.execute_tuning			= sdhci_execute_tuning,
	.select_drive_strength		= sdhci_select_drive_strength,
	.card_event			= sdhci_card_event,
	.card_busy	= sdhci_card_busy,
};

/*****************************************************************************\
 *                                                                           *
 * Tasklets                                                                  *
 *                                                                           *
\*****************************************************************************/

static void sdhci_tasklet_finish(unsigned long param)
{
	struct sdhci_host *host;
	unsigned long flags;
	struct mmc_request *mrq;

	host = (struct sdhci_host*)param;

	spin_lock_irqsave(&host->lock, flags);

        /*
         * If this tasklet gets rescheduled while running, it will
         * be run again afterwards but without any active request.
         */
	if (!host->mrq) {
		spin_unlock_irqrestore(&host->lock, flags);
		return;
	}

	del_timer(&host->timer);

	mrq = host->mrq;

	/*
	 * Always unmap the data buffers if they were mapped by
	 * sdhci_prepare_data() whenever we finish with a request.
	 * This avoids leaking DMA mappings on error.
	 */
	if (host->flags & SDHCI_REQ_USE_DMA) {
		struct mmc_data *data = mrq->data;

		if (data && data->host_cookie == COOKIE_MAPPED) {
			dma_unmap_sg(mmc_dev(host->mmc), data->sg, data->sg_len,
				     (data->flags & MMC_DATA_READ) ?
				     DMA_FROM_DEVICE : DMA_TO_DEVICE);
			data->host_cookie = COOKIE_UNMAPPED;
		}
	}

	/*
	 * The controller needs a reset of internal state machines
	 * upon error conditions.
	 */
	if (!(host->flags & SDHCI_DEVICE_DEAD) &&
	    ((mrq->cmd && mrq->cmd->error) ||
	     (mrq->sbc && mrq->sbc->error) ||
	     (mrq->data && mrq->data->stop && mrq->data->stop->error) ||
	     (host->quirks & SDHCI_QUIRK_RESET_AFTER_REQUEST))) {

		/* Some controllers need this kick or reset won't work here */
		if (host->quirks & SDHCI_QUIRK_CLOCK_BEFORE_RESET)
			/* This is to force an update */
			host->ops->set_clock(host, host->clock);

		/* Spec says we should do both at the same time, but Ricoh
		   controllers do not like that. */
		sdhci_do_reset(host, SDHCI_RESET_CMD);
		sdhci_do_reset(host, SDHCI_RESET_DATA);
	}

	host->mrq = NULL;
	host->cmd = NULL;
	host->data = NULL;
	host->data_cmd = NULL;

#ifndef SDHCI_USE_LEDS_CLASS
	sdhci_deactivate_led(host);
#endif

	mmiowb();
	spin_unlock_irqrestore(&host->lock, flags);

	mmc_request_done(host->mmc, mrq);
	sdhci_runtime_pm_put(host);
}

static void sdhci_timeout_timer(unsigned long data)
{
	struct sdhci_host *host;
	unsigned long flags;

	host = (struct sdhci_host*)data;

	spin_lock_irqsave(&host->lock, flags);

	if (host->mrq) {
		pr_err("%s: Timeout waiting for hardware interrupt.\n",
		       mmc_hostname(host->mmc));
		sdhci_dumpregs(host);

		if (host->data) {
			host->data->error = -ETIMEDOUT;
			sdhci_finish_data(host);
		} else {
			if (host->cmd)
				host->cmd->error = -ETIMEDOUT;
			else
				host->mrq->cmd->error = -ETIMEDOUT;

			tasklet_schedule(&host->finish_tasklet);
		}
	}

	mmiowb();
	spin_unlock_irqrestore(&host->lock, flags);
}

/*****************************************************************************\
 *                                                                           *
 * Interrupt handling                                                        *
 *                                                                           *
\*****************************************************************************/

static void sdhci_cmd_irq(struct sdhci_host *host, u32 intmask, u32 *mask)
{
	BUG_ON(intmask == 0);

	/* Handle auto-CMD12 error */
	if (intmask & SDHCI_INT_AUTO_CMD_ERR && host->data_cmd) {
		struct mmc_request *mrq = host->data_cmd->mrq;
		u16 auto_cmd_status = sdhci_readw(host, SDHCI_AUTO_CMD_STATUS);
		int data_err_bit = (auto_cmd_status & SDHCI_AUTO_CMD_TIMEOUT) ?
				   SDHCI_INT_DATA_TIMEOUT :
				   SDHCI_INT_DATA_CRC;

		/* Treat auto-CMD12 error the same as data error */
		if (!mrq->sbc && (host->flags & SDHCI_AUTO_CMD12)) {
			*mask |= data_err_bit;
			return;
		}
	}

	if (!host->cmd) {
		pr_err("%s: Got command interrupt 0x%08x even though no command operation was in progress.\n",
		       mmc_hostname(host->mmc), (unsigned)intmask);
		sdhci_dumpregs(host);
		return;
	}

	if (intmask & (SDHCI_INT_TIMEOUT | SDHCI_INT_CRC |
		       SDHCI_INT_END_BIT | SDHCI_INT_INDEX)) {
		if (intmask & SDHCI_INT_TIMEOUT)
			host->cmd->error = -ETIMEDOUT;
		else
			host->cmd->error = -EILSEQ;

		/* Treat data command CRC error the same as data CRC error */
		if (host->cmd->data &&
		    (intmask & (SDHCI_INT_CRC | SDHCI_INT_TIMEOUT)) ==
		     SDHCI_INT_CRC) {
			host->cmd = NULL;
			*mask |= SDHCI_INT_DATA_CRC;
			return;
		}

		tasklet_schedule(&host->finish_tasklet);
		return;
	}

	/*
	 * The host can send and interrupt when the busy state has
	 * ended, allowing us to wait without wasting CPU cycles.
	 * Unfortunately this is overloaded on the "data complete"
	 * interrupt, so we need to take some care when handling
	 * it.
	 *
	 * Note: The 1.0 specification is a bit ambiguous about this
	 *       feature so there might be some problems with older
	 *       controllers.
	 */
	if (host->cmd->flags & MMC_RSP_BUSY) {
		if (host->cmd->data)
			DBG("Cannot wait for busy signal when also doing a data transfer");
		else if (!(host->quirks & SDHCI_QUIRK_NO_BUSY_IRQ)
				&& !host->busy_handle) {
			/* Mark that command complete before busy is ended */
			host->busy_handle = 1;
			return;
		}

		/* The controller does not support the end-of-busy IRQ,
		 * fall through and take the SDHCI_INT_RESPONSE */
	} else if ((host->quirks2 & SDHCI_QUIRK2_STOP_WITH_TC) &&
		   host->cmd->opcode == MMC_STOP_TRANSMISSION && !host->data) {
		*mask &= ~SDHCI_INT_DATA_END;
	}

	/* Handle auto-CMD23 error */
	if (intmask & SDHCI_INT_AUTO_CMD_ERR) {
		struct mmc_request *mrq = host->cmd->mrq;
		u16 auto_cmd_status = sdhci_readw(host, SDHCI_AUTO_CMD_STATUS);
		int err = (auto_cmd_status & SDHCI_AUTO_CMD_TIMEOUT) ?
			  -ETIMEDOUT :
			  -EILSEQ;

		if (mrq->sbc && (host->flags & SDHCI_AUTO_CMD23)) {
			mrq->sbc->error = err;
			tasklet_schedule(&host->finish_tasklet);
			return;
		}
	}

	if (intmask & SDHCI_INT_RESPONSE)
		sdhci_finish_command(host);
}

#ifdef CONFIG_MMC_DEBUG
static void sdhci_adma_show_error(struct sdhci_host *host)
{
	const char *name = mmc_hostname(host->mmc);
	void *desc = host->adma_table;

	sdhci_dumpregs(host);

	while (true) {
		struct sdhci_adma2_64_desc *dma_desc = desc;

		if (host->flags & SDHCI_USE_64_BIT_DMA)
			DBG("%s: %p: DMA 0x%08x%08x, LEN 0x%04x, Attr=0x%02x\n",
			    name, desc, le32_to_cpu(dma_desc->addr_hi),
			    le32_to_cpu(dma_desc->addr_lo),
			    le16_to_cpu(dma_desc->len),
			    le16_to_cpu(dma_desc->cmd));
		else
			DBG("%s: %p: DMA 0x%08x, LEN 0x%04x, Attr=0x%02x\n",
			    name, desc, le32_to_cpu(dma_desc->addr_lo),
			    le16_to_cpu(dma_desc->len),
			    le16_to_cpu(dma_desc->cmd));

		desc += host->desc_sz;

		if (dma_desc->cmd & cpu_to_le16(ADMA2_END))
			break;
	}
}
#else
static void sdhci_adma_show_error(struct sdhci_host *host) { }
#endif

static void sdhci_data_irq(struct sdhci_host *host, u32 intmask)
{
	u32 command;
	BUG_ON(intmask == 0);

	/* CMD19 generates _only_ Buffer Read Ready interrupt */
	if (intmask & SDHCI_INT_DATA_AVAIL) {
		command = SDHCI_GET_CMD(sdhci_readw(host, SDHCI_COMMAND));
		if (command == MMC_SEND_TUNING_BLOCK ||
		    command == MMC_SEND_TUNING_BLOCK_HS200) {
			host->tuning_done = 1;
			wake_up(&host->buf_ready_int);
			return;
		}
	}

	if (!host->data) {
		struct mmc_command *data_cmd = host->data_cmd;

		if (data_cmd)
			host->data_cmd = NULL;

		/*
		 * The "data complete" interrupt is also used to
		 * indicate that a busy state has ended. See comment
		 * above in sdhci_cmd_irq().
		 */
		if (data_cmd && (data_cmd->flags & MMC_RSP_BUSY)) {
			if (intmask & SDHCI_INT_DATA_TIMEOUT) {
				data_cmd->error = -ETIMEDOUT;
				tasklet_schedule(&host->finish_tasklet);
				return;
			}
			if (intmask & SDHCI_INT_DATA_END) {
				/*
				 * Some cards handle busy-end interrupt
				 * before the command completed, so make
				 * sure we do things in the proper order.
				 */
				if (host->busy_handle)
					sdhci_finish_command(host);
				else
					host->busy_handle = 1;
				return;
			}
		}

		pr_err("%s: Got data interrupt 0x%08x even though no data operation was in progress.\n",
		       mmc_hostname(host->mmc), (unsigned)intmask);
		sdhci_dumpregs(host);

		return;
	}

	if (intmask & SDHCI_INT_DATA_TIMEOUT)
		host->data->error = -ETIMEDOUT;
	else if (intmask & SDHCI_INT_DATA_END_BIT)
		host->data->error = -EILSEQ;
	else if ((intmask & SDHCI_INT_DATA_CRC) &&
		SDHCI_GET_CMD(sdhci_readw(host, SDHCI_COMMAND))
			!= MMC_BUS_TEST_R)
		host->data->error = -EILSEQ;
	else if (intmask & SDHCI_INT_ADMA_ERROR) {
		pr_err("%s: ADMA error\n", mmc_hostname(host->mmc));
		sdhci_adma_show_error(host);
		host->data->error = -EIO;
		if (host->ops->adma_workaround)
			host->ops->adma_workaround(host, intmask);
	}

	if (host->data->error)
		sdhci_finish_data(host);
	else {
		if (intmask & (SDHCI_INT_DATA_AVAIL | SDHCI_INT_SPACE_AVAIL))
			sdhci_transfer_pio(host);

		/*
		 * We currently don't do anything fancy with DMA
		 * boundaries, but as we can't disable the feature
		 * we need to at least restart the transfer.
		 *
		 * According to the spec sdhci_readl(host, SDHCI_DMA_ADDRESS)
		 * should return a valid address to continue from, but as
		 * some controllers are faulty, don't trust them.
		 */
		if (intmask & SDHCI_INT_DMA_END) {
			u32 dmastart, dmanow;
			dmastart = sg_dma_address(host->data->sg);
			dmanow = dmastart + host->data->bytes_xfered;
			/*
			 * Force update to the next DMA block boundary.
			 */
			dmanow = (dmanow &
				~(SDHCI_DEFAULT_BOUNDARY_SIZE - 1)) +
				SDHCI_DEFAULT_BOUNDARY_SIZE;
			host->data->bytes_xfered = dmanow - dmastart;
			DBG("%s: DMA base 0x%08x, transferred 0x%06x bytes,"
				" next 0x%08x\n",
				mmc_hostname(host->mmc), dmastart,
				host->data->bytes_xfered, dmanow);
			sdhci_writel(host, dmanow, SDHCI_DMA_ADDRESS);
		}

		if (intmask & SDHCI_INT_DATA_END) {
			if (host->cmd == host->data_cmd) {
				/*
				 * Data managed to finish before the
				 * command completed. Make sure we do
				 * things in the proper order.
				 */
				host->data_early = 1;
			} else {
				sdhci_finish_data(host);
			}
		}
	}
}

static irqreturn_t sdhci_irq(int irq, void *dev_id)
{
	irqreturn_t result = IRQ_NONE;
	struct sdhci_host *host = dev_id;
	u32 intmask, mask, unexpected = 0;
	int max_loops = 16;

	spin_lock(&host->lock);

	if (host->runtime_suspended && !sdhci_sdio_irq_enabled(host)) {
		spin_unlock(&host->lock);
		return IRQ_NONE;
	}

	intmask = sdhci_readl(host, SDHCI_INT_STATUS);
	if (!intmask || intmask == 0xffffffff) {
		result = IRQ_NONE;
		goto out;
	}

	do {
		/* Clear selected interrupts. */
		mask = intmask & (SDHCI_INT_CMD_MASK | SDHCI_INT_DATA_MASK |
				  SDHCI_INT_BUS_POWER);
		sdhci_writel(host, mask, SDHCI_INT_STATUS);

		DBG("*** %s got interrupt: 0x%08x\n",
			mmc_hostname(host->mmc), intmask);

		if (intmask & (SDHCI_INT_CARD_INSERT | SDHCI_INT_CARD_REMOVE)) {
			u32 present = sdhci_readl(host, SDHCI_PRESENT_STATE) &
				      SDHCI_CARD_PRESENT;

			/*
			 * There is a observation on i.mx esdhc.  INSERT
			 * bit will be immediately set again when it gets
			 * cleared, if a card is inserted.  We have to mask
			 * the irq to prevent interrupt storm which will
			 * freeze the system.  And the REMOVE gets the
			 * same situation.
			 *
			 * More testing are needed here to ensure it works
			 * for other platforms though.
			 */
			host->ier &= ~(SDHCI_INT_CARD_INSERT |
				       SDHCI_INT_CARD_REMOVE);
			host->ier |= present ? SDHCI_INT_CARD_REMOVE :
					       SDHCI_INT_CARD_INSERT;
			sdhci_writel(host, host->ier, SDHCI_INT_ENABLE);
			sdhci_writel(host, host->ier, SDHCI_SIGNAL_ENABLE);

			sdhci_writel(host, intmask & (SDHCI_INT_CARD_INSERT |
				     SDHCI_INT_CARD_REMOVE), SDHCI_INT_STATUS);

			host->thread_isr |= intmask & (SDHCI_INT_CARD_INSERT |
						       SDHCI_INT_CARD_REMOVE);
			result = IRQ_WAKE_THREAD;
		}

		if (intmask & SDHCI_INT_CMD_MASK)
			sdhci_cmd_irq(host, intmask & SDHCI_INT_CMD_MASK,
				      &intmask);

		if (intmask & SDHCI_INT_DATA_MASK)
			sdhci_data_irq(host, intmask & SDHCI_INT_DATA_MASK);

		if (intmask & SDHCI_INT_BUS_POWER)
			pr_err("%s: Card is consuming too much power!\n",
				mmc_hostname(host->mmc));

		if ((intmask & SDHCI_INT_CARD_INT) &&
		    (host->ier & SDHCI_INT_CARD_INT)) {
			sdhci_enable_sdio_irq_nolock(host, false);
			host->thread_isr |= SDHCI_INT_CARD_INT;
			result = IRQ_WAKE_THREAD;
		}

		intmask &= ~(SDHCI_INT_CARD_INSERT | SDHCI_INT_CARD_REMOVE |
			     SDHCI_INT_CMD_MASK | SDHCI_INT_DATA_MASK |
			     SDHCI_INT_ERROR | SDHCI_INT_BUS_POWER |
			     SDHCI_INT_CARD_INT);

		if (intmask) {
			unexpected |= intmask;
			sdhci_writel(host, intmask, SDHCI_INT_STATUS);
		}

		if (result == IRQ_NONE)
			result = IRQ_HANDLED;

		intmask = sdhci_readl(host, SDHCI_INT_STATUS);
	} while (intmask && --max_loops);
out:
	spin_unlock(&host->lock);

	if (unexpected) {
		pr_err("%s: Unexpected interrupt 0x%08x.\n",
			   mmc_hostname(host->mmc), unexpected);
		sdhci_dumpregs(host);
	}

	return result;
}

static irqreturn_t sdhci_thread_irq(int irq, void *dev_id)
{
	struct sdhci_host *host = dev_id;
	unsigned long flags;
	u32 isr;

	spin_lock_irqsave(&host->lock, flags);
	isr = host->thread_isr;
	host->thread_isr = 0;
	spin_unlock_irqrestore(&host->lock, flags);

	if (isr & (SDHCI_INT_CARD_INSERT | SDHCI_INT_CARD_REMOVE)) {
		sdhci_card_event(host->mmc);
		mmc_detect_change(host->mmc, msecs_to_jiffies(200));
	}

	if (isr & SDHCI_INT_CARD_INT) {
		sdio_run_irqs(host->mmc);

		spin_lock_irqsave(&host->lock, flags);
		if (host->flags & SDHCI_SDIO_IRQ_ENABLED)
			sdhci_enable_sdio_irq_nolock(host, true);
		spin_unlock_irqrestore(&host->lock, flags);
	}

	return isr ? IRQ_HANDLED : IRQ_NONE;
}

/*****************************************************************************\
 *                                                                           *
 * Suspend/resume                                                            *
 *                                                                           *
\*****************************************************************************/

#ifdef CONFIG_PM
void sdhci_enable_irq_wakeups(struct sdhci_host *host)
{
	u8 val;
	u8 mask = SDHCI_WAKE_ON_INSERT | SDHCI_WAKE_ON_REMOVE
			| SDHCI_WAKE_ON_INT;

	val = sdhci_readb(host, SDHCI_WAKE_UP_CONTROL);
	val |= mask ;
	/* Avoid fake wake up */
	if (host->quirks & SDHCI_QUIRK_BROKEN_CARD_DETECTION)
		val &= ~(SDHCI_WAKE_ON_INSERT | SDHCI_WAKE_ON_REMOVE);
	sdhci_writeb(host, val, SDHCI_WAKE_UP_CONTROL);
}
EXPORT_SYMBOL_GPL(sdhci_enable_irq_wakeups);

static void sdhci_disable_irq_wakeups(struct sdhci_host *host)
{
	u8 val;
	u8 mask = SDHCI_WAKE_ON_INSERT | SDHCI_WAKE_ON_REMOVE
			| SDHCI_WAKE_ON_INT;

	val = sdhci_readb(host, SDHCI_WAKE_UP_CONTROL);
	val &= ~mask;
	sdhci_writeb(host, val, SDHCI_WAKE_UP_CONTROL);
}

int sdhci_suspend_host(struct sdhci_host *host)
{
	sdhci_disable_card_detection(host);

	mmc_retune_timer_stop(host->mmc);
	mmc_retune_needed(host->mmc);

	if (!device_may_wakeup(mmc_dev(host->mmc))) {
		host->ier = 0;
		sdhci_writel(host, 0, SDHCI_INT_ENABLE);
		sdhci_writel(host, 0, SDHCI_SIGNAL_ENABLE);
		free_irq(host->irq, host);
	} else {
		sdhci_enable_irq_wakeups(host);
		enable_irq_wake(host->mmc->slot.cd_irq);
		enable_irq_wake(host->irq);
	}
	return 0;
}

EXPORT_SYMBOL_GPL(sdhci_suspend_host);

int sdhci_resume_host(struct sdhci_host *host)
{
	int ret = 0;

	if (host->flags & (SDHCI_USE_SDMA | SDHCI_USE_ADMA)) {
		if (host->ops->enable_dma)
			host->ops->enable_dma(host);
	}

	if ((host->mmc->pm_flags & MMC_PM_KEEP_POWER) &&
	    (host->quirks2 & SDHCI_QUIRK2_HOST_OFF_CARD_ON)) {
		/* Card keeps power but host controller does not */
		sdhci_init(host, 0);
		host->pwr = 0;
		host->clock = 0;
		sdhci_do_set_ios(host, &host->mmc->ios);
	} else {
		sdhci_init(host, (host->mmc->pm_flags & MMC_PM_KEEP_POWER));
		mmiowb();
	}

	if (!device_may_wakeup(mmc_dev(host->mmc))) {
		ret = request_threaded_irq(host->irq, sdhci_irq,
					   sdhci_thread_irq, IRQF_SHARED,
					   mmc_hostname(host->mmc), host);
		if (ret)
			return ret;
	} else {
		disable_irq_wake(host->mmc->slot.cd_irq);
		sdhci_disable_irq_wakeups(host);
		disable_irq_wake(host->irq);
	}

	sdhci_enable_card_detection(host);

	return ret;
}

EXPORT_SYMBOL_GPL(sdhci_resume_host);

static int sdhci_runtime_pm_get(struct sdhci_host *host)
{
	return pm_runtime_get_sync(host->mmc->parent);
}

static int sdhci_runtime_pm_put(struct sdhci_host *host)
{
	pm_runtime_mark_last_busy(host->mmc->parent);
	return pm_runtime_put_autosuspend(host->mmc->parent);
}

static void sdhci_runtime_pm_bus_on(struct sdhci_host *host)
{
	if (host->bus_on)
		return;
	host->bus_on = true;
	pm_runtime_get_noresume(host->mmc->parent);
}

static void sdhci_runtime_pm_bus_off(struct sdhci_host *host)
{
	if (!host->bus_on)
		return;
	host->bus_on = false;
	pm_runtime_put_noidle(host->mmc->parent);
}

int sdhci_runtime_suspend_host(struct sdhci_host *host)
{
	unsigned long flags;

	mmc_retune_timer_stop(host->mmc);
	mmc_retune_needed(host->mmc);

	spin_lock_irqsave(&host->lock, flags);
	host->ier &= SDHCI_INT_CARD_INT;
	sdhci_writel(host, host->ier, SDHCI_INT_ENABLE);
	sdhci_writel(host, host->ier, SDHCI_SIGNAL_ENABLE);
	spin_unlock_irqrestore(&host->lock, flags);

	synchronize_hardirq(host->irq);

	spin_lock_irqsave(&host->lock, flags);
	host->runtime_suspended = true;
	spin_unlock_irqrestore(&host->lock, flags);

	return 0;
}
EXPORT_SYMBOL_GPL(sdhci_runtime_suspend_host);

int sdhci_runtime_resume_host(struct sdhci_host *host)
{
	unsigned long flags;
	int host_flags = host->flags;

	if (host_flags & (SDHCI_USE_SDMA | SDHCI_USE_ADMA)) {
		if (host->ops->enable_dma)
			host->ops->enable_dma(host);
	}

	sdhci_init(host, 0);

	/* Force clock and power re-program */
	host->pwr = 0;
	host->clock = 0;
	sdhci_do_start_signal_voltage_switch(host, &host->mmc->ios);
	sdhci_do_set_ios(host, &host->mmc->ios);

	if ((host_flags & SDHCI_PV_ENABLED) &&
		!(host->quirks2 & SDHCI_QUIRK2_PRESET_VALUE_BROKEN)) {
		spin_lock_irqsave(&host->lock, flags);
		sdhci_enable_preset_value(host, true);
		spin_unlock_irqrestore(&host->lock, flags);
	}

	spin_lock_irqsave(&host->lock, flags);

	host->runtime_suspended = false;

	/* Enable SDIO IRQ */
	if (host->flags & SDHCI_SDIO_IRQ_ENABLED)
		sdhci_enable_sdio_irq_nolock(host, true);

	/* Enable Card Detection */
	sdhci_enable_card_detection(host);

	spin_unlock_irqrestore(&host->lock, flags);

	return 0;
}
EXPORT_SYMBOL_GPL(sdhci_runtime_resume_host);

#endif /* CONFIG_PM */

/*****************************************************************************\
 *                                                                           *
 * Device allocation/registration                                            *
 *                                                                           *
\*****************************************************************************/

struct sdhci_host *sdhci_alloc_host(struct device *dev,
	size_t priv_size)
{
	struct mmc_host *mmc;
	struct sdhci_host *host;

	WARN_ON(dev == NULL);

	mmc = mmc_alloc_host(sizeof(struct sdhci_host) + priv_size, dev);
	if (!mmc)
		return ERR_PTR(-ENOMEM);

	host = mmc_priv(mmc);
	host->mmc = mmc;
	host->mmc_host_ops = sdhci_ops;
	mmc->ops = &host->mmc_host_ops;

	return host;
}

EXPORT_SYMBOL_GPL(sdhci_alloc_host);

static int sdhci_set_dma_mask(struct sdhci_host *host)
{
	struct mmc_host *mmc = host->mmc;
	struct device *dev = mmc_dev(mmc);
	int ret = -EINVAL;

	if (host->quirks2 & SDHCI_QUIRK2_BROKEN_64_BIT_DMA)
		host->flags &= ~SDHCI_USE_64_BIT_DMA;

	/* Try 64-bit mask if hardware is capable  of it */
	if (host->flags & SDHCI_USE_64_BIT_DMA) {
		ret = dma_set_mask_and_coherent(dev, DMA_BIT_MASK(64));
		if (ret) {
			pr_warn("%s: Failed to set 64-bit DMA mask.\n",
				mmc_hostname(mmc));
			host->flags &= ~SDHCI_USE_64_BIT_DMA;
		}
	}

	/* 32-bit mask as default & fallback */
	if (ret) {
		ret = dma_set_mask_and_coherent(dev, DMA_BIT_MASK(32));
		if (ret)
			pr_warn("%s: Failed to set 32-bit DMA mask.\n",
				mmc_hostname(mmc));
	}

	return ret;
}

int sdhci_add_host(struct sdhci_host *host)
{
	struct mmc_host *mmc;
	u32 caps[2] = {0, 0};
	u32 max_current_caps;
	unsigned int ocr_avail;
	unsigned int override_timeout_clk;
	u32 max_clk;
	int ret;

	WARN_ON(host == NULL);
	if (host == NULL)
		return -EINVAL;

	mmc = host->mmc;

	if (debug_quirks)
		host->quirks = debug_quirks;
	if (debug_quirks2)
		host->quirks2 = debug_quirks2;

	override_timeout_clk = host->timeout_clk;

	sdhci_do_reset(host, SDHCI_RESET_ALL);

	host->version = sdhci_readw(host, SDHCI_HOST_VERSION);
	host->version = (host->version & SDHCI_SPEC_VER_MASK)
				>> SDHCI_SPEC_VER_SHIFT;
	if (host->version > SDHCI_SPEC_300) {
		pr_err("%s: Unknown controller version (%d). You may experience problems.\n",
		       mmc_hostname(mmc), host->version);
	}

	caps[0] = (host->quirks & SDHCI_QUIRK_MISSING_CAPS) ? host->caps :
		sdhci_readl(host, SDHCI_CAPABILITIES);

	if (host->version >= SDHCI_SPEC_300)
		caps[1] = (host->quirks & SDHCI_QUIRK_MISSING_CAPS) ?
			host->caps1 :
			sdhci_readl(host, SDHCI_CAPABILITIES_1);

	if (host->quirks & SDHCI_QUIRK_FORCE_DMA)
		host->flags |= SDHCI_USE_SDMA;
	else if (!(caps[0] & SDHCI_CAN_DO_SDMA))
		DBG("Controller doesn't have SDMA capability\n");
	else
		host->flags |= SDHCI_USE_SDMA;

	if ((host->quirks & SDHCI_QUIRK_BROKEN_DMA) &&
		(host->flags & SDHCI_USE_SDMA)) {
		DBG("Disabling DMA as it is marked broken\n");
		host->flags &= ~SDHCI_USE_SDMA;
	}

	if ((host->version >= SDHCI_SPEC_200) &&
		(caps[0] & SDHCI_CAN_DO_ADMA2))
		host->flags |= SDHCI_USE_ADMA;

	if ((host->quirks & SDHCI_QUIRK_BROKEN_ADMA) &&
		(host->flags & SDHCI_USE_ADMA)) {
		DBG("Disabling ADMA as it is marked broken\n");
		host->flags &= ~SDHCI_USE_ADMA;
	}

	/*
	 * It is assumed that a 64-bit capable device has set a 64-bit DMA mask
	 * and *must* do 64-bit DMA.  A driver has the opportunity to change
	 * that during the first call to ->enable_dma().  Similarly
	 * SDHCI_QUIRK2_BROKEN_64_BIT_DMA must be left to the drivers to
	 * implement.
	 */
	if (sdhci_readl(host, SDHCI_CAPABILITIES) & SDHCI_CAN_64BIT)
		host->flags |= SDHCI_USE_64_BIT_DMA;

	if (host->flags & (SDHCI_USE_SDMA | SDHCI_USE_ADMA)) {
		ret = sdhci_set_dma_mask(host);

		if (!ret && host->ops->enable_dma)
			ret = host->ops->enable_dma(host);

		if (ret) {
			pr_warn("%s: No suitable DMA available - falling back to PIO\n",
				mmc_hostname(mmc));
			host->flags &= ~(SDHCI_USE_SDMA | SDHCI_USE_ADMA);

			ret = 0;
		}
	}

	/* SDMA does not support 64-bit DMA */
	if (host->flags & SDHCI_USE_64_BIT_DMA)
		host->flags &= ~SDHCI_USE_SDMA;

	if (host->flags & SDHCI_USE_ADMA) {
		dma_addr_t dma;
		void *buf;

		/*
		 * The DMA descriptor table size is calculated as the maximum
		 * number of segments times 2, to allow for an alignment
		 * descriptor for each segment, plus 1 for a nop end descriptor,
		 * all multipled by the descriptor size.
		 */
		if (host->flags & SDHCI_USE_64_BIT_DMA) {
			host->adma_table_sz = (SDHCI_MAX_SEGS * 2 + 1) *
					      SDHCI_ADMA2_64_DESC_SZ;
			host->desc_sz = SDHCI_ADMA2_64_DESC_SZ;
		} else {
			host->adma_table_sz = (SDHCI_MAX_SEGS * 2 + 1) *
					      SDHCI_ADMA2_32_DESC_SZ;
			host->desc_sz = SDHCI_ADMA2_32_DESC_SZ;
		}

		host->align_buffer_sz = SDHCI_MAX_SEGS * SDHCI_ADMA2_ALIGN;
		buf = dma_alloc_coherent(mmc_dev(mmc), host->align_buffer_sz +
					 host->adma_table_sz, &dma, GFP_KERNEL);
		if (!buf) {
			pr_warn("%s: Unable to allocate ADMA buffers - falling back to standard DMA\n",
				mmc_hostname(mmc));
			host->flags &= ~SDHCI_USE_ADMA;
		} else if ((dma + host->align_buffer_sz) &
			   (SDHCI_ADMA2_DESC_ALIGN - 1)) {
			pr_warn("%s: unable to allocate aligned ADMA descriptor\n",
				mmc_hostname(mmc));
			host->flags &= ~SDHCI_USE_ADMA;
			dma_free_coherent(mmc_dev(mmc), host->align_buffer_sz +
					  host->adma_table_sz, buf, dma);
		} else {
			host->align_buffer = buf;
			host->align_addr = dma;

			host->adma_table = buf + host->align_buffer_sz;
			host->adma_addr = dma + host->align_buffer_sz;
		}
	}

	/*
	 * If we use DMA, then it's up to the caller to set the DMA
	 * mask, but PIO does not need the hw shim so we set a new
	 * mask here in that case.
	 */
	if (!(host->flags & (SDHCI_USE_SDMA | SDHCI_USE_ADMA))) {
		host->dma_mask = DMA_BIT_MASK(64);
		mmc_dev(mmc)->dma_mask = &host->dma_mask;
	}

	if (host->version >= SDHCI_SPEC_300)
		host->max_clk = (caps[0] & SDHCI_CLOCK_V3_BASE_MASK)
			>> SDHCI_CLOCK_BASE_SHIFT;
	else
		host->max_clk = (caps[0] & SDHCI_CLOCK_BASE_MASK)
			>> SDHCI_CLOCK_BASE_SHIFT;

	host->max_clk *= 1000000;
	if (host->max_clk == 0 || host->quirks &
			SDHCI_QUIRK_CAP_CLOCK_BASE_BROKEN) {
		if (!host->ops->get_max_clock) {
			pr_err("%s: Hardware doesn't specify base clock frequency.\n",
			       mmc_hostname(mmc));
			return -ENODEV;
		}
		host->max_clk = host->ops->get_max_clock(host);
	}

	/*
	 * In case of Host Controller v3.00, find out whether clock
	 * multiplier is supported.
	 */
	host->clk_mul = (caps[1] & SDHCI_CLOCK_MUL_MASK) >>
			SDHCI_CLOCK_MUL_SHIFT;

	/*
	 * In case the value in Clock Multiplier is 0, then programmable
	 * clock mode is not supported, otherwise the actual clock
	 * multiplier is one more than the value of Clock Multiplier
	 * in the Capabilities Register.
	 */
	if (host->clk_mul)
		host->clk_mul += 1;

	/*
	 * Set host parameters.
	 */
	max_clk = host->max_clk;

	if (host->ops->get_min_clock)
		mmc->f_min = host->ops->get_min_clock(host);
	else if (host->version >= SDHCI_SPEC_300) {
		if (host->clk_mul) {
			mmc->f_min = (host->max_clk * host->clk_mul) / 1024;
			max_clk = host->max_clk * host->clk_mul;
		} else
			mmc->f_min = host->max_clk / SDHCI_MAX_DIV_SPEC_300;
	} else
		mmc->f_min = host->max_clk / SDHCI_MAX_DIV_SPEC_200;

	if (!mmc->f_max || (mmc->f_max && (mmc->f_max > max_clk)))
		mmc->f_max = max_clk;

	if (!(host->quirks & SDHCI_QUIRK_DATA_TIMEOUT_USES_SDCLK)) {
		host->timeout_clk = (caps[0] & SDHCI_TIMEOUT_CLK_MASK) >>
					SDHCI_TIMEOUT_CLK_SHIFT;
		if (host->timeout_clk == 0) {
			if (host->ops->get_timeout_clock) {
				host->timeout_clk =
					host->ops->get_timeout_clock(host);
			} else {
				pr_err("%s: Hardware doesn't specify timeout clock frequency.\n",
					mmc_hostname(mmc));
				return -ENODEV;
			}
		}

		if (caps[0] & SDHCI_TIMEOUT_CLK_UNIT)
			host->timeout_clk *= 1000;

		if (override_timeout_clk)
			host->timeout_clk = override_timeout_clk;

		mmc->max_busy_timeout = host->ops->get_max_timeout_count ?
			host->ops->get_max_timeout_count(host) : 1 << 27;
		mmc->max_busy_timeout /= host->timeout_clk;
	}

	mmc->caps |= MMC_CAP_SDIO_IRQ | MMC_CAP_ERASE | MMC_CAP_CMD23;
	mmc->caps2 |= MMC_CAP2_SDIO_IRQ_NOTHREAD;

	if (host->quirks & SDHCI_QUIRK_MULTIBLOCK_READ_ACMD12)
		host->flags |= SDHCI_AUTO_CMD12;

	/* Auto-CMD23 stuff only works in ADMA or PIO. */
	if ((host->version >= SDHCI_SPEC_300) &&
	    ((host->flags & SDHCI_USE_ADMA) ||
	     !(host->flags & SDHCI_USE_SDMA)) &&
	     !(host->quirks2 & SDHCI_QUIRK2_ACMD23_BROKEN)) {
		host->flags |= SDHCI_AUTO_CMD23;
		DBG("%s: Auto-CMD23 available\n", mmc_hostname(mmc));
	} else {
		DBG("%s: Auto-CMD23 unavailable\n", mmc_hostname(mmc));
	}

	/*
	 * A controller may support 8-bit width, but the board itself
	 * might not have the pins brought out.  Boards that support
	 * 8-bit width must set "mmc->caps |= MMC_CAP_8_BIT_DATA;" in
	 * their platform code before calling sdhci_add_host(), and we
	 * won't assume 8-bit width for hosts without that CAP.
	 */
	if (!(host->quirks & SDHCI_QUIRK_FORCE_1_BIT_DATA))
		mmc->caps |= MMC_CAP_4_BIT_DATA;

	if (host->quirks2 & SDHCI_QUIRK2_HOST_NO_CMD23)
		mmc->caps &= ~MMC_CAP_CMD23;

	if (caps[0] & SDHCI_CAN_DO_HISPD)
		mmc->caps |= MMC_CAP_SD_HIGHSPEED | MMC_CAP_MMC_HIGHSPEED;

	if ((host->quirks & SDHCI_QUIRK_BROKEN_CARD_DETECTION) &&
	    !(mmc->caps & MMC_CAP_NONREMOVABLE) &&
	    IS_ERR_VALUE(mmc_gpio_get_cd(host->mmc)))
		mmc->caps |= MMC_CAP_NEEDS_POLL;

	/* If there are external regulators, get them */
	if (mmc_regulator_get_supply(mmc) == -EPROBE_DEFER)
		return -EPROBE_DEFER;

	/* If vqmmc regulator and no 1.8V signalling, then there's no UHS */
	if (!IS_ERR(mmc->supply.vqmmc)) {
		ret = regulator_enable(mmc->supply.vqmmc);
		if (!regulator_is_supported_voltage(mmc->supply.vqmmc, 1700000,
						    1950000))
			caps[1] &= ~(SDHCI_SUPPORT_SDR104 |
					SDHCI_SUPPORT_SDR50 |
					SDHCI_SUPPORT_DDR50);
		if (ret) {
			pr_warn("%s: Failed to enable vqmmc regulator: %d\n",
				mmc_hostname(mmc), ret);
			mmc->supply.vqmmc = ERR_PTR(-EINVAL);
		}
	}

	if (host->quirks2 & SDHCI_QUIRK2_NO_1_8_V)
		caps[1] &= ~(SDHCI_SUPPORT_SDR104 | SDHCI_SUPPORT_SDR50 |
		       SDHCI_SUPPORT_DDR50);

	/* Any UHS-I mode in caps implies SDR12 and SDR25 support. */
	if (caps[1] & (SDHCI_SUPPORT_SDR104 | SDHCI_SUPPORT_SDR50 |
		       SDHCI_SUPPORT_DDR50))
		mmc->caps |= MMC_CAP_UHS_SDR12 | MMC_CAP_UHS_SDR25;

	/* SDR104 supports also implies SDR50 support */
	if (caps[1] & SDHCI_SUPPORT_SDR104) {
		mmc->caps |= MMC_CAP_UHS_SDR104 | MMC_CAP_UHS_SDR50;
		/* SD3.0: SDR104 is supported so (for eMMC) the caps2
		 * field can be promoted to support HS200.
		 */
		if (!(host->quirks2 & SDHCI_QUIRK2_BROKEN_HS200))
			mmc->caps2 |= MMC_CAP2_HS200;
	} else if (caps[1] & SDHCI_SUPPORT_SDR50)
		mmc->caps |= MMC_CAP_UHS_SDR50;

	if (host->quirks2 & SDHCI_QUIRK2_CAPS_BIT63_FOR_HS400 &&
	    (caps[1] & SDHCI_SUPPORT_HS400))
		mmc->caps2 |= MMC_CAP2_HS400;

	if ((mmc->caps2 & MMC_CAP2_HSX00_1_2V) &&
	    (IS_ERR(mmc->supply.vqmmc) ||
	     !regulator_is_supported_voltage(mmc->supply.vqmmc, 1100000,
					     1300000)))
		mmc->caps2 &= ~MMC_CAP2_HSX00_1_2V;

	if ((caps[1] & SDHCI_SUPPORT_DDR50) &&
		!(host->quirks2 & SDHCI_QUIRK2_BROKEN_DDR50))
		mmc->caps |= MMC_CAP_UHS_DDR50;

	/* Does the host need tuning for SDR50? */
	if (caps[1] & SDHCI_USE_SDR50_TUNING)
		host->flags |= SDHCI_SDR50_NEEDS_TUNING;

	/* Does the host need tuning for SDR104 / HS200? */
	if (mmc->caps2 & MMC_CAP2_HS200)
		host->flags |= SDHCI_SDR104_NEEDS_TUNING;

	/* Driver Type(s) (A, C, D) supported by the host */
	if (caps[1] & SDHCI_DRIVER_TYPE_A)
		mmc->caps |= MMC_CAP_DRIVER_TYPE_A;
	if (caps[1] & SDHCI_DRIVER_TYPE_C)
		mmc->caps |= MMC_CAP_DRIVER_TYPE_C;
	if (caps[1] & SDHCI_DRIVER_TYPE_D)
		mmc->caps |= MMC_CAP_DRIVER_TYPE_D;

	/* Initial value for re-tuning timer count */
	host->tuning_count = (caps[1] & SDHCI_RETUNING_TIMER_COUNT_MASK) >>
			      SDHCI_RETUNING_TIMER_COUNT_SHIFT;

	/*
	 * In case Re-tuning Timer is not disabled, the actual value of
	 * re-tuning timer will be 2 ^ (n - 1).
	 */
	if (host->tuning_count)
		host->tuning_count = 1 << (host->tuning_count - 1);

	/* Re-tuning mode supported by the Host Controller */
	host->tuning_mode = (caps[1] & SDHCI_RETUNING_MODE_MASK) >>
			     SDHCI_RETUNING_MODE_SHIFT;

	ocr_avail = 0;

	/*
	 * According to SD Host Controller spec v3.00, if the Host System
	 * can afford more than 150mA, Host Driver should set XPC to 1. Also
	 * the value is meaningful only if Voltage Support in the Capabilities
	 * register is set. The actual current value is 4 times the register
	 * value.
	 */
	max_current_caps = sdhci_readl(host, SDHCI_MAX_CURRENT);
	if (!max_current_caps && !IS_ERR(mmc->supply.vmmc)) {
		int curr = regulator_get_current_limit(mmc->supply.vmmc);
		if (curr > 0) {

			/* convert to SDHCI_MAX_CURRENT format */
			curr = curr/1000;  /* convert to mA */
			curr = curr/SDHCI_MAX_CURRENT_MULTIPLIER;

			curr = min_t(u32, curr, SDHCI_MAX_CURRENT_LIMIT);
			max_current_caps =
				(curr << SDHCI_MAX_CURRENT_330_SHIFT) |
				(curr << SDHCI_MAX_CURRENT_300_SHIFT) |
				(curr << SDHCI_MAX_CURRENT_180_SHIFT);
		}
	}

	if (caps[0] & SDHCI_CAN_VDD_330) {
		ocr_avail |= MMC_VDD_32_33 | MMC_VDD_33_34;

		mmc->max_current_330 = ((max_current_caps &
				   SDHCI_MAX_CURRENT_330_MASK) >>
				   SDHCI_MAX_CURRENT_330_SHIFT) *
				   SDHCI_MAX_CURRENT_MULTIPLIER;
	}
	if (caps[0] & SDHCI_CAN_VDD_300) {
		ocr_avail |= MMC_VDD_29_30 | MMC_VDD_30_31;

		mmc->max_current_300 = ((max_current_caps &
				   SDHCI_MAX_CURRENT_300_MASK) >>
				   SDHCI_MAX_CURRENT_300_SHIFT) *
				   SDHCI_MAX_CURRENT_MULTIPLIER;
	}
	if (caps[0] & SDHCI_CAN_VDD_180) {
		ocr_avail |= MMC_VDD_165_195;

		mmc->max_current_180 = ((max_current_caps &
				   SDHCI_MAX_CURRENT_180_MASK) >>
				   SDHCI_MAX_CURRENT_180_SHIFT) *
				   SDHCI_MAX_CURRENT_MULTIPLIER;
	}

	/* If OCR set by host, use it instead. */
	if (host->ocr_mask)
		ocr_avail = host->ocr_mask;

	/* If OCR set by external regulators, give it highest prio. */
	if (mmc->ocr_avail)
		ocr_avail = mmc->ocr_avail;

	mmc->ocr_avail = ocr_avail;
	mmc->ocr_avail_sdio = ocr_avail;
	if (host->ocr_avail_sdio)
		mmc->ocr_avail_sdio &= host->ocr_avail_sdio;
	mmc->ocr_avail_sd = ocr_avail;
	if (host->ocr_avail_sd)
		mmc->ocr_avail_sd &= host->ocr_avail_sd;
	else /* normal SD controllers don't support 1.8V */
		mmc->ocr_avail_sd &= ~MMC_VDD_165_195;
	mmc->ocr_avail_mmc = ocr_avail;
	if (host->ocr_avail_mmc)
		mmc->ocr_avail_mmc &= host->ocr_avail_mmc;

	if (mmc->ocr_avail == 0) {
		pr_err("%s: Hardware doesn't report any support voltages.\n",
		       mmc_hostname(mmc));
		return -ENODEV;
	}

	spin_lock_init(&host->lock);

	/*
	 * Maximum number of segments. Depends on if the hardware
	 * can do scatter/gather or not.
	 */
	if (host->flags & SDHCI_USE_ADMA)
		mmc->max_segs = SDHCI_MAX_SEGS;
	else if (host->flags & SDHCI_USE_SDMA)
		mmc->max_segs = 1;
	else /* PIO */
		mmc->max_segs = SDHCI_MAX_SEGS;

	/*
	 * Maximum number of sectors in one transfer. Limited by SDMA boundary
	 * size (512KiB). Note some tuning modes impose a 4MiB limit, but this
	 * is less anyway.
	 */
	mmc->max_req_size = 524288;

	/*
	 * Maximum segment size. Could be one segment with the maximum number
	 * of bytes. When doing hardware scatter/gather, each entry cannot
	 * be larger than 64 KiB though.
	 */
	if (host->flags & SDHCI_USE_ADMA) {
		if (host->quirks & SDHCI_QUIRK_BROKEN_ADMA_ZEROLEN_DESC)
			mmc->max_seg_size = 65535;
		else
			mmc->max_seg_size = 65536;
	} else {
		mmc->max_seg_size = mmc->max_req_size;
	}

	/*
	 * Maximum block size. This varies from controller to controller and
	 * is specified in the capabilities register.
	 */
	if (host->quirks & SDHCI_QUIRK_FORCE_BLK_SZ_2048) {
		mmc->max_blk_size = 2;
	} else {
		mmc->max_blk_size = (caps[0] & SDHCI_MAX_BLOCK_MASK) >>
				SDHCI_MAX_BLOCK_SHIFT;
		if (mmc->max_blk_size >= 3) {
			pr_warn("%s: Invalid maximum block size, assuming 512 bytes\n",
				mmc_hostname(mmc));
			mmc->max_blk_size = 0;
		}
	}

	mmc->max_blk_size = 512 << mmc->max_blk_size;

	/*
	 * Maximum block count.
	 */
	mmc->max_blk_count = (host->quirks & SDHCI_QUIRK_NO_MULTIBLOCK) ? 1 : 65535;

	/*
	 * Init tasklets.
	 */
	tasklet_init(&host->finish_tasklet,
		sdhci_tasklet_finish, (unsigned long)host);

	setup_timer(&host->timer, sdhci_timeout_timer, (unsigned long)host);

	init_waitqueue_head(&host->buf_ready_int);

	sdhci_init(host, 0);

	ret = request_threaded_irq(host->irq, sdhci_irq, sdhci_thread_irq,
				   IRQF_SHARED,	mmc_hostname(mmc), host);
	if (ret) {
		pr_err("%s: Failed to request IRQ %d: %d\n",
		       mmc_hostname(mmc), host->irq, ret);
		goto untasklet;
	}

#ifdef CONFIG_MMC_DEBUG
	sdhci_dumpregs(host);
#endif

#ifdef SDHCI_USE_LEDS_CLASS
	snprintf(host->led_name, sizeof(host->led_name),
		"%s::", mmc_hostname(mmc));
	host->led.name = host->led_name;
	host->led.brightness = LED_OFF;
	host->led.default_trigger = mmc_hostname(mmc);
	host->led.brightness_set = sdhci_led_control;

	ret = led_classdev_register(mmc_dev(mmc), &host->led);
	if (ret) {
		pr_err("%s: Failed to register LED device: %d\n",
		       mmc_hostname(mmc), ret);
		goto reset;
	}
#endif

	mmiowb();

	mmc_add_host(mmc);

	pr_info("%s: SDHCI controller on %s [%s] using %s\n",
		mmc_hostname(mmc), host->hw_name, dev_name(mmc_dev(mmc)),
		(host->flags & SDHCI_USE_ADMA) ?
		(host->flags & SDHCI_USE_64_BIT_DMA) ? "ADMA 64-bit" : "ADMA" :
		(host->flags & SDHCI_USE_SDMA) ? "DMA" : "PIO");

	sdhci_enable_card_detection(host);

	return 0;

#ifdef SDHCI_USE_LEDS_CLASS
reset:
	sdhci_do_reset(host, SDHCI_RESET_ALL);
	sdhci_writel(host, 0, SDHCI_INT_ENABLE);
	sdhci_writel(host, 0, SDHCI_SIGNAL_ENABLE);
	free_irq(host->irq, host);
#endif
untasklet:
	tasklet_kill(&host->finish_tasklet);

	return ret;
}

EXPORT_SYMBOL_GPL(sdhci_add_host);

void sdhci_remove_host(struct sdhci_host *host, int dead)
{
	struct mmc_host *mmc = host->mmc;
	unsigned long flags;

	if (dead) {
		spin_lock_irqsave(&host->lock, flags);

		host->flags |= SDHCI_DEVICE_DEAD;

		if (host->mrq) {
			pr_err("%s: Controller removed during "
				" transfer!\n", mmc_hostname(mmc));

			host->mrq->cmd->error = -ENOMEDIUM;
			tasklet_schedule(&host->finish_tasklet);
		}

		spin_unlock_irqrestore(&host->lock, flags);
	}

	sdhci_disable_card_detection(host);

	mmc_remove_host(mmc);

#ifdef SDHCI_USE_LEDS_CLASS
	led_classdev_unregister(&host->led);
#endif

	if (!dead)
		sdhci_do_reset(host, SDHCI_RESET_ALL);

	sdhci_writel(host, 0, SDHCI_INT_ENABLE);
	sdhci_writel(host, 0, SDHCI_SIGNAL_ENABLE);
	free_irq(host->irq, host);

	del_timer_sync(&host->timer);

	tasklet_kill(&host->finish_tasklet);

	if (!IS_ERR(mmc->supply.vqmmc))
		regulator_disable(mmc->supply.vqmmc);

	if (host->align_buffer)
		dma_free_coherent(mmc_dev(mmc), host->align_buffer_sz +
				  host->adma_table_sz, host->align_buffer,
				  host->align_addr);

	host->adma_table = NULL;
	host->align_buffer = NULL;
}

EXPORT_SYMBOL_GPL(sdhci_remove_host);

void sdhci_free_host(struct sdhci_host *host)
{
	mmc_free_host(host->mmc);
}

EXPORT_SYMBOL_GPL(sdhci_free_host);

/*****************************************************************************\
 *                                                                           *
 * Driver init/exit                                                          *
 *                                                                           *
\*****************************************************************************/

static int __init sdhci_drv_init(void)
{
	pr_info(DRIVER_NAME
		": Secure Digital Host Controller Interface driver\n");
	pr_info(DRIVER_NAME ": Copyright(c) Pierre Ossman\n");

	return 0;
}

static void __exit sdhci_drv_exit(void)
{
}

module_init(sdhci_drv_init);
module_exit(sdhci_drv_exit);

module_param(debug_quirks, uint, 0444);
module_param(debug_quirks2, uint, 0444);

MODULE_AUTHOR("Pierre Ossman <pierre@ossman.eu>");
MODULE_DESCRIPTION("Secure Digital Host Controller Interface core driver");
MODULE_LICENSE("GPL");

MODULE_PARM_DESC(debug_quirks, "Force certain quirks.");
MODULE_PARM_DESC(debug_quirks2, "Force certain other quirks.");<|MERGE_RESOLUTION|>--- conflicted
+++ resolved
@@ -1985,14 +1985,10 @@
 		spin_lock_irqsave(&host->lock, flags);
 
 		if (!host->tuning_done) {
-<<<<<<< HEAD
-			pr_info(DRIVER_NAME ": Timeout waiting for Buffer Read Ready interrupt during tuning procedure, falling back to fixed sampling clock\n");
-=======
 			pr_debug(DRIVER_NAME ": Timeout waiting for "
 				"Buffer Read Ready interrupt during tuning "
 				"procedure, falling back to fixed sampling "
 				"clock\n");
->>>>>>> 6a602634
 			ctrl = sdhci_readw(host, SDHCI_HOST_CONTROL2);
 			ctrl &= ~SDHCI_CTRL_TUNED_CLK;
 			ctrl &= ~SDHCI_CTRL_EXEC_TUNING;
