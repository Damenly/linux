/*
 * ACPI Ambient Light Sensor Driver
 *
 * Based on ALS driver:
 * Copyright (C) 2009 Zhang Rui <rui.zhang@intel.com>
 *
 * Rework for IIO subsystem:
 * Copyright (C) 2012-2013 Martin Liska <marxin.liska@gmail.com>
 *
 * Final cleanup and debugging:
 * Copyright (C) 2013-2014 Marek Vasut <marex@denx.de>
 * Copyright (C) 2015 Gabriele Mazzotta <gabriele.mzt@gmail.com>
 *
 * This program is free software; you can redistribute it and/or modify it
 * under the terms of the GNU General Public License as published by the
 * Free Software Foundation; either version 2 of the License, or (at your
 * option) any later version.
 *
 * This program is distributed in the hope that it will be useful, but
 * WITHOUT ANY WARRANTY; without even the implied warranty of
 * MERCHANTABILITY or FITNESS FOR A PARTICULAR PURPOSE.  See the GNU
 * General Public License for more details.
 *
 * You should have received a copy of the GNU General Public License along
 * with this program; if not, write to the Free Software Foundation, Inc.,
 * 59 Temple Place - Suite 330, Boston, MA  02111-1307, USA.
 */

#include <linux/module.h>
#include <linux/acpi.h>
#include <linux/err.h>
#include <linux/mutex.h>

#include <linux/iio/iio.h>
#include <linux/iio/buffer.h>
#include <linux/iio/kfifo_buf.h>

#define ACPI_ALS_CLASS			"als"
#define ACPI_ALS_DEVICE_NAME		"acpi-als"
#define ACPI_ALS_NOTIFY_ILLUMINANCE	0x80

ACPI_MODULE_NAME("acpi-als");

/*
 * So far, there's only one channel in here, but the specification for
 * ACPI0008 says there can be more to what the block can report. Like
 * chromaticity and such. We are ready for incoming additions!
 */
static const struct iio_chan_spec acpi_als_channels[] = {
	{
		.type		= IIO_LIGHT,
		.scan_type	= {
			.sign		= 's',
			.realbits	= 32,
			.storagebits	= 32,
		},
<<<<<<< HEAD
		/* _RAW is here for backward ABI compatibility */
		.info_mask_separate	= BIT(IIO_CHAN_INFO_RAW) |
					  BIT(IIO_CHAN_INFO_PROCESSED),
=======
		.info_mask_separate	= BIT(IIO_CHAN_INFO_RAW) |
					  BIT(IIO_CHAN_INFO_PROCESSED) |
					  BIT(IIO_CHAN_INFO_CALIBSCALE),
>>>>>>> f378432e
	},
};

/*
 * The event buffer contains timestamp and all the data from
 * the ACPI0008 block. There are multiple, but so far we only
 * support _ALI (illuminance). Once someone adds new channels
 * to acpi_als_channels[], the evt_buffer below will grow
 * automatically.
 */
#define ACPI_ALS_EVT_NR_SOURCES		ARRAY_SIZE(acpi_als_channels)
#define ACPI_ALS_EVT_BUFFER_SIZE		\
	(sizeof(s64) + (ACPI_ALS_EVT_NR_SOURCES * sizeof(s32)))

struct acpi_als {
	struct acpi_device	*device;
	struct mutex		lock;

	s32			evt_buffer[ACPI_ALS_EVT_BUFFER_SIZE];

	uint			als_scale;
	uint			als_uscale;
};

/*
 * All types of properties the ACPI0008 block can report. The ALI, ALC, ALT
 * and ALP can all be handled by acpi_als_read_value() below, while the ALR is
 * special.
 *
 * The _ALR property returns tables that can be used to fine-tune the values
 * reported by the other props based on the particular hardware type and it's
 * location (it contains tables for "rainy", "bright inhouse lighting" etc.).
 *
 * So far, we support only ALI (illuminance).
 */
#define ACPI_ALS_ILLUMINANCE	"_ALI"
#define ACPI_ALS_CHROMATICITY	"_ALC"
#define ACPI_ALS_COLOR_TEMP	"_ALT"
#define ACPI_ALS_POLLING	"_ALP"
#define ACPI_ALS_TABLES		"_ALR"

static int acpi_als_read_value(struct acpi_als *als, char *prop, s32 *val)
{
	unsigned long long temp_val;
	acpi_status status;

	status = acpi_evaluate_integer(als->device->handle, prop, NULL,
				       &temp_val);

	if (ACPI_FAILURE(status)) {
		ACPI_EXCEPTION((AE_INFO, status, "Error reading ALS %s", prop));
		return -EIO;
	}

	*val = temp_val;

	return 0;
}

static void acpi_als_notify(struct acpi_device *device, u32 event)
{
	struct iio_dev *indio_dev = acpi_driver_data(device);
	struct acpi_als *als = iio_priv(indio_dev);
	s32 *buffer = als->evt_buffer;
	s64 time_ns = iio_get_time_ns();
	s32 val;
	int ret;

	mutex_lock(&als->lock);

	memset(buffer, 0, ACPI_ALS_EVT_BUFFER_SIZE);

	switch (event) {
	case ACPI_ALS_NOTIFY_ILLUMINANCE:
		ret = acpi_als_read_value(als, ACPI_ALS_ILLUMINANCE, &val);
		if (ret < 0)
			goto out;
		*buffer++ = val;
		break;
	default:
		/* Unhandled event */
		dev_dbg(&device->dev, "Unhandled ACPI ALS event (%08x)!\n",
			event);
		goto out;
	}

	iio_push_to_buffers_with_timestamp(indio_dev, als->evt_buffer, time_ns);

out:
	mutex_unlock(&als->lock);
}

static int acpi_als_read_raw(struct iio_dev *indio_dev,
			     struct iio_chan_spec const *chan, int *val,
			     int *val2, long mask)
{
	struct acpi_als *als = iio_priv(indio_dev);
	s32 temp_val;
	int ret;

<<<<<<< HEAD
	if ((mask != IIO_CHAN_INFO_PROCESSED) && (mask != IIO_CHAN_INFO_RAW))
		return -EINVAL;

=======
>>>>>>> f378432e
	/* we support only illumination (_ALI) so far. */
	if (chan->type != IIO_LIGHT)
		return -EINVAL;

	switch (mask) {
	case IIO_CHAN_INFO_RAW:
	case IIO_CHAN_INFO_PROCESSED:
		ret = acpi_als_read_value(als, ACPI_ALS_ILLUMINANCE, &temp_val);
		if (ret < 0)
			return ret;
		if (mask == IIO_CHAN_INFO_PROCESSED) {
			/* use u64 to avoid overflow */
			u64 ulux = (u64) temp_val * 1000000;
			mutex_lock(&als->lock);
			ulux = ulux * als->als_scale +
			       div_u64(ulux * als->als_uscale, 1000000U);
			mutex_unlock(&als->lock);
			*val = div_u64(ulux, 1000000U);
		} else {
			*val = temp_val;
		}
		return IIO_VAL_INT;
	case IIO_CHAN_INFO_CALIBSCALE:
		mutex_lock(&als->lock);
		*val = als->als_scale;
		*val2 = als->als_uscale;
		mutex_unlock(&als->lock);
		return IIO_VAL_INT_PLUS_MICRO;
	default:
		return -EINVAL;
	}
}

static int acpi_als_write_raw(struct iio_dev *iio,
			      struct iio_chan_spec const *chan, int val,
			      int val2, long mask)
{
	struct acpi_als *als = iio_priv(iio);

	if (mask != IIO_CHAN_INFO_CALIBSCALE || chan->type != IIO_LIGHT)
		return -EINVAL;

	mutex_lock(&als->lock);
	als->als_scale = val;
	als->als_uscale = val2;
	mutex_unlock(&als->lock);
	return 0;
}

static const struct iio_info acpi_als_info = {
	.driver_module		= THIS_MODULE,
	.read_raw		= acpi_als_read_raw,
	.write_raw		= acpi_als_write_raw,
};

static int acpi_als_add(struct acpi_device *device)
{
	struct acpi_als *als;
	struct iio_dev *indio_dev;
	struct iio_buffer *buffer;

	indio_dev = devm_iio_device_alloc(&device->dev, sizeof(*als));
	if (!indio_dev)
		return -ENOMEM;

	als = iio_priv(indio_dev);

	device->driver_data = indio_dev;
	als->device = device;
	als->als_scale = 1;
	als->als_uscale = 0;
	mutex_init(&als->lock);

	indio_dev->name = ACPI_ALS_DEVICE_NAME;
	indio_dev->dev.parent = &device->dev;
	indio_dev->info = &acpi_als_info;
	indio_dev->modes = INDIO_BUFFER_SOFTWARE;
	indio_dev->channels = acpi_als_channels;
	indio_dev->num_channels = ARRAY_SIZE(acpi_als_channels);

	buffer = devm_iio_kfifo_allocate(&device->dev);
	if (!buffer)
		return -ENOMEM;

	iio_device_attach_buffer(indio_dev, buffer);

	return devm_iio_device_register(&device->dev, indio_dev);
}

static const struct acpi_device_id acpi_als_device_ids[] = {
	{"ACPI0008", 0},
	{},
};

MODULE_DEVICE_TABLE(acpi, acpi_als_device_ids);

static struct acpi_driver acpi_als_driver = {
	.name	= "acpi_als",
	.class	= ACPI_ALS_CLASS,
	.ids	= acpi_als_device_ids,
	.ops = {
		.add	= acpi_als_add,
		.notify	= acpi_als_notify,
	},
};

module_acpi_driver(acpi_als_driver);

MODULE_AUTHOR("Zhang Rui <rui.zhang@intel.com>");
MODULE_AUTHOR("Martin Liska <marxin.liska@gmail.com>");
MODULE_AUTHOR("Marek Vasut <marex@denx.de>");
MODULE_DESCRIPTION("ACPI Ambient Light Sensor Driver");
MODULE_LICENSE("GPL");<|MERGE_RESOLUTION|>--- conflicted
+++ resolved
@@ -54,15 +54,9 @@
 			.realbits	= 32,
 			.storagebits	= 32,
 		},
-<<<<<<< HEAD
-		/* _RAW is here for backward ABI compatibility */
-		.info_mask_separate	= BIT(IIO_CHAN_INFO_RAW) |
-					  BIT(IIO_CHAN_INFO_PROCESSED),
-=======
 		.info_mask_separate	= BIT(IIO_CHAN_INFO_RAW) |
 					  BIT(IIO_CHAN_INFO_PROCESSED) |
 					  BIT(IIO_CHAN_INFO_CALIBSCALE),
->>>>>>> f378432e
 	},
 };
 
@@ -163,12 +157,6 @@
 	s32 temp_val;
 	int ret;
 
-<<<<<<< HEAD
-	if ((mask != IIO_CHAN_INFO_PROCESSED) && (mask != IIO_CHAN_INFO_RAW))
-		return -EINVAL;
-
-=======
->>>>>>> f378432e
 	/* we support only illumination (_ALI) so far. */
 	if (chan->type != IIO_LIGHT)
 		return -EINVAL;
