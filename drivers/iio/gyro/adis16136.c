// SPDX-License-Identifier: GPL-2.0-only
/*
 * ADIS16133/ADIS16135/ADIS16136 gyroscope driver
 *
 * Copyright 2012 Analog Devices Inc.
 *   Author: Lars-Peter Clausen <lars@metafoo.de>
 */

#include <linux/interrupt.h>
#include <linux/delay.h>
#include <linux/mutex.h>
#include <linux/device.h>
#include <linux/kernel.h>
#include <linux/spi/spi.h>
#include <linux/slab.h>
#include <linux/sysfs.h>
#include <linux/module.h>

#include <linux/iio/iio.h>
#include <linux/iio/sysfs.h>
#include <linux/iio/buffer.h>
#include <linux/iio/imu/adis.h>

#include <linux/debugfs.h>

#define ADIS16136_REG_FLASH_CNT		0x00
#define ADIS16136_REG_TEMP_OUT		0x02
#define ADIS16136_REG_GYRO_OUT2		0x04
#define ADIS16136_REG_GYRO_OUT		0x06
#define ADIS16136_REG_GYRO_OFF2		0x08
#define ADIS16136_REG_GYRO_OFF		0x0A
#define ADIS16136_REG_ALM_MAG1		0x10
#define ADIS16136_REG_ALM_MAG2		0x12
#define ADIS16136_REG_ALM_SAMPL1	0x14
#define ADIS16136_REG_ALM_SAMPL2	0x16
#define ADIS16136_REG_ALM_CTRL		0x18
#define ADIS16136_REG_GPIO_CTRL		0x1A
#define ADIS16136_REG_MSC_CTRL		0x1C
#define ADIS16136_REG_SMPL_PRD		0x1E
#define ADIS16136_REG_AVG_CNT		0x20
#define ADIS16136_REG_DEC_RATE		0x22
#define ADIS16136_REG_SLP_CTRL		0x24
#define ADIS16136_REG_DIAG_STAT		0x26
#define ADIS16136_REG_GLOB_CMD		0x28
#define ADIS16136_REG_LOT1		0x32
#define ADIS16136_REG_LOT2		0x34
#define ADIS16136_REG_LOT3		0x36
#define ADIS16136_REG_PROD_ID		0x38
#define ADIS16136_REG_SERIAL_NUM	0x3A

#define ADIS16136_DIAG_STAT_FLASH_UPDATE_FAIL	2
#define ADIS16136_DIAG_STAT_SPI_FAIL		3
#define ADIS16136_DIAG_STAT_SELF_TEST_FAIL	5
#define ADIS16136_DIAG_STAT_FLASH_CHKSUM_FAIL	6

#define ADIS16136_MSC_CTRL_MEMORY_TEST BIT(11)
#define ADIS16136_MSC_CTRL_SELF_TEST BIT(10)

struct adis16136_chip_info {
	unsigned int precision;
	unsigned int fullscale;
<<<<<<< HEAD
	const struct adis_timeout *timeouts;
=======
	const struct adis_data adis_data;
>>>>>>> 04d5ce62
};

struct adis16136 {
	const struct adis16136_chip_info *chip_info;

	struct adis adis;
};

#ifdef CONFIG_DEBUG_FS

static ssize_t adis16136_show_serial(struct file *file,
		char __user *userbuf, size_t count, loff_t *ppos)
{
	struct adis16136 *adis16136 = file->private_data;
	uint16_t lot1, lot2, lot3, serial;
	char buf[20];
	size_t len;
	int ret;

	ret = adis_read_reg_16(&adis16136->adis, ADIS16136_REG_SERIAL_NUM,
		&serial);
	if (ret)
		return ret;

	ret = adis_read_reg_16(&adis16136->adis, ADIS16136_REG_LOT1, &lot1);
	if (ret)
		return ret;

	ret = adis_read_reg_16(&adis16136->adis, ADIS16136_REG_LOT2, &lot2);
	if (ret)
		return ret;

	ret = adis_read_reg_16(&adis16136->adis, ADIS16136_REG_LOT3, &lot3);
	if (ret)
		return ret;

	len = snprintf(buf, sizeof(buf), "%.4x%.4x%.4x-%.4x\n", lot1, lot2,
		lot3, serial);

	return simple_read_from_buffer(userbuf, count, ppos, buf, len);
}

static const struct file_operations adis16136_serial_fops = {
	.open = simple_open,
	.read = adis16136_show_serial,
	.llseek = default_llseek,
	.owner = THIS_MODULE,
};

static int adis16136_show_product_id(void *arg, u64 *val)
{
	struct adis16136 *adis16136 = arg;
	u16 prod_id;
	int ret;

	ret = adis_read_reg_16(&adis16136->adis, ADIS16136_REG_PROD_ID,
		&prod_id);
	if (ret)
		return ret;

	*val = prod_id;

	return 0;
}
DEFINE_DEBUGFS_ATTRIBUTE(adis16136_product_id_fops,
	adis16136_show_product_id, NULL, "%llu\n");

static int adis16136_show_flash_count(void *arg, u64 *val)
{
	struct adis16136 *adis16136 = arg;
	uint16_t flash_count;
	int ret;

	ret = adis_read_reg_16(&adis16136->adis, ADIS16136_REG_FLASH_CNT,
		&flash_count);
	if (ret)
		return ret;

	*val = flash_count;

	return 0;
}
DEFINE_DEBUGFS_ATTRIBUTE(adis16136_flash_count_fops,
	adis16136_show_flash_count, NULL, "%lld\n");

static int adis16136_debugfs_init(struct iio_dev *indio_dev)
{
	struct adis16136 *adis16136 = iio_priv(indio_dev);

	debugfs_create_file_unsafe("serial_number", 0400,
		indio_dev->debugfs_dentry, adis16136,
		&adis16136_serial_fops);
	debugfs_create_file_unsafe("product_id", 0400,
		indio_dev->debugfs_dentry,
		adis16136, &adis16136_product_id_fops);
	debugfs_create_file_unsafe("flash_count", 0400,
		indio_dev->debugfs_dentry,
		adis16136, &adis16136_flash_count_fops);

	return 0;
}

#else

static int adis16136_debugfs_init(struct iio_dev *indio_dev)
{
	return 0;
}

#endif

static int adis16136_set_freq(struct adis16136 *adis16136, unsigned int freq)
{
	unsigned int t;

	t = 32768 / freq;
	if (t < 0xf)
		t = 0xf;
	else if (t > 0xffff)
		t = 0xffff;
	else
		t--;

	return adis_write_reg_16(&adis16136->adis, ADIS16136_REG_SMPL_PRD, t);
}

static int __adis16136_get_freq(struct adis16136 *adis16136, unsigned int *freq)
{
	uint16_t t;
	int ret;

	ret = __adis_read_reg_16(&adis16136->adis, ADIS16136_REG_SMPL_PRD, &t);
	if (ret)
		return ret;

	*freq = 32768 / (t + 1);

	return 0;
}

static ssize_t adis16136_write_frequency(struct device *dev,
	struct device_attribute *attr, const char *buf, size_t len)
{
	struct iio_dev *indio_dev = dev_to_iio_dev(dev);
	struct adis16136 *adis16136 = iio_priv(indio_dev);
	unsigned int val;
	int ret;

	ret = kstrtouint(buf, 10, &val);
	if (ret)
		return ret;

	if (val == 0)
		return -EINVAL;

	ret = adis16136_set_freq(adis16136, val);

	return ret ? ret : len;
}

static ssize_t adis16136_read_frequency(struct device *dev,
	struct device_attribute *attr, char *buf)
{
	struct iio_dev *indio_dev = dev_to_iio_dev(dev);
	struct adis16136 *adis16136 = iio_priv(indio_dev);
	struct mutex *slock = &adis16136->adis.state_lock;
	unsigned int freq;
	int ret;

	mutex_lock(slock);
	ret = __adis16136_get_freq(adis16136, &freq);
	mutex_unlock(slock);
	if (ret)
		return ret;

	return sprintf(buf, "%d\n", freq);
}

static IIO_DEV_ATTR_SAMP_FREQ(S_IWUSR | S_IRUGO,
				  adis16136_read_frequency,
				  adis16136_write_frequency);

static const unsigned adis16136_3db_divisors[] = {
	[0] = 2, /* Special case */
	[1] = 6,
	[2] = 12,
	[3] = 25,
	[4] = 50,
	[5] = 100,
	[6] = 200,
	[7] = 200, /* Not a valid setting */
};

static int adis16136_set_filter(struct iio_dev *indio_dev, int val)
{
	struct adis16136 *adis16136 = iio_priv(indio_dev);
	struct mutex *slock = &adis16136->adis.state_lock;
	unsigned int freq;
	int i, ret;

	mutex_lock(slock);
	ret = __adis16136_get_freq(adis16136, &freq);
	if (ret)
		goto out_unlock;

	for (i = ARRAY_SIZE(adis16136_3db_divisors) - 1; i >= 1; i--) {
		if (freq / adis16136_3db_divisors[i] >= val)
			break;
	}

	ret = __adis_write_reg_16(&adis16136->adis, ADIS16136_REG_AVG_CNT, i);
out_unlock:
	mutex_unlock(slock);

	return ret;
}

static int adis16136_get_filter(struct iio_dev *indio_dev, int *val)
{
	struct adis16136 *adis16136 = iio_priv(indio_dev);
	struct mutex *slock = &adis16136->adis.state_lock;
	unsigned int freq;
	uint16_t val16;
	int ret;

	mutex_lock(slock);

	ret = __adis_read_reg_16(&adis16136->adis, ADIS16136_REG_AVG_CNT,
				 &val16);
	if (ret)
		goto err_unlock;

	ret = __adis16136_get_freq(adis16136, &freq);
	if (ret)
		goto err_unlock;

	*val = freq / adis16136_3db_divisors[val16 & 0x07];

err_unlock:
	mutex_unlock(slock);

	return ret ? ret : IIO_VAL_INT;
}

static int adis16136_read_raw(struct iio_dev *indio_dev,
	const struct iio_chan_spec *chan, int *val, int *val2, long info)
{
	struct adis16136 *adis16136 = iio_priv(indio_dev);
	uint32_t val32;
	int ret;

	switch (info) {
	case IIO_CHAN_INFO_RAW:
		return adis_single_conversion(indio_dev, chan, 0, val);
	case IIO_CHAN_INFO_SCALE:
		switch (chan->type) {
		case IIO_ANGL_VEL:
			*val = adis16136->chip_info->precision;
			*val2 = (adis16136->chip_info->fullscale << 16);
			return IIO_VAL_FRACTIONAL;
		case IIO_TEMP:
			*val = 10;
			*val2 = 697000; /* 0.010697 degree Celsius */
			return IIO_VAL_INT_PLUS_MICRO;
		default:
			return -EINVAL;
		}
	case IIO_CHAN_INFO_CALIBBIAS:
		ret = adis_read_reg_32(&adis16136->adis,
			ADIS16136_REG_GYRO_OFF2, &val32);
		if (ret)
			return ret;

		*val = sign_extend32(val32, 31);

		return IIO_VAL_INT;
	case IIO_CHAN_INFO_LOW_PASS_FILTER_3DB_FREQUENCY:
		return adis16136_get_filter(indio_dev, val);
	default:
		return -EINVAL;
	}
}

static int adis16136_write_raw(struct iio_dev *indio_dev,
	const struct iio_chan_spec *chan, int val, int val2, long info)
{
	struct adis16136 *adis16136 = iio_priv(indio_dev);

	switch (info) {
	case IIO_CHAN_INFO_CALIBBIAS:
		return adis_write_reg_32(&adis16136->adis,
			ADIS16136_REG_GYRO_OFF2, val);
	case IIO_CHAN_INFO_LOW_PASS_FILTER_3DB_FREQUENCY:
		return adis16136_set_filter(indio_dev, val);
	default:
		break;
	}

	return -EINVAL;
}

enum {
	ADIS16136_SCAN_GYRO,
	ADIS16136_SCAN_TEMP,
};

static const struct iio_chan_spec adis16136_channels[] = {
	{
		.type = IIO_ANGL_VEL,
		.modified = 1,
		.channel2 = IIO_MOD_X,
		.info_mask_separate = BIT(IIO_CHAN_INFO_RAW) |
			BIT(IIO_CHAN_INFO_CALIBBIAS) |
			BIT(IIO_CHAN_INFO_LOW_PASS_FILTER_3DB_FREQUENCY),
		.info_mask_shared_by_type = BIT(IIO_CHAN_INFO_SCALE),

		.address = ADIS16136_REG_GYRO_OUT2,
		.scan_index = ADIS16136_SCAN_GYRO,
		.scan_type = {
			.sign = 's',
			.realbits = 32,
			.storagebits = 32,
			.endianness = IIO_BE,
		},
	}, {
		.type = IIO_TEMP,
		.indexed = 1,
		.channel = 0,
		.info_mask_separate = BIT(IIO_CHAN_INFO_RAW) |
			BIT(IIO_CHAN_INFO_SCALE),
		.address = ADIS16136_REG_TEMP_OUT,
		.scan_index = ADIS16136_SCAN_TEMP,
		.scan_type = {
			.sign = 's',
			.realbits = 16,
			.storagebits = 16,
			.endianness = IIO_BE,
		},
	},
	IIO_CHAN_SOFT_TIMESTAMP(2),
};

static struct attribute *adis16136_attributes[] = {
	&iio_dev_attr_sampling_frequency.dev_attr.attr,
	NULL
};

static const struct attribute_group adis16136_attribute_group = {
	.attrs = adis16136_attributes,
};

static const struct iio_info adis16136_info = {
	.attrs = &adis16136_attribute_group,
	.read_raw = &adis16136_read_raw,
	.write_raw = &adis16136_write_raw,
	.update_scan_mode = adis_update_scan_mode,
	.debugfs_reg_access = adis_debugfs_reg_access,
};

static int adis16136_stop_device(struct iio_dev *indio_dev)
{
	struct adis16136 *adis16136 = iio_priv(indio_dev);
	int ret;

	ret = adis_write_reg_16(&adis16136->adis, ADIS16136_REG_SLP_CTRL, 0xff);
	if (ret)
		dev_err(&indio_dev->dev,
			"Could not power down device: %d\n", ret);

	return ret;
}

static int adis16136_initial_setup(struct iio_dev *indio_dev)
{
	struct adis16136 *adis16136 = iio_priv(indio_dev);
	unsigned int device_id;
	uint16_t prod_id;
	int ret;

	ret = adis_initial_startup(&adis16136->adis);
	if (ret)
		return ret;

	ret = adis_read_reg_16(&adis16136->adis, ADIS16136_REG_PROD_ID,
		&prod_id);
	if (ret)
		return ret;

	ret = sscanf(indio_dev->name, "adis%u\n", &device_id);
	if (ret != 1)
		return -EINVAL;

	if (prod_id != device_id)
		dev_warn(&indio_dev->dev, "Device ID(%u) and product ID(%u) do not match.",
				device_id, prod_id);

	return 0;
}

static const char * const adis16136_status_error_msgs[] = {
	[ADIS16136_DIAG_STAT_FLASH_UPDATE_FAIL] = "Flash update failed",
	[ADIS16136_DIAG_STAT_SPI_FAIL] = "SPI failure",
	[ADIS16136_DIAG_STAT_SELF_TEST_FAIL] = "Self test error",
	[ADIS16136_DIAG_STAT_FLASH_CHKSUM_FAIL] = "Flash checksum error",
};

<<<<<<< HEAD
static const struct adis_data adis16136_data = {
	.diag_stat_reg = ADIS16136_REG_DIAG_STAT,
	.glob_cmd_reg = ADIS16136_REG_GLOB_CMD,
	.msc_ctrl_reg = ADIS16136_REG_MSC_CTRL,

	.self_test_mask = ADIS16136_MSC_CTRL_SELF_TEST,

	.read_delay = 10,
	.write_delay = 10,

	.status_error_msgs = adis16136_status_error_msgs,
	.status_error_mask = BIT(ADIS16136_DIAG_STAT_FLASH_UPDATE_FAIL) |
		BIT(ADIS16136_DIAG_STAT_SPI_FAIL) |
		BIT(ADIS16136_DIAG_STAT_SELF_TEST_FAIL) |
		BIT(ADIS16136_DIAG_STAT_FLASH_CHKSUM_FAIL),
};
=======
#define ADIS16136_DATA(_timeouts)					\
{									\
	.diag_stat_reg = ADIS16136_REG_DIAG_STAT,			\
	.glob_cmd_reg = ADIS16136_REG_GLOB_CMD,				\
	.msc_ctrl_reg = ADIS16136_REG_MSC_CTRL,				\
	.self_test_reg = ADIS16136_REG_MSC_CTRL,			\
	.self_test_mask = ADIS16136_MSC_CTRL_SELF_TEST,			\
	.read_delay = 10,						\
	.write_delay = 10,						\
	.status_error_msgs = adis16136_status_error_msgs,		\
	.status_error_mask = BIT(ADIS16136_DIAG_STAT_FLASH_UPDATE_FAIL) |	\
		BIT(ADIS16136_DIAG_STAT_SPI_FAIL) |			\
		BIT(ADIS16136_DIAG_STAT_SELF_TEST_FAIL) |		\
		BIT(ADIS16136_DIAG_STAT_FLASH_CHKSUM_FAIL),		\
	.timeouts = (_timeouts),					\
}
>>>>>>> 04d5ce62

enum adis16136_id {
	ID_ADIS16133,
	ID_ADIS16135,
	ID_ADIS16136,
	ID_ADIS16137,
};

static const struct adis_timeout adis16133_timeouts = {
	.reset_ms = 75,
	.sw_reset_ms = 75,
	.self_test_ms = 50,
};

static const struct adis_timeout adis16136_timeouts = {
	.reset_ms = 128,
	.sw_reset_ms = 75,
	.self_test_ms = 245,
};

static const struct adis16136_chip_info adis16136_chip_info[] = {
	[ID_ADIS16133] = {
		.precision = IIO_DEGREE_TO_RAD(1200),
		.fullscale = 24000,
<<<<<<< HEAD
		.timeouts = &adis16133_timeouts,
=======
		.adis_data = ADIS16136_DATA(&adis16133_timeouts),
>>>>>>> 04d5ce62
	},
	[ID_ADIS16135] = {
		.precision = IIO_DEGREE_TO_RAD(300),
		.fullscale = 24000,
<<<<<<< HEAD
		.timeouts = &adis16133_timeouts,
=======
		.adis_data = ADIS16136_DATA(&adis16133_timeouts),
>>>>>>> 04d5ce62
	},
	[ID_ADIS16136] = {
		.precision = IIO_DEGREE_TO_RAD(450),
		.fullscale = 24623,
<<<<<<< HEAD
		.timeouts = &adis16136_timeouts,
=======
		.adis_data = ADIS16136_DATA(&adis16136_timeouts),
>>>>>>> 04d5ce62
	},
	[ID_ADIS16137] = {
		.precision = IIO_DEGREE_TO_RAD(1000),
		.fullscale = 24609,
<<<<<<< HEAD
		.timeouts = &adis16136_timeouts,
=======
		.adis_data = ADIS16136_DATA(&adis16136_timeouts),
>>>>>>> 04d5ce62
	},
};

static struct adis_data *adis16136_adis_data_alloc(struct adis16136 *st,
						   struct device *dev)
{
	struct adis_data *data;

	data = devm_kmalloc(dev, sizeof(struct adis_data), GFP_KERNEL);
	if (!data)
		return ERR_PTR(-ENOMEM);

	memcpy(data, &adis16136_data, sizeof(*data));

	data->timeouts = st->chip_info->timeouts;

	return data;
}

static int adis16136_probe(struct spi_device *spi)
{
	const struct spi_device_id *id = spi_get_device_id(spi);
	struct adis16136 *adis16136;
	struct iio_dev *indio_dev;
	const struct adis_data *adis16136_data;
	int ret;

	indio_dev = devm_iio_device_alloc(&spi->dev, sizeof(*adis16136));
	if (indio_dev == NULL)
		return -ENOMEM;

	spi_set_drvdata(spi, indio_dev);

	adis16136 = iio_priv(indio_dev);

	adis16136->chip_info = &adis16136_chip_info[id->driver_data];
	indio_dev->dev.parent = &spi->dev;
	indio_dev->name = spi_get_device_id(spi)->name;
	indio_dev->channels = adis16136_channels;
	indio_dev->num_channels = ARRAY_SIZE(adis16136_channels);
	indio_dev->info = &adis16136_info;
	indio_dev->modes = INDIO_DIRECT_MODE;

<<<<<<< HEAD
	adis16136_data = adis16136_adis_data_alloc(adis16136, &spi->dev);
	if (IS_ERR(adis16136_data))
		return PTR_ERR(adis16136_data);
=======
	adis16136_data = &adis16136->chip_info->adis_data;
>>>>>>> 04d5ce62

	ret = adis_init(&adis16136->adis, indio_dev, spi, adis16136_data);
	if (ret)
		return ret;

	ret = adis_setup_buffer_and_trigger(&adis16136->adis, indio_dev, NULL);
	if (ret)
		return ret;

	ret = adis16136_initial_setup(indio_dev);
	if (ret)
		goto error_cleanup_buffer;

	ret = iio_device_register(indio_dev);
	if (ret)
		goto error_stop_device;

	adis16136_debugfs_init(indio_dev);

	return 0;

error_stop_device:
	adis16136_stop_device(indio_dev);
error_cleanup_buffer:
	adis_cleanup_buffer_and_trigger(&adis16136->adis, indio_dev);
	return ret;
}

static int adis16136_remove(struct spi_device *spi)
{
	struct iio_dev *indio_dev = spi_get_drvdata(spi);
	struct adis16136 *adis16136 = iio_priv(indio_dev);

	iio_device_unregister(indio_dev);
	adis16136_stop_device(indio_dev);

	adis_cleanup_buffer_and_trigger(&adis16136->adis, indio_dev);

	return 0;
}

static const struct spi_device_id adis16136_ids[] = {
	{ "adis16133", ID_ADIS16133 },
	{ "adis16135", ID_ADIS16135 },
	{ "adis16136", ID_ADIS16136 },
	{ "adis16137", ID_ADIS16137 },
	{ }
};
MODULE_DEVICE_TABLE(spi, adis16136_ids);

static struct spi_driver adis16136_driver = {
	.driver = {
		.name = "adis16136",
	},
	.id_table = adis16136_ids,
	.probe = adis16136_probe,
	.remove = adis16136_remove,
};
module_spi_driver(adis16136_driver);

MODULE_AUTHOR("Lars-Peter Clausen <lars@metafoo.de>");
MODULE_DESCRIPTION("Analog Devices ADIS16133/ADIS16135/ADIS16136 gyroscope driver");
MODULE_LICENSE("GPL v2");<|MERGE_RESOLUTION|>--- conflicted
+++ resolved
@@ -59,11 +59,7 @@
 struct adis16136_chip_info {
 	unsigned int precision;
 	unsigned int fullscale;
-<<<<<<< HEAD
-	const struct adis_timeout *timeouts;
-=======
 	const struct adis_data adis_data;
->>>>>>> 04d5ce62
 };
 
 struct adis16136 {
@@ -470,24 +466,6 @@
 	[ADIS16136_DIAG_STAT_FLASH_CHKSUM_FAIL] = "Flash checksum error",
 };
 
-<<<<<<< HEAD
-static const struct adis_data adis16136_data = {
-	.diag_stat_reg = ADIS16136_REG_DIAG_STAT,
-	.glob_cmd_reg = ADIS16136_REG_GLOB_CMD,
-	.msc_ctrl_reg = ADIS16136_REG_MSC_CTRL,
-
-	.self_test_mask = ADIS16136_MSC_CTRL_SELF_TEST,
-
-	.read_delay = 10,
-	.write_delay = 10,
-
-	.status_error_msgs = adis16136_status_error_msgs,
-	.status_error_mask = BIT(ADIS16136_DIAG_STAT_FLASH_UPDATE_FAIL) |
-		BIT(ADIS16136_DIAG_STAT_SPI_FAIL) |
-		BIT(ADIS16136_DIAG_STAT_SELF_TEST_FAIL) |
-		BIT(ADIS16136_DIAG_STAT_FLASH_CHKSUM_FAIL),
-};
-=======
 #define ADIS16136_DATA(_timeouts)					\
 {									\
 	.diag_stat_reg = ADIS16136_REG_DIAG_STAT,			\
@@ -504,7 +482,6 @@
 		BIT(ADIS16136_DIAG_STAT_FLASH_CHKSUM_FAIL),		\
 	.timeouts = (_timeouts),					\
 }
->>>>>>> 04d5ce62
 
 enum adis16136_id {
 	ID_ADIS16133,
@@ -529,56 +506,24 @@
 	[ID_ADIS16133] = {
 		.precision = IIO_DEGREE_TO_RAD(1200),
 		.fullscale = 24000,
-<<<<<<< HEAD
-		.timeouts = &adis16133_timeouts,
-=======
 		.adis_data = ADIS16136_DATA(&adis16133_timeouts),
->>>>>>> 04d5ce62
 	},
 	[ID_ADIS16135] = {
 		.precision = IIO_DEGREE_TO_RAD(300),
 		.fullscale = 24000,
-<<<<<<< HEAD
-		.timeouts = &adis16133_timeouts,
-=======
 		.adis_data = ADIS16136_DATA(&adis16133_timeouts),
->>>>>>> 04d5ce62
 	},
 	[ID_ADIS16136] = {
 		.precision = IIO_DEGREE_TO_RAD(450),
 		.fullscale = 24623,
-<<<<<<< HEAD
-		.timeouts = &adis16136_timeouts,
-=======
 		.adis_data = ADIS16136_DATA(&adis16136_timeouts),
->>>>>>> 04d5ce62
 	},
 	[ID_ADIS16137] = {
 		.precision = IIO_DEGREE_TO_RAD(1000),
 		.fullscale = 24609,
-<<<<<<< HEAD
-		.timeouts = &adis16136_timeouts,
-=======
 		.adis_data = ADIS16136_DATA(&adis16136_timeouts),
->>>>>>> 04d5ce62
 	},
 };
-
-static struct adis_data *adis16136_adis_data_alloc(struct adis16136 *st,
-						   struct device *dev)
-{
-	struct adis_data *data;
-
-	data = devm_kmalloc(dev, sizeof(struct adis_data), GFP_KERNEL);
-	if (!data)
-		return ERR_PTR(-ENOMEM);
-
-	memcpy(data, &adis16136_data, sizeof(*data));
-
-	data->timeouts = st->chip_info->timeouts;
-
-	return data;
-}
 
 static int adis16136_probe(struct spi_device *spi)
 {
@@ -604,13 +549,7 @@
 	indio_dev->info = &adis16136_info;
 	indio_dev->modes = INDIO_DIRECT_MODE;
 
-<<<<<<< HEAD
-	adis16136_data = adis16136_adis_data_alloc(adis16136, &spi->dev);
-	if (IS_ERR(adis16136_data))
-		return PTR_ERR(adis16136_data);
-=======
 	adis16136_data = &adis16136->chip_info->adis_data;
->>>>>>> 04d5ce62
 
 	ret = adis_init(&adis16136->adis, indio_dev, spi, adis16136_data);
 	if (ret)
