/*
 * Copyright © 2006 Keith Packard
 * Copyright © 2007-2008 Dave Airlie
 * Copyright © 2007-2008 Intel Corporation
 *   Jesse Barnes <jesse.barnes@intel.com>
 *
 * Permission is hereby granted, free of charge, to any person obtaining a
 * copy of this software and associated documentation files (the "Software"),
 * to deal in the Software without restriction, including without limitation
 * the rights to use, copy, modify, merge, publish, distribute, sublicense,
 * and/or sell copies of the Software, and to permit persons to whom the
 * Software is furnished to do so, subject to the following conditions:
 *
 * The above copyright notice and this permission notice shall be included in
 * all copies or substantial portions of the Software.
 *
 * THE SOFTWARE IS PROVIDED "AS IS", WITHOUT WARRANTY OF ANY KIND, EXPRESS OR
 * IMPLIED, INCLUDING BUT NOT LIMITED TO THE WARRANTIES OF MERCHANTABILITY,
 * FITNESS FOR A PARTICULAR PURPOSE AND NONINFRINGEMENT.  IN NO EVENT SHALL
 * THE COPYRIGHT HOLDER(S) OR AUTHOR(S) BE LIABLE FOR ANY CLAIM, DAMAGES OR
 * OTHER LIABILITY, WHETHER IN AN ACTION OF CONTRACT, TORT OR OTHERWISE,
 * ARISING FROM, OUT OF OR IN CONNECTION WITH THE SOFTWARE OR THE USE OR
 * OTHER DEALINGS IN THE SOFTWARE.
 */

/*
 * The DRM mode setting helper functions are common code for drivers to use if
 * they wish.  Drivers are not forced to use this code in their
 * implementations but it would be useful if they code they do use at least
 * provides a consistent interface and operation to userspace
 */

#ifndef __DRM_CRTC_HELPER_H__
#define __DRM_CRTC_HELPER_H__

#include <linux/spinlock.h>
#include <linux/types.h>
#include <linux/idr.h>

#include <linux/fb.h>

#include <drm/drm_crtc.h>
#include <drm/drm_modeset_helper_vtables.h>
#include <drm/drm_modeset_helper.h>

void drm_helper_disable_unused_functions(struct drm_device *dev);
int drm_crtc_helper_set_config(struct drm_mode_set *set);
bool drm_crtc_helper_set_mode(struct drm_crtc *crtc,
			      struct drm_display_mode *mode,
			      int x, int y,
			      struct drm_framebuffer *old_fb);
bool drm_helper_crtc_in_use(struct drm_crtc *crtc);
bool drm_helper_encoder_in_use(struct drm_encoder *encoder);

int drm_helper_connector_dpms(struct drm_connector *connector, int mode);

void drm_helper_resume_force_mode(struct drm_device *dev);

int drm_helper_crtc_mode_set(struct drm_crtc *crtc, struct drm_display_mode *mode,
			     struct drm_display_mode *adjusted_mode, int x, int y,
			     struct drm_framebuffer *old_fb);
int drm_helper_crtc_mode_set_base(struct drm_crtc *crtc, int x, int y,
				  struct drm_framebuffer *old_fb);

/* drm_probe_helper.c */
<<<<<<< HEAD
int drm_helper_probe_single_connector_modes(struct drm_connector
					    *connector, uint32_t maxX,
					    uint32_t maxY);
int drm_helper_probe_single_connector_modes_nomerge(struct drm_connector
						    *connector,
						    uint32_t maxX,
						    uint32_t maxY);
void drm_kms_helper_poll_init(struct drm_device *dev);
void drm_kms_helper_poll_fini(struct drm_device *dev);
bool drm_helper_hpd_irq_event(struct drm_device *dev);
void drm_kms_helper_hotplug_event(struct drm_device *dev);

void drm_kms_helper_poll_disable(struct drm_device *dev);
void drm_kms_helper_poll_enable(struct drm_device *dev);
void drm_kms_helper_poll_enable_locked(struct drm_device *dev);
=======
extern int drm_helper_probe_single_connector_modes(struct drm_connector
						   *connector, uint32_t maxX,
						   uint32_t maxY);
extern int drm_helper_probe_single_connector_modes_nomerge(struct drm_connector
							   *connector,
							   uint32_t maxX,
							   uint32_t maxY);
extern void drm_kms_helper_poll_init(struct drm_device *dev);
extern void drm_kms_helper_poll_fini(struct drm_device *dev);
extern bool drm_helper_hpd_irq_event(struct drm_device *dev);
extern void drm_kms_helper_hotplug_event(struct drm_device *dev);

extern void drm_kms_helper_poll_disable(struct drm_device *dev);
extern void drm_kms_helper_poll_enable(struct drm_device *dev);
extern void drm_kms_helper_poll_enable_locked(struct drm_device *dev);
extern bool drm_kms_helper_is_poll_worker(void);
>>>>>>> b8ea1f9b

#endif<|MERGE_RESOLUTION|>--- conflicted
+++ resolved
@@ -63,7 +63,6 @@
 				  struct drm_framebuffer *old_fb);
 
 /* drm_probe_helper.c */
-<<<<<<< HEAD
 int drm_helper_probe_single_connector_modes(struct drm_connector
 					    *connector, uint32_t maxX,
 					    uint32_t maxY);
@@ -79,23 +78,6 @@
 void drm_kms_helper_poll_disable(struct drm_device *dev);
 void drm_kms_helper_poll_enable(struct drm_device *dev);
 void drm_kms_helper_poll_enable_locked(struct drm_device *dev);
-=======
-extern int drm_helper_probe_single_connector_modes(struct drm_connector
-						   *connector, uint32_t maxX,
-						   uint32_t maxY);
-extern int drm_helper_probe_single_connector_modes_nomerge(struct drm_connector
-							   *connector,
-							   uint32_t maxX,
-							   uint32_t maxY);
-extern void drm_kms_helper_poll_init(struct drm_device *dev);
-extern void drm_kms_helper_poll_fini(struct drm_device *dev);
-extern bool drm_helper_hpd_irq_event(struct drm_device *dev);
-extern void drm_kms_helper_hotplug_event(struct drm_device *dev);
-
-extern void drm_kms_helper_poll_disable(struct drm_device *dev);
-extern void drm_kms_helper_poll_enable(struct drm_device *dev);
-extern void drm_kms_helper_poll_enable_locked(struct drm_device *dev);
-extern bool drm_kms_helper_is_poll_worker(void);
->>>>>>> b8ea1f9b
+bool drm_kms_helper_is_poll_worker(void);
 
 #endif