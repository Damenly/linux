--- conflicted
+++ resolved
@@ -211,15 +211,11 @@
 		u8 reord;    /* reordering detected */
 	} rack;
 	u16	advmss;		/* Advertised MSS			*/
-<<<<<<< HEAD
 	u8	chrono_type:2,	/* current chronograph type */
 		rate_app_limited:1,  /* rate_{delivered,interval_us} limited? */
 		fastopen_connect:1, /* FASTOPEN_CONNECT sockopt */
-		unused:4;
-=======
-	u8	tlp_retrans:1,	/* TLP is a retransmission */
-		unused_1:7;
->>>>>>> e164d5f7
+		tlp_retrans:1,	/* TLP is a retransmission */
+		unused:3;
 	u8	nonagle     : 4,/* Disable Nagle algorithm?             */
 		thin_lto    : 1,/* Use linear timeouts for thin streams */
 		thin_dupack : 1,/* Fast retransmit on first dupack      */
