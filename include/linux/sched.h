--- conflicted
+++ resolved
@@ -1569,10 +1569,7 @@
 	 * of this task
 	 */
 	u32 init_load_pct;
-<<<<<<< HEAD
-=======
 	u64 last_sleep_ts;
->>>>>>> ea5c00be
 #endif
 
 #ifdef CONFIG_CGROUP_SCHED
