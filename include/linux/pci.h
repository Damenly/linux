/* SPDX-License-Identifier: GPL-2.0 */
/*
 *	pci.h
 *
 *	PCI defines and function prototypes
 *	Copyright 1994, Drew Eckhardt
 *	Copyright 1997--1999 Martin Mares <mj@ucw.cz>
 *
 *	PCI Express ASPM defines and function prototypes
 *	Copyright (c) 2007 Intel Corp.
 *		Zhang Yanmin (yanmin.zhang@intel.com)
 *		Shaohua Li (shaohua.li@intel.com)
 *
 *	For more information, please consult the following manuals (look at
 *	http://www.pcisig.com/ for how to get them):
 *
 *	PCI BIOS Specification
 *	PCI Local Bus Specification
 *	PCI to PCI Bridge Specification
 *	PCI Express Specification
 *	PCI System Design Guide
 */
#ifndef LINUX_PCI_H
#define LINUX_PCI_H


#include <linux/mod_devicetable.h>

#include <linux/types.h>
#include <linux/init.h>
#include <linux/ioport.h>
#include <linux/list.h>
#include <linux/compiler.h>
#include <linux/errno.h>
#include <linux/kobject.h>
#include <linux/atomic.h>
#include <linux/device.h>
#include <linux/interrupt.h>
#include <linux/io.h>
#include <linux/resource_ext.h>
#include <uapi/linux/pci.h>

#include <linux/pci_ids.h>

#define PCI_STATUS_ERROR_BITS (PCI_STATUS_DETECTED_PARITY  | \
			       PCI_STATUS_SIG_SYSTEM_ERROR | \
			       PCI_STATUS_REC_MASTER_ABORT | \
			       PCI_STATUS_REC_TARGET_ABORT | \
			       PCI_STATUS_SIG_TARGET_ABORT | \
			       PCI_STATUS_PARITY)

/*
 * The PCI interface treats multi-function devices as independent
 * devices.  The slot/function address of each device is encoded
 * in a single byte as follows:
 *
 *	7:3 = slot
 *	2:0 = function
 *
 * PCI_DEVFN(), PCI_SLOT(), and PCI_FUNC() are defined in uapi/linux/pci.h.
 * In the interest of not exposing interfaces to user-space unnecessarily,
 * the following kernel-only defines are being added here.
 */
#define PCI_DEVID(bus, devfn)	((((u16)(bus)) << 8) | (devfn))
/* return bus from PCI devid = ((u16)bus_number) << 8) | devfn */
#define PCI_BUS_NUM(x) (((x) >> 8) & 0xff)

/* pci_slot represents a physical slot */
struct pci_slot {
	struct pci_bus		*bus;		/* Bus this slot is on */
	struct list_head	list;		/* Node in list of slots */
	struct hotplug_slot	*hotplug;	/* Hotplug info (move here) */
	unsigned char		number;		/* PCI_SLOT(pci_dev->devfn) */
	struct kobject		kobj;
};

static inline const char *pci_slot_name(const struct pci_slot *slot)
{
	return kobject_name(&slot->kobj);
}

/* File state for mmap()s on /proc/bus/pci/X/Y */
enum pci_mmap_state {
	pci_mmap_io,
	pci_mmap_mem
};

/* For PCI devices, the region numbers are assigned this way: */
enum {
	/* #0-5: standard PCI resources */
	PCI_STD_RESOURCES,
	PCI_STD_RESOURCE_END = PCI_STD_RESOURCES + PCI_STD_NUM_BARS - 1,

	/* #6: expansion ROM resource */
	PCI_ROM_RESOURCE,

	/* Device-specific resources */
#ifdef CONFIG_PCI_IOV
	PCI_IOV_RESOURCES,
	PCI_IOV_RESOURCE_END = PCI_IOV_RESOURCES + PCI_SRIOV_NUM_BARS - 1,
#endif

	/* Resources assigned to buses behind the bridge */
#define PCI_BRIDGE_RESOURCE_NUM 4

	PCI_BRIDGE_RESOURCES,
	PCI_BRIDGE_RESOURCE_END = PCI_BRIDGE_RESOURCES +
				  PCI_BRIDGE_RESOURCE_NUM - 1,

	/* Total resources associated with a PCI device */
	PCI_NUM_RESOURCES,

	/* Preserve this for compatibility */
	DEVICE_COUNT_RESOURCE = PCI_NUM_RESOURCES,
};

/**
 * enum pci_interrupt_pin - PCI INTx interrupt values
 * @PCI_INTERRUPT_UNKNOWN: Unknown or unassigned interrupt
 * @PCI_INTERRUPT_INTA: PCI INTA pin
 * @PCI_INTERRUPT_INTB: PCI INTB pin
 * @PCI_INTERRUPT_INTC: PCI INTC pin
 * @PCI_INTERRUPT_INTD: PCI INTD pin
 *
 * Corresponds to values for legacy PCI INTx interrupts, as can be found in the
 * PCI_INTERRUPT_PIN register.
 */
enum pci_interrupt_pin {
	PCI_INTERRUPT_UNKNOWN,
	PCI_INTERRUPT_INTA,
	PCI_INTERRUPT_INTB,
	PCI_INTERRUPT_INTC,
	PCI_INTERRUPT_INTD,
};

/* The number of legacy PCI INTx interrupts */
#define PCI_NUM_INTX	4

/*
 * pci_power_t values must match the bits in the Capabilities PME_Support
 * and Control/Status PowerState fields in the Power Management capability.
 */
typedef int __bitwise pci_power_t;

#define PCI_D0		((pci_power_t __force) 0)
#define PCI_D1		((pci_power_t __force) 1)
#define PCI_D2		((pci_power_t __force) 2)
#define PCI_D3hot	((pci_power_t __force) 3)
#define PCI_D3cold	((pci_power_t __force) 4)
#define PCI_UNKNOWN	((pci_power_t __force) 5)
#define PCI_POWER_ERROR	((pci_power_t __force) -1)

/* Remember to update this when the list above changes! */
extern const char *pci_power_names[];

static inline const char *pci_power_name(pci_power_t state)
{
	return pci_power_names[1 + (__force int) state];
}

/**
 * typedef pci_channel_state_t
 *
 * The pci_channel state describes connectivity between the CPU and
 * the PCI device.  If some PCI bus between here and the PCI device
 * has crashed or locked up, this info is reflected here.
 */
typedef unsigned int __bitwise pci_channel_state_t;

enum pci_channel_state {
	/* I/O channel is in normal state */
	pci_channel_io_normal = (__force pci_channel_state_t) 1,

	/* I/O to channel is blocked */
	pci_channel_io_frozen = (__force pci_channel_state_t) 2,

	/* PCI card is dead */
	pci_channel_io_perm_failure = (__force pci_channel_state_t) 3,
};

typedef unsigned int __bitwise pcie_reset_state_t;

enum pcie_reset_state {
	/* Reset is NOT asserted (Use to deassert reset) */
	pcie_deassert_reset = (__force pcie_reset_state_t) 1,

	/* Use #PERST to reset PCIe device */
	pcie_warm_reset = (__force pcie_reset_state_t) 2,

	/* Use PCIe Hot Reset to reset device */
	pcie_hot_reset = (__force pcie_reset_state_t) 3
};

typedef unsigned short __bitwise pci_dev_flags_t;
enum pci_dev_flags {
	/* INTX_DISABLE in PCI_COMMAND register disables MSI too */
	PCI_DEV_FLAGS_MSI_INTX_DISABLE_BUG = (__force pci_dev_flags_t) (1 << 0),
	/* Device configuration is irrevocably lost if disabled into D3 */
	PCI_DEV_FLAGS_NO_D3 = (__force pci_dev_flags_t) (1 << 1),
	/* Provide indication device is assigned by a Virtual Machine Manager */
	PCI_DEV_FLAGS_ASSIGNED = (__force pci_dev_flags_t) (1 << 2),
	/* Flag for quirk use to store if quirk-specific ACS is enabled */
	PCI_DEV_FLAGS_ACS_ENABLED_QUIRK = (__force pci_dev_flags_t) (1 << 3),
	/* Use a PCIe-to-PCI bridge alias even if !pci_is_pcie */
	PCI_DEV_FLAG_PCIE_BRIDGE_ALIAS = (__force pci_dev_flags_t) (1 << 5),
	/* Do not use bus resets for device */
	PCI_DEV_FLAGS_NO_BUS_RESET = (__force pci_dev_flags_t) (1 << 6),
	/* Do not use PM reset even if device advertises NoSoftRst- */
	PCI_DEV_FLAGS_NO_PM_RESET = (__force pci_dev_flags_t) (1 << 7),
	/* Get VPD from function 0 VPD */
	PCI_DEV_FLAGS_VPD_REF_F0 = (__force pci_dev_flags_t) (1 << 8),
	/* A non-root bridge where translation occurs, stop alias search here */
	PCI_DEV_FLAGS_BRIDGE_XLATE_ROOT = (__force pci_dev_flags_t) (1 << 9),
	/* Do not use FLR even if device advertises PCI_AF_CAP */
	PCI_DEV_FLAGS_NO_FLR_RESET = (__force pci_dev_flags_t) (1 << 10),
	/* Don't use Relaxed Ordering for TLPs directed at this device */
	PCI_DEV_FLAGS_NO_RELAXED_ORDERING = (__force pci_dev_flags_t) (1 << 11),
};

enum pci_irq_reroute_variant {
	INTEL_IRQ_REROUTE_VARIANT = 1,
	MAX_IRQ_REROUTE_VARIANTS = 3
};

typedef unsigned short __bitwise pci_bus_flags_t;
enum pci_bus_flags {
	PCI_BUS_FLAGS_NO_MSI	= (__force pci_bus_flags_t) 1,
	PCI_BUS_FLAGS_NO_MMRBC	= (__force pci_bus_flags_t) 2,
	PCI_BUS_FLAGS_NO_AERSID	= (__force pci_bus_flags_t) 4,
	PCI_BUS_FLAGS_NO_EXTCFG	= (__force pci_bus_flags_t) 8,
};

/* Values from Link Status register, PCIe r3.1, sec 7.8.8 */
enum pcie_link_width {
	PCIE_LNK_WIDTH_RESRV	= 0x00,
	PCIE_LNK_X1		= 0x01,
	PCIE_LNK_X2		= 0x02,
	PCIE_LNK_X4		= 0x04,
	PCIE_LNK_X8		= 0x08,
	PCIE_LNK_X12		= 0x0c,
	PCIE_LNK_X16		= 0x10,
	PCIE_LNK_X32		= 0x20,
	PCIE_LNK_WIDTH_UNKNOWN	= 0xff,
};

/* See matching string table in pci_speed_string() */
enum pci_bus_speed {
	PCI_SPEED_33MHz			= 0x00,
	PCI_SPEED_66MHz			= 0x01,
	PCI_SPEED_66MHz_PCIX		= 0x02,
	PCI_SPEED_100MHz_PCIX		= 0x03,
	PCI_SPEED_133MHz_PCIX		= 0x04,
	PCI_SPEED_66MHz_PCIX_ECC	= 0x05,
	PCI_SPEED_100MHz_PCIX_ECC	= 0x06,
	PCI_SPEED_133MHz_PCIX_ECC	= 0x07,
	PCI_SPEED_66MHz_PCIX_266	= 0x09,
	PCI_SPEED_100MHz_PCIX_266	= 0x0a,
	PCI_SPEED_133MHz_PCIX_266	= 0x0b,
	AGP_UNKNOWN			= 0x0c,
	AGP_1X				= 0x0d,
	AGP_2X				= 0x0e,
	AGP_4X				= 0x0f,
	AGP_8X				= 0x10,
	PCI_SPEED_66MHz_PCIX_533	= 0x11,
	PCI_SPEED_100MHz_PCIX_533	= 0x12,
	PCI_SPEED_133MHz_PCIX_533	= 0x13,
	PCIE_SPEED_2_5GT		= 0x14,
	PCIE_SPEED_5_0GT		= 0x15,
	PCIE_SPEED_8_0GT		= 0x16,
	PCIE_SPEED_16_0GT		= 0x17,
	PCIE_SPEED_32_0GT		= 0x18,
	PCI_SPEED_UNKNOWN		= 0xff,
};

enum pci_bus_speed pcie_get_speed_cap(struct pci_dev *dev);
enum pcie_link_width pcie_get_width_cap(struct pci_dev *dev);

struct pci_cap_saved_data {
	u16		cap_nr;
	bool		cap_extended;
	unsigned int	size;
	u32		data[0];
};

struct pci_cap_saved_state {
	struct hlist_node		next;
	struct pci_cap_saved_data	cap;
};

struct irq_affinity;
struct pcie_link_state;
struct pci_vpd;
struct pci_sriov;
struct pci_p2pdma;

/* The pci_dev structure describes PCI devices */
struct pci_dev {
	struct list_head bus_list;	/* Node in per-bus list */
	struct pci_bus	*bus;		/* Bus this device is on */
	struct pci_bus	*subordinate;	/* Bus this device bridges to */

	void		*sysdata;	/* Hook for sys-specific extension */
	struct proc_dir_entry *procent;	/* Device entry in /proc/bus/pci */
	struct pci_slot	*slot;		/* Physical slot this device is in */

	unsigned int	devfn;		/* Encoded device & function index */
	unsigned short	vendor;
	unsigned short	device;
	unsigned short	subsystem_vendor;
	unsigned short	subsystem_device;
	unsigned int	class;		/* 3 bytes: (base,sub,prog-if) */
	u8		revision;	/* PCI revision, low byte of class word */
	u8		hdr_type;	/* PCI header type (`multi' flag masked out) */
#ifdef CONFIG_PCIEAER
	u16		aer_cap;	/* AER capability offset */
	struct aer_stats *aer_stats;	/* AER stats for this device */
#endif
	u8		pcie_cap;	/* PCIe capability offset */
	u8		msi_cap;	/* MSI capability offset */
	u8		msix_cap;	/* MSI-X capability offset */
	u8		pcie_mpss:3;	/* PCIe Max Payload Size Supported */
	u8		rom_base_reg;	/* Config register controlling ROM */
	u8		pin;		/* Interrupt pin this device uses */
	u16		pcie_flags_reg;	/* Cached PCIe Capabilities Register */
	unsigned long	*dma_alias_mask;/* Mask of enabled devfn aliases */

	struct pci_driver *driver;	/* Driver bound to this device */
	u64		dma_mask;	/* Mask of the bits of bus address this
					   device implements.  Normally this is
					   0xffffffff.  You only need to change
					   this if your device has broken DMA
					   or supports 64-bit transfers.  */

	struct device_dma_parameters dma_parms;

	pci_power_t	current_state;	/* Current operating state. In ACPI,
					   this is D0-D3, D0 being fully
					   functional, and D3 being off. */
	unsigned int	imm_ready:1;	/* Supports Immediate Readiness */
	u8		pm_cap;		/* PM capability offset */
	unsigned int	pme_support:5;	/* Bitmask of states from which PME#
					   can be generated */
	unsigned int	pme_poll:1;	/* Poll device's PME status bit */
	unsigned int	d1_support:1;	/* Low power state D1 is supported */
	unsigned int	d2_support:1;	/* Low power state D2 is supported */
	unsigned int	no_d1d2:1;	/* D1 and D2 are forbidden */
	unsigned int	no_d3cold:1;	/* D3cold is forbidden */
	unsigned int	bridge_d3:1;	/* Allow D3 for bridge */
	unsigned int	d3cold_allowed:1;	/* D3cold is allowed by user */
	unsigned int	mmio_always_on:1;	/* Disallow turning off io/mem
						   decoding during BAR sizing */
	unsigned int	wakeup_prepared:1;
	unsigned int	runtime_d3cold:1;	/* Whether go through runtime
						   D3cold, not set for devices
						   powered on/off by the
						   corresponding bridge */
	unsigned int	skip_bus_pm:1;	/* Internal: Skip bus-level PM */
	unsigned int	ignore_hotplug:1;	/* Ignore hotplug events */
	unsigned int	hotplug_user_indicators:1; /* SlotCtl indicators
						      controlled exclusively by
						      user sysfs */
	unsigned int	clear_retrain_link:1;	/* Need to clear Retrain Link
						   bit manually */
	unsigned int	d3_delay;	/* D3->D0 transition time in ms */
	unsigned int	d3cold_delay;	/* D3cold->D0 transition time in ms */

#ifdef CONFIG_PCIEASPM
	struct pcie_link_state	*link_state;	/* ASPM link state */
	unsigned int	ltr_path:1;	/* Latency Tolerance Reporting
					   supported from root to here */
#endif
	unsigned int	eetlp_prefix_path:1;	/* End-to-End TLP Prefix */

	pci_channel_state_t error_state;	/* Current connectivity state */
	struct device	dev;			/* Generic device interface */

	int		cfg_size;		/* Size of config space */

	/*
	 * Instead of touching interrupt line and base address registers
	 * directly, use the values stored here. They might be different!
	 */
	unsigned int	irq;
	struct resource resource[DEVICE_COUNT_RESOURCE]; /* I/O and memory regions + expansion ROMs */

	bool		match_driver;		/* Skip attaching driver */

	unsigned int	transparent:1;		/* Subtractive decode bridge */
	unsigned int	io_window:1;		/* Bridge has I/O window */
	unsigned int	pref_window:1;		/* Bridge has pref mem window */
	unsigned int	pref_64_window:1;	/* Pref mem window is 64-bit */
	unsigned int	multifunction:1;	/* Multi-function device */

	unsigned int	is_busmaster:1;		/* Is busmaster */
	unsigned int	no_msi:1;		/* May not use MSI */
	unsigned int	no_64bit_msi:1;		/* May only use 32-bit MSIs */
	unsigned int	block_cfg_access:1;	/* Config space access blocked */
	unsigned int	broken_parity_status:1;	/* Generates false positive parity */
	unsigned int	irq_reroute_variant:2;	/* Needs IRQ rerouting variant */
	unsigned int	msi_enabled:1;
	unsigned int	msix_enabled:1;
	unsigned int	ari_enabled:1;		/* ARI forwarding */
	unsigned int	ats_enabled:1;		/* Address Translation Svc */
	unsigned int	pasid_enabled:1;	/* Process Address Space ID */
	unsigned int	pri_enabled:1;		/* Page Request Interface */
	unsigned int	is_managed:1;
	unsigned int	needs_freset:1;		/* Requires fundamental reset */
	unsigned int	state_saved:1;
	unsigned int	is_physfn:1;
	unsigned int	is_virtfn:1;
	unsigned int	reset_fn:1;
	unsigned int	is_hotplug_bridge:1;
	unsigned int	shpc_managed:1;		/* SHPC owned by shpchp */
	unsigned int	is_thunderbolt:1;	/* Thunderbolt controller */
	/*
	 * Devices marked being untrusted are the ones that can potentially
	 * execute DMA attacks and similar. They are typically connected
	 * through external ports such as Thunderbolt but not limited to
	 * that. When an IOMMU is enabled they should be getting full
	 * mappings to make sure they cannot access arbitrary memory.
	 */
	unsigned int	untrusted:1;
	unsigned int	__aer_firmware_first_valid:1;
	unsigned int	__aer_firmware_first:1;
	unsigned int	broken_intx_masking:1;	/* INTx masking can't be used */
	unsigned int	io_window_1k:1;		/* Intel bridge 1K I/O windows */
	unsigned int	irq_managed:1;
	unsigned int	non_compliant_bars:1;	/* Broken BARs; ignore them */
	unsigned int	is_probed:1;		/* Device probing in progress */
	unsigned int	link_active_reporting:1;/* Device capable of reporting link active */
	unsigned int	no_vf_scan:1;		/* Don't scan for VFs after IOV enablement */
	pci_dev_flags_t dev_flags;
	atomic_t	enable_cnt;	/* pci_enable_device has been called */

	u32		saved_config_space[16]; /* Config space saved at suspend time */
	struct hlist_head saved_cap_space;
	struct bin_attribute *rom_attr;		/* Attribute descriptor for sysfs ROM entry */
	int		rom_attr_enabled;	/* Display of ROM attribute enabled? */
	struct bin_attribute *res_attr[DEVICE_COUNT_RESOURCE]; /* sysfs file for resources */
	struct bin_attribute *res_attr_wc[DEVICE_COUNT_RESOURCE]; /* sysfs file for WC mapping of resources */

#ifdef CONFIG_HOTPLUG_PCI_PCIE
	unsigned int	broken_cmd_compl:1;	/* No compl for some cmds */
#endif
#ifdef CONFIG_PCIE_PTM
	unsigned int	ptm_root:1;
	unsigned int	ptm_enabled:1;
	u8		ptm_granularity;
#endif
#ifdef CONFIG_PCI_MSI
	const struct attribute_group **msi_irq_groups;
#endif
	struct pci_vpd *vpd;
#ifdef CONFIG_PCIE_DPC
	u16		dpc_cap;
	unsigned int	dpc_rp_extensions:1;
	u8		dpc_rp_log_size;
#endif
#ifdef CONFIG_PCI_ATS
	union {
		struct pci_sriov	*sriov;		/* PF: SR-IOV info */
		struct pci_dev		*physfn;	/* VF: related PF */
	};
	u16		ats_cap;	/* ATS Capability offset */
	u8		ats_stu;	/* ATS Smallest Translation Unit */
#endif
#ifdef CONFIG_PCI_PRI
	u16		pri_cap;	/* PRI Capability offset */
	u32		pri_reqs_alloc; /* Number of PRI requests allocated */
	unsigned int	pasid_required:1; /* PRG Response PASID Required */
#endif
#ifdef CONFIG_PCI_PASID
	u16		pasid_cap;	/* PASID Capability offset */
	u16		pasid_features;
#endif
#ifdef CONFIG_PCI_P2PDMA
	struct pci_p2pdma *p2pdma;
#endif
	phys_addr_t	rom;		/* Physical address if not from BAR */
	size_t		romlen;		/* Length if not from BAR */
	char		*driver_override; /* Driver name to force a match */

	unsigned long	priv_flags;	/* Private flags for the PCI driver */
};

static inline struct pci_dev *pci_physfn(struct pci_dev *dev)
{
#ifdef CONFIG_PCI_IOV
	if (dev->is_virtfn)
		dev = dev->physfn;
#endif
	return dev;
}

struct pci_dev *pci_alloc_dev(struct pci_bus *bus);

#define	to_pci_dev(n) container_of(n, struct pci_dev, dev)
#define for_each_pci_dev(d) while ((d = pci_get_device(PCI_ANY_ID, PCI_ANY_ID, d)) != NULL)

static inline int pci_channel_offline(struct pci_dev *pdev)
{
	return (pdev->error_state != pci_channel_io_normal);
}

struct pci_host_bridge {
	struct device	dev;
	struct pci_bus	*bus;		/* Root bus */
	struct pci_ops	*ops;
	void		*sysdata;
	int		busnr;
	struct list_head windows;	/* resource_entry */
	struct list_head dma_ranges;	/* dma ranges resource list */
	u8 (*swizzle_irq)(struct pci_dev *, u8 *); /* Platform IRQ swizzler */
	int (*map_irq)(const struct pci_dev *, u8, u8);
	void (*release_fn)(struct pci_host_bridge *);
	void		*release_data;
	struct msi_controller *msi;
	unsigned int	ignore_reset_delay:1;	/* For entire hierarchy */
	unsigned int	no_ext_tags:1;		/* No Extended Tags */
	unsigned int	native_aer:1;		/* OS may use PCIe AER */
	unsigned int	native_pcie_hotplug:1;	/* OS may use PCIe hotplug */
	unsigned int	native_shpc_hotplug:1;	/* OS may use SHPC hotplug */
	unsigned int	native_pme:1;		/* OS may use PCIe PME */
	unsigned int	native_ltr:1;		/* OS may use PCIe LTR */
	unsigned int	native_dpc:1;		/* OS may use PCIe DPC */
	unsigned int	preserve_config:1;	/* Preserve FW resource setup */
	unsigned int	size_windows:1;		/* Enable root bus sizing */

	/* Resource alignment requirements */
	resource_size_t (*align_resource)(struct pci_dev *dev,
			const struct resource *res,
			resource_size_t start,
			resource_size_t size,
			resource_size_t align);
	unsigned long	private[0] ____cacheline_aligned;
};

#define	to_pci_host_bridge(n) container_of(n, struct pci_host_bridge, dev)

static inline void *pci_host_bridge_priv(struct pci_host_bridge *bridge)
{
	return (void *)bridge->private;
}

static inline struct pci_host_bridge *pci_host_bridge_from_priv(void *priv)
{
	return container_of(priv, struct pci_host_bridge, private);
}

struct pci_host_bridge *pci_alloc_host_bridge(size_t priv);
struct pci_host_bridge *devm_pci_alloc_host_bridge(struct device *dev,
						   size_t priv);
void pci_free_host_bridge(struct pci_host_bridge *bridge);
struct pci_host_bridge *pci_find_host_bridge(struct pci_bus *bus);

void pci_set_host_bridge_release(struct pci_host_bridge *bridge,
				 void (*release_fn)(struct pci_host_bridge *),
				 void *release_data);

int pcibios_root_bridge_prepare(struct pci_host_bridge *bridge);

/*
 * The first PCI_BRIDGE_RESOURCE_NUM PCI bus resources (those that correspond
 * to P2P or CardBus bridge windows) go in a table.  Additional ones (for
 * buses below host bridges or subtractive decode bridges) go in the list.
 * Use pci_bus_for_each_resource() to iterate through all the resources.
 */

/*
 * PCI_SUBTRACTIVE_DECODE means the bridge forwards the window implicitly
 * and there's no way to program the bridge with the details of the window.
 * This does not apply to ACPI _CRS windows, even with the _DEC subtractive-
 * decode bit set, because they are explicit and can be programmed with _SRS.
 */
#define PCI_SUBTRACTIVE_DECODE	0x1

struct pci_bus_resource {
	struct list_head	list;
	struct resource		*res;
	unsigned int		flags;
};

#define PCI_REGION_FLAG_MASK	0x0fU	/* These bits of resource flags tell us the PCI region flags */

struct pci_bus {
	struct list_head node;		/* Node in list of buses */
	struct pci_bus	*parent;	/* Parent bus this bridge is on */
	struct list_head children;	/* List of child buses */
	struct list_head devices;	/* List of devices on this bus */
	struct pci_dev	*self;		/* Bridge device as seen by parent */
	struct list_head slots;		/* List of slots on this bus;
					   protected by pci_slot_mutex */
	struct resource *resource[PCI_BRIDGE_RESOURCE_NUM];
	struct list_head resources;	/* Address space routed to this bus */
	struct resource busn_res;	/* Bus numbers routed to this bus */

	struct pci_ops	*ops;		/* Configuration access functions */
	struct msi_controller *msi;	/* MSI controller */
	void		*sysdata;	/* Hook for sys-specific extension */
	struct proc_dir_entry *procdir;	/* Directory entry in /proc/bus/pci */

	unsigned char	number;		/* Bus number */
	unsigned char	primary;	/* Number of primary bridge */
	unsigned char	max_bus_speed;	/* enum pci_bus_speed */
	unsigned char	cur_bus_speed;	/* enum pci_bus_speed */
#ifdef CONFIG_PCI_DOMAINS_GENERIC
	int		domain_nr;
#endif

	char		name[48];

	unsigned short	bridge_ctl;	/* Manage NO_ISA/FBB/et al behaviors */
	pci_bus_flags_t bus_flags;	/* Inherited by child buses */
	struct device		*bridge;
	struct device		dev;
	struct bin_attribute	*legacy_io;	/* Legacy I/O for this bus */
	struct bin_attribute	*legacy_mem;	/* Legacy mem */
	unsigned int		is_added:1;
};

#define to_pci_bus(n)	container_of(n, struct pci_bus, dev)

static inline u16 pci_dev_id(struct pci_dev *dev)
{
	return PCI_DEVID(dev->bus->number, dev->devfn);
}

/*
 * Returns true if the PCI bus is root (behind host-PCI bridge),
 * false otherwise
 *
 * Some code assumes that "bus->self == NULL" means that bus is a root bus.
 * This is incorrect because "virtual" buses added for SR-IOV (via
 * virtfn_add_bus()) have "bus->self == NULL" but are not root buses.
 */
static inline bool pci_is_root_bus(struct pci_bus *pbus)
{
	return !(pbus->parent);
}

/**
 * pci_is_bridge - check if the PCI device is a bridge
 * @dev: PCI device
 *
 * Return true if the PCI device is bridge whether it has subordinate
 * or not.
 */
static inline bool pci_is_bridge(struct pci_dev *dev)
{
	return dev->hdr_type == PCI_HEADER_TYPE_BRIDGE ||
		dev->hdr_type == PCI_HEADER_TYPE_CARDBUS;
}

#define for_each_pci_bridge(dev, bus)				\
	list_for_each_entry(dev, &bus->devices, bus_list)	\
		if (!pci_is_bridge(dev)) {} else

static inline struct pci_dev *pci_upstream_bridge(struct pci_dev *dev)
{
	dev = pci_physfn(dev);
	if (pci_is_root_bus(dev->bus))
		return NULL;

	return dev->bus->self;
}

#ifdef CONFIG_PCI_MSI
static inline bool pci_dev_msi_enabled(struct pci_dev *pci_dev)
{
	return pci_dev->msi_enabled || pci_dev->msix_enabled;
}
#else
static inline bool pci_dev_msi_enabled(struct pci_dev *pci_dev) { return false; }
#endif

/* Error values that may be returned by PCI functions */
#define PCIBIOS_SUCCESSFUL		0x00
#define PCIBIOS_FUNC_NOT_SUPPORTED	0x81
#define PCIBIOS_BAD_VENDOR_ID		0x83
#define PCIBIOS_DEVICE_NOT_FOUND	0x86
#define PCIBIOS_BAD_REGISTER_NUMBER	0x87
#define PCIBIOS_SET_FAILED		0x88
#define PCIBIOS_BUFFER_TOO_SMALL	0x89

/* Translate above to generic errno for passing back through non-PCI code */
static inline int pcibios_err_to_errno(int err)
{
	if (err <= PCIBIOS_SUCCESSFUL)
		return err; /* Assume already errno */

	switch (err) {
	case PCIBIOS_FUNC_NOT_SUPPORTED:
		return -ENOENT;
	case PCIBIOS_BAD_VENDOR_ID:
		return -ENOTTY;
	case PCIBIOS_DEVICE_NOT_FOUND:
		return -ENODEV;
	case PCIBIOS_BAD_REGISTER_NUMBER:
		return -EFAULT;
	case PCIBIOS_SET_FAILED:
		return -EIO;
	case PCIBIOS_BUFFER_TOO_SMALL:
		return -ENOSPC;
	}

	return -ERANGE;
}

/* Low-level architecture-dependent routines */

struct pci_ops {
	int (*add_bus)(struct pci_bus *bus);
	void (*remove_bus)(struct pci_bus *bus);
	void __iomem *(*map_bus)(struct pci_bus *bus, unsigned int devfn, int where);
	int (*read)(struct pci_bus *bus, unsigned int devfn, int where, int size, u32 *val);
	int (*write)(struct pci_bus *bus, unsigned int devfn, int where, int size, u32 val);
};

/*
 * ACPI needs to be able to access PCI config space before we've done a
 * PCI bus scan and created pci_bus structures.
 */
int raw_pci_read(unsigned int domain, unsigned int bus, unsigned int devfn,
		 int reg, int len, u32 *val);
int raw_pci_write(unsigned int domain, unsigned int bus, unsigned int devfn,
		  int reg, int len, u32 val);

#ifdef CONFIG_ARCH_DMA_ADDR_T_64BIT
typedef u64 pci_bus_addr_t;
#else
typedef u32 pci_bus_addr_t;
#endif

struct pci_bus_region {
	pci_bus_addr_t	start;
	pci_bus_addr_t	end;
};

struct pci_dynids {
	spinlock_t		lock;	/* Protects list, index */
	struct list_head	list;	/* For IDs added at runtime */
};


/*
 * PCI Error Recovery System (PCI-ERS).  If a PCI device driver provides
 * a set of callbacks in struct pci_error_handlers, that device driver
 * will be notified of PCI bus errors, and will be driven to recovery
 * when an error occurs.
 */

typedef unsigned int __bitwise pci_ers_result_t;

enum pci_ers_result {
	/* No result/none/not supported in device driver */
	PCI_ERS_RESULT_NONE = (__force pci_ers_result_t) 1,

	/* Device driver can recover without slot reset */
	PCI_ERS_RESULT_CAN_RECOVER = (__force pci_ers_result_t) 2,

	/* Device driver wants slot to be reset */
	PCI_ERS_RESULT_NEED_RESET = (__force pci_ers_result_t) 3,

	/* Device has completely failed, is unrecoverable */
	PCI_ERS_RESULT_DISCONNECT = (__force pci_ers_result_t) 4,

	/* Device driver is fully recovered and operational */
	PCI_ERS_RESULT_RECOVERED = (__force pci_ers_result_t) 5,

	/* No AER capabilities registered for the driver */
	PCI_ERS_RESULT_NO_AER_DRIVER = (__force pci_ers_result_t) 6,
};

/* PCI bus error event callbacks */
struct pci_error_handlers {
	/* PCI bus error detected on this device */
	pci_ers_result_t (*error_detected)(struct pci_dev *dev,
					   enum pci_channel_state error);

	/* MMIO has been re-enabled, but not DMA */
	pci_ers_result_t (*mmio_enabled)(struct pci_dev *dev);

	/* PCI slot has been reset */
	pci_ers_result_t (*slot_reset)(struct pci_dev *dev);

	/* PCI function reset prepare or completed */
	void (*reset_prepare)(struct pci_dev *dev);
	void (*reset_done)(struct pci_dev *dev);

	/* Device driver may resume normal operations */
	void (*resume)(struct pci_dev *dev);
};


struct module;

/**
 * struct pci_driver - PCI driver structure
 * @node:	List of driver structures.
 * @name:	Driver name.
 * @id_table:	Pointer to table of device IDs the driver is
 *		interested in.  Most drivers should export this
 *		table using MODULE_DEVICE_TABLE(pci,...).
 * @probe:	This probing function gets called (during execution
 *		of pci_register_driver() for already existing
 *		devices or later if a new device gets inserted) for
 *		all PCI devices which match the ID table and are not
 *		"owned" by the other drivers yet. This function gets
 *		passed a "struct pci_dev \*" for each device whose
 *		entry in the ID table matches the device. The probe
 *		function returns zero when the driver chooses to
 *		take "ownership" of the device or an error code
 *		(negative number) otherwise.
 *		The probe function always gets called from process
 *		context, so it can sleep.
 * @remove:	The remove() function gets called whenever a device
 *		being handled by this driver is removed (either during
 *		deregistration of the driver or when it's manually
 *		pulled out of a hot-pluggable slot).
 *		The remove function always gets called from process
 *		context, so it can sleep.
 * @suspend:	Put device into low power state.
 * @resume:	Wake device from low power state.
 *		(Please see Documentation/power/pci.rst for descriptions
 *		of PCI Power Management and the related functions.)
 * @shutdown:	Hook into reboot_notifier_list (kernel/sys.c).
 *		Intended to stop any idling DMA operations.
 *		Useful for enabling wake-on-lan (NIC) or changing
 *		the power state of a device before reboot.
 *		e.g. drivers/net/e100.c.
 * @sriov_configure: Optional driver callback to allow configuration of
 *		number of VFs to enable via sysfs "sriov_numvfs" file.
 * @err_handler: See Documentation/PCI/pci-error-recovery.rst
 * @groups:	Sysfs attribute groups.
 * @driver:	Driver model structure.
 * @dynids:	List of dynamically added device IDs.
 */
struct pci_driver {
	struct list_head	node;
	const char		*name;
	const struct pci_device_id *id_table;	/* Must be non-NULL for probe to be called */
	int  (*probe)(struct pci_dev *dev, const struct pci_device_id *id);	/* New device inserted */
	void (*remove)(struct pci_dev *dev);	/* Device removed (NULL if not a hot-plug capable driver) */
	int  (*suspend)(struct pci_dev *dev, pm_message_t state);	/* Device suspended */
	int  (*resume)(struct pci_dev *dev);	/* Device woken up */
	void (*shutdown)(struct pci_dev *dev);
	int  (*sriov_configure)(struct pci_dev *dev, int num_vfs); /* On PF */
	const struct pci_error_handlers *err_handler;
	const struct attribute_group **groups;
	struct device_driver	driver;
	struct pci_dynids	dynids;
};

#define	to_pci_driver(drv) container_of(drv, struct pci_driver, driver)

/**
 * PCI_DEVICE - macro used to describe a specific PCI device
 * @vend: the 16 bit PCI Vendor ID
 * @dev: the 16 bit PCI Device ID
 *
 * This macro is used to create a struct pci_device_id that matches a
 * specific device.  The subvendor and subdevice fields will be set to
 * PCI_ANY_ID.
 */
#define PCI_DEVICE(vend,dev) \
	.vendor = (vend), .device = (dev), \
	.subvendor = PCI_ANY_ID, .subdevice = PCI_ANY_ID

/**
 * PCI_DEVICE_SUB - macro used to describe a specific PCI device with subsystem
 * @vend: the 16 bit PCI Vendor ID
 * @dev: the 16 bit PCI Device ID
 * @subvend: the 16 bit PCI Subvendor ID
 * @subdev: the 16 bit PCI Subdevice ID
 *
 * This macro is used to create a struct pci_device_id that matches a
 * specific device with subsystem information.
 */
#define PCI_DEVICE_SUB(vend, dev, subvend, subdev) \
	.vendor = (vend), .device = (dev), \
	.subvendor = (subvend), .subdevice = (subdev)

/**
 * PCI_DEVICE_CLASS - macro used to describe a specific PCI device class
 * @dev_class: the class, subclass, prog-if triple for this device
 * @dev_class_mask: the class mask for this device
 *
 * This macro is used to create a struct pci_device_id that matches a
 * specific PCI class.  The vendor, device, subvendor, and subdevice
 * fields will be set to PCI_ANY_ID.
 */
#define PCI_DEVICE_CLASS(dev_class,dev_class_mask) \
	.class = (dev_class), .class_mask = (dev_class_mask), \
	.vendor = PCI_ANY_ID, .device = PCI_ANY_ID, \
	.subvendor = PCI_ANY_ID, .subdevice = PCI_ANY_ID

/**
 * PCI_VDEVICE - macro used to describe a specific PCI device in short form
 * @vend: the vendor name
 * @dev: the 16 bit PCI Device ID
 *
 * This macro is used to create a struct pci_device_id that matches a
 * specific PCI device.  The subvendor, and subdevice fields will be set
 * to PCI_ANY_ID. The macro allows the next field to follow as the device
 * private data.
 */
#define PCI_VDEVICE(vend, dev) \
	.vendor = PCI_VENDOR_ID_##vend, .device = (dev), \
	.subvendor = PCI_ANY_ID, .subdevice = PCI_ANY_ID, 0, 0

/**
 * PCI_DEVICE_DATA - macro used to describe a specific PCI device in very short form
 * @vend: the vendor name (without PCI_VENDOR_ID_ prefix)
 * @dev: the device name (without PCI_DEVICE_ID_<vend>_ prefix)
 * @data: the driver data to be filled
 *
 * This macro is used to create a struct pci_device_id that matches a
 * specific PCI device.  The subvendor, and subdevice fields will be set
 * to PCI_ANY_ID.
 */
#define PCI_DEVICE_DATA(vend, dev, data) \
	.vendor = PCI_VENDOR_ID_##vend, .device = PCI_DEVICE_ID_##vend##_##dev, \
	.subvendor = PCI_ANY_ID, .subdevice = PCI_ANY_ID, 0, 0, \
	.driver_data = (kernel_ulong_t)(data)

enum {
	PCI_REASSIGN_ALL_RSRC	= 0x00000001,	/* Ignore firmware setup */
	PCI_REASSIGN_ALL_BUS	= 0x00000002,	/* Reassign all bus numbers */
	PCI_PROBE_ONLY		= 0x00000004,	/* Use existing setup */
	PCI_CAN_SKIP_ISA_ALIGN	= 0x00000008,	/* Don't do ISA alignment */
	PCI_ENABLE_PROC_DOMAINS	= 0x00000010,	/* Enable domains in /proc */
	PCI_COMPAT_DOMAIN_0	= 0x00000020,	/* ... except domain 0 */
	PCI_SCAN_ALL_PCIE_DEVS	= 0x00000040,	/* Scan all, not just dev 0 */
};

#define PCI_IRQ_LEGACY		(1 << 0) /* Allow legacy interrupts */
#define PCI_IRQ_MSI		(1 << 1) /* Allow MSI interrupts */
#define PCI_IRQ_MSIX		(1 << 2) /* Allow MSI-X interrupts */
#define PCI_IRQ_AFFINITY	(1 << 3) /* Auto-assign affinity */

/* These external functions are only available when PCI support is enabled */
#ifdef CONFIG_PCI

extern unsigned int pci_flags;

static inline void pci_set_flags(int flags) { pci_flags = flags; }
static inline void pci_add_flags(int flags) { pci_flags |= flags; }
static inline void pci_clear_flags(int flags) { pci_flags &= ~flags; }
static inline int pci_has_flag(int flag) { return pci_flags & flag; }

void pcie_bus_configure_settings(struct pci_bus *bus);

enum pcie_bus_config_types {
	PCIE_BUS_TUNE_OFF,	/* Don't touch MPS at all */
	PCIE_BUS_DEFAULT,	/* Ensure MPS matches upstream bridge */
	PCIE_BUS_SAFE,		/* Use largest MPS boot-time devices support */
	PCIE_BUS_PERFORMANCE,	/* Use MPS and MRRS for best performance */
	PCIE_BUS_PEER2PEER,	/* Set MPS = 128 for all devices */
};

extern enum pcie_bus_config_types pcie_bus_config;

extern struct bus_type pci_bus_type;

/* Do NOT directly access these two variables, unless you are arch-specific PCI
 * code, or PCI core code. */
extern struct list_head pci_root_buses;	/* List of all known PCI buses */
/* Some device drivers need know if PCI is initiated */
int no_pci_devices(void);

void pcibios_resource_survey_bus(struct pci_bus *bus);
void pcibios_bus_add_device(struct pci_dev *pdev);
void pcibios_add_bus(struct pci_bus *bus);
void pcibios_remove_bus(struct pci_bus *bus);
void pcibios_fixup_bus(struct pci_bus *);
int __must_check pcibios_enable_device(struct pci_dev *, int mask);
/* Architecture-specific versions may override this (weak) */
char *pcibios_setup(char *str);

/* Used only when drivers/pci/setup.c is used */
resource_size_t pcibios_align_resource(void *, const struct resource *,
				resource_size_t,
				resource_size_t);

/* Weak but can be overridden by arch */
void pci_fixup_cardbus(struct pci_bus *);

/* Generic PCI functions used internally */

void pcibios_resource_to_bus(struct pci_bus *bus, struct pci_bus_region *region,
			     struct resource *res);
void pcibios_bus_to_resource(struct pci_bus *bus, struct resource *res,
			     struct pci_bus_region *region);
void pcibios_scan_specific_bus(int busn);
struct pci_bus *pci_find_bus(int domain, int busnr);
void pci_bus_add_devices(const struct pci_bus *bus);
struct pci_bus *pci_scan_bus(int bus, struct pci_ops *ops, void *sysdata);
struct pci_bus *pci_create_root_bus(struct device *parent, int bus,
				    struct pci_ops *ops, void *sysdata,
				    struct list_head *resources);
int pci_host_probe(struct pci_host_bridge *bridge);
int pci_bus_insert_busn_res(struct pci_bus *b, int bus, int busmax);
int pci_bus_update_busn_res_end(struct pci_bus *b, int busmax);
void pci_bus_release_busn_res(struct pci_bus *b);
struct pci_bus *pci_scan_root_bus(struct device *parent, int bus,
				  struct pci_ops *ops, void *sysdata,
				  struct list_head *resources);
int pci_scan_root_bus_bridge(struct pci_host_bridge *bridge);
struct pci_bus *pci_add_new_bus(struct pci_bus *parent, struct pci_dev *dev,
				int busnr);
struct pci_slot *pci_create_slot(struct pci_bus *parent, int slot_nr,
				 const char *name,
				 struct hotplug_slot *hotplug);
void pci_destroy_slot(struct pci_slot *slot);
#ifdef CONFIG_SYSFS
void pci_dev_assign_slot(struct pci_dev *dev);
#else
static inline void pci_dev_assign_slot(struct pci_dev *dev) { }
#endif
int pci_scan_slot(struct pci_bus *bus, int devfn);
struct pci_dev *pci_scan_single_device(struct pci_bus *bus, int devfn);
void pci_device_add(struct pci_dev *dev, struct pci_bus *bus);
unsigned int pci_scan_child_bus(struct pci_bus *bus);
void pci_bus_add_device(struct pci_dev *dev);
void pci_read_bridge_bases(struct pci_bus *child);
struct resource *pci_find_parent_resource(const struct pci_dev *dev,
					  struct resource *res);
struct pci_dev *pci_find_pcie_root_port(struct pci_dev *dev);
u8 pci_swizzle_interrupt_pin(const struct pci_dev *dev, u8 pin);
int pci_get_interrupt_pin(struct pci_dev *dev, struct pci_dev **bridge);
u8 pci_common_swizzle(struct pci_dev *dev, u8 *pinp);
struct pci_dev *pci_dev_get(struct pci_dev *dev);
void pci_dev_put(struct pci_dev *dev);
void pci_remove_bus(struct pci_bus *b);
void pci_stop_and_remove_bus_device(struct pci_dev *dev);
void pci_stop_and_remove_bus_device_locked(struct pci_dev *dev);
void pci_stop_root_bus(struct pci_bus *bus);
void pci_remove_root_bus(struct pci_bus *bus);
void pci_setup_cardbus(struct pci_bus *bus);
void pcibios_setup_bridge(struct pci_bus *bus, unsigned long type);
void pci_sort_breadthfirst(void);
#define dev_is_pci(d) ((d)->bus == &pci_bus_type)
#define dev_is_pf(d) ((dev_is_pci(d) ? to_pci_dev(d)->is_physfn : false))

/* Generic PCI functions exported to card drivers */

enum pci_lost_interrupt_reason {
	PCI_LOST_IRQ_NO_INFORMATION = 0,
	PCI_LOST_IRQ_DISABLE_MSI,
	PCI_LOST_IRQ_DISABLE_MSIX,
	PCI_LOST_IRQ_DISABLE_ACPI,
};
enum pci_lost_interrupt_reason pci_lost_interrupt(struct pci_dev *dev);
int pci_find_capability(struct pci_dev *dev, int cap);
int pci_find_next_capability(struct pci_dev *dev, u8 pos, int cap);
int pci_find_ext_capability(struct pci_dev *dev, int cap);
int pci_find_next_ext_capability(struct pci_dev *dev, int pos, int cap);
int pci_find_ht_capability(struct pci_dev *dev, int ht_cap);
int pci_find_next_ht_capability(struct pci_dev *dev, int pos, int ht_cap);
struct pci_bus *pci_find_next_bus(const struct pci_bus *from);

u64 pci_get_dsn(struct pci_dev *dev);

struct pci_dev *pci_get_device(unsigned int vendor, unsigned int device,
			       struct pci_dev *from);
struct pci_dev *pci_get_subsys(unsigned int vendor, unsigned int device,
			       unsigned int ss_vendor, unsigned int ss_device,
			       struct pci_dev *from);
struct pci_dev *pci_get_slot(struct pci_bus *bus, unsigned int devfn);
struct pci_dev *pci_get_domain_bus_and_slot(int domain, unsigned int bus,
					    unsigned int devfn);
struct pci_dev *pci_get_class(unsigned int class, struct pci_dev *from);
int pci_dev_present(const struct pci_device_id *ids);

int pci_bus_read_config_byte(struct pci_bus *bus, unsigned int devfn,
			     int where, u8 *val);
int pci_bus_read_config_word(struct pci_bus *bus, unsigned int devfn,
			     int where, u16 *val);
int pci_bus_read_config_dword(struct pci_bus *bus, unsigned int devfn,
			      int where, u32 *val);
int pci_bus_write_config_byte(struct pci_bus *bus, unsigned int devfn,
			      int where, u8 val);
int pci_bus_write_config_word(struct pci_bus *bus, unsigned int devfn,
			      int where, u16 val);
int pci_bus_write_config_dword(struct pci_bus *bus, unsigned int devfn,
			       int where, u32 val);

int pci_generic_config_read(struct pci_bus *bus, unsigned int devfn,
			    int where, int size, u32 *val);
int pci_generic_config_write(struct pci_bus *bus, unsigned int devfn,
			    int where, int size, u32 val);
int pci_generic_config_read32(struct pci_bus *bus, unsigned int devfn,
			      int where, int size, u32 *val);
int pci_generic_config_write32(struct pci_bus *bus, unsigned int devfn,
			       int where, int size, u32 val);

struct pci_ops *pci_bus_set_ops(struct pci_bus *bus, struct pci_ops *ops);

int pci_read_config_byte(const struct pci_dev *dev, int where, u8 *val);
int pci_read_config_word(const struct pci_dev *dev, int where, u16 *val);
int pci_read_config_dword(const struct pci_dev *dev, int where, u32 *val);
int pci_write_config_byte(const struct pci_dev *dev, int where, u8 val);
int pci_write_config_word(const struct pci_dev *dev, int where, u16 val);
int pci_write_config_dword(const struct pci_dev *dev, int where, u32 val);

int pcie_capability_read_word(struct pci_dev *dev, int pos, u16 *val);
int pcie_capability_read_dword(struct pci_dev *dev, int pos, u32 *val);
int pcie_capability_write_word(struct pci_dev *dev, int pos, u16 val);
int pcie_capability_write_dword(struct pci_dev *dev, int pos, u32 val);
int pcie_capability_clear_and_set_word(struct pci_dev *dev, int pos,
				       u16 clear, u16 set);
int pcie_capability_clear_and_set_dword(struct pci_dev *dev, int pos,
					u32 clear, u32 set);

static inline int pcie_capability_set_word(struct pci_dev *dev, int pos,
					   u16 set)
{
	return pcie_capability_clear_and_set_word(dev, pos, 0, set);
}

static inline int pcie_capability_set_dword(struct pci_dev *dev, int pos,
					    u32 set)
{
	return pcie_capability_clear_and_set_dword(dev, pos, 0, set);
}

static inline int pcie_capability_clear_word(struct pci_dev *dev, int pos,
					     u16 clear)
{
	return pcie_capability_clear_and_set_word(dev, pos, clear, 0);
}

static inline int pcie_capability_clear_dword(struct pci_dev *dev, int pos,
					      u32 clear)
{
	return pcie_capability_clear_and_set_dword(dev, pos, clear, 0);
}

/* User-space driven config access */
int pci_user_read_config_byte(struct pci_dev *dev, int where, u8 *val);
int pci_user_read_config_word(struct pci_dev *dev, int where, u16 *val);
int pci_user_read_config_dword(struct pci_dev *dev, int where, u32 *val);
int pci_user_write_config_byte(struct pci_dev *dev, int where, u8 val);
int pci_user_write_config_word(struct pci_dev *dev, int where, u16 val);
int pci_user_write_config_dword(struct pci_dev *dev, int where, u32 val);

int __must_check pci_enable_device(struct pci_dev *dev);
int __must_check pci_enable_device_io(struct pci_dev *dev);
int __must_check pci_enable_device_mem(struct pci_dev *dev);
int __must_check pci_reenable_device(struct pci_dev *);
int __must_check pcim_enable_device(struct pci_dev *pdev);
void pcim_pin_device(struct pci_dev *pdev);

static inline bool pci_intx_mask_supported(struct pci_dev *pdev)
{
	/*
	 * INTx masking is supported if PCI_COMMAND_INTX_DISABLE is
	 * writable and no quirk has marked the feature broken.
	 */
	return !pdev->broken_intx_masking;
}

static inline int pci_is_enabled(struct pci_dev *pdev)
{
	return (atomic_read(&pdev->enable_cnt) > 0);
}

static inline int pci_is_managed(struct pci_dev *pdev)
{
	return pdev->is_managed;
}

void pci_disable_device(struct pci_dev *dev);

extern unsigned int pcibios_max_latency;
void pci_set_master(struct pci_dev *dev);
void pci_clear_master(struct pci_dev *dev);

int pci_set_pcie_reset_state(struct pci_dev *dev, enum pcie_reset_state state);
int pci_set_cacheline_size(struct pci_dev *dev);
#define HAVE_PCI_SET_MWI
int __must_check pci_set_mwi(struct pci_dev *dev);
int __must_check pcim_set_mwi(struct pci_dev *dev);
int pci_try_set_mwi(struct pci_dev *dev);
void pci_clear_mwi(struct pci_dev *dev);
void pci_intx(struct pci_dev *dev, int enable);
bool pci_check_and_mask_intx(struct pci_dev *dev);
bool pci_check_and_unmask_intx(struct pci_dev *dev);
int pci_wait_for_pending(struct pci_dev *dev, int pos, u16 mask);
int pci_wait_for_pending_transaction(struct pci_dev *dev);
int pcix_get_max_mmrbc(struct pci_dev *dev);
int pcix_get_mmrbc(struct pci_dev *dev);
int pcix_set_mmrbc(struct pci_dev *dev, int mmrbc);
int pcie_get_readrq(struct pci_dev *dev);
int pcie_set_readrq(struct pci_dev *dev, int rq);
int pcie_get_mps(struct pci_dev *dev);
int pcie_set_mps(struct pci_dev *dev, int mps);
u32 pcie_bandwidth_available(struct pci_dev *dev, struct pci_dev **limiting_dev,
			     enum pci_bus_speed *speed,
			     enum pcie_link_width *width);
void pcie_print_link_status(struct pci_dev *dev);
bool pcie_has_flr(struct pci_dev *dev);
int pcie_flr(struct pci_dev *dev);
int __pci_reset_function_locked(struct pci_dev *dev);
int pci_reset_function(struct pci_dev *dev);
int pci_reset_function_locked(struct pci_dev *dev);
int pci_try_reset_function(struct pci_dev *dev);
int pci_probe_reset_slot(struct pci_slot *slot);
int pci_probe_reset_bus(struct pci_bus *bus);
int pci_reset_bus(struct pci_dev *dev);
void pci_reset_secondary_bus(struct pci_dev *dev);
void pcibios_reset_secondary_bus(struct pci_dev *dev);
void pci_update_resource(struct pci_dev *dev, int resno);
int __must_check pci_assign_resource(struct pci_dev *dev, int i);
int __must_check pci_reassign_resource(struct pci_dev *dev, int i, resource_size_t add_size, resource_size_t align);
void pci_release_resource(struct pci_dev *dev, int resno);
int __must_check pci_resize_resource(struct pci_dev *dev, int i, int size);
int pci_select_bars(struct pci_dev *dev, unsigned long flags);
bool pci_device_is_present(struct pci_dev *pdev);
void pci_ignore_hotplug(struct pci_dev *dev);
struct pci_dev *pci_real_dma_dev(struct pci_dev *dev);
<<<<<<< HEAD
=======
int pci_status_get_and_clear_errors(struct pci_dev *pdev);
>>>>>>> 04d5ce62

int __printf(6, 7) pci_request_irq(struct pci_dev *dev, unsigned int nr,
		irq_handler_t handler, irq_handler_t thread_fn, void *dev_id,
		const char *fmt, ...);
void pci_free_irq(struct pci_dev *dev, unsigned int nr, void *dev_id);

/* ROM control related routines */
int pci_enable_rom(struct pci_dev *pdev);
void pci_disable_rom(struct pci_dev *pdev);
void __iomem __must_check *pci_map_rom(struct pci_dev *pdev, size_t *size);
void pci_unmap_rom(struct pci_dev *pdev, void __iomem *rom);

/* Power management related routines */
int pci_save_state(struct pci_dev *dev);
void pci_restore_state(struct pci_dev *dev);
struct pci_saved_state *pci_store_saved_state(struct pci_dev *dev);
int pci_load_saved_state(struct pci_dev *dev,
			 struct pci_saved_state *state);
int pci_load_and_free_saved_state(struct pci_dev *dev,
				  struct pci_saved_state **state);
struct pci_cap_saved_state *pci_find_saved_cap(struct pci_dev *dev, char cap);
struct pci_cap_saved_state *pci_find_saved_ext_cap(struct pci_dev *dev,
						   u16 cap);
int pci_add_cap_save_buffer(struct pci_dev *dev, char cap, unsigned int size);
int pci_add_ext_cap_save_buffer(struct pci_dev *dev,
				u16 cap, unsigned int size);
int pci_platform_power_transition(struct pci_dev *dev, pci_power_t state);
int pci_set_power_state(struct pci_dev *dev, pci_power_t state);
pci_power_t pci_choose_state(struct pci_dev *dev, pm_message_t state);
bool pci_pme_capable(struct pci_dev *dev, pci_power_t state);
void pci_pme_active(struct pci_dev *dev, bool enable);
int pci_enable_wake(struct pci_dev *dev, pci_power_t state, bool enable);
int pci_wake_from_d3(struct pci_dev *dev, bool enable);
int pci_prepare_to_sleep(struct pci_dev *dev);
int pci_back_from_sleep(struct pci_dev *dev);
bool pci_dev_run_wake(struct pci_dev *dev);
void pci_d3cold_enable(struct pci_dev *dev);
void pci_d3cold_disable(struct pci_dev *dev);
bool pcie_relaxed_ordering_enabled(struct pci_dev *dev);
void pci_wakeup_bus(struct pci_bus *bus);
void pci_bus_set_current_state(struct pci_bus *bus, pci_power_t state);

/* For use by arch with custom probe code */
void set_pcie_port_type(struct pci_dev *pdev);
void set_pcie_hotplug_bridge(struct pci_dev *pdev);

/* Functions for PCI Hotplug drivers to use */
int pci_bus_find_capability(struct pci_bus *bus, unsigned int devfn, int cap);
unsigned int pci_rescan_bus_bridge_resize(struct pci_dev *bridge);
unsigned int pci_rescan_bus(struct pci_bus *bus);
void pci_lock_rescan_remove(void);
void pci_unlock_rescan_remove(void);

/* Vital Product Data routines */
ssize_t pci_read_vpd(struct pci_dev *dev, loff_t pos, size_t count, void *buf);
ssize_t pci_write_vpd(struct pci_dev *dev, loff_t pos, size_t count, const void *buf);
int pci_set_vpd_size(struct pci_dev *dev, size_t len);

/* Helper functions for low-level code (drivers/pci/setup-[bus,res].c) */
resource_size_t pcibios_retrieve_fw_addr(struct pci_dev *dev, int idx);
void pci_bus_assign_resources(const struct pci_bus *bus);
void pci_bus_claim_resources(struct pci_bus *bus);
void pci_bus_size_bridges(struct pci_bus *bus);
int pci_claim_resource(struct pci_dev *, int);
int pci_claim_bridge_resource(struct pci_dev *bridge, int i);
void pci_assign_unassigned_resources(void);
void pci_assign_unassigned_bridge_resources(struct pci_dev *bridge);
void pci_assign_unassigned_bus_resources(struct pci_bus *bus);
void pci_assign_unassigned_root_bus_resources(struct pci_bus *bus);
int pci_reassign_bridge_resources(struct pci_dev *bridge, unsigned long type);
void pdev_enable_device(struct pci_dev *);
int pci_enable_resources(struct pci_dev *, int mask);
void pci_assign_irq(struct pci_dev *dev);
struct resource *pci_find_resource(struct pci_dev *dev, struct resource *res);
#define HAVE_PCI_REQ_REGIONS	2
int __must_check pci_request_regions(struct pci_dev *, const char *);
int __must_check pci_request_regions_exclusive(struct pci_dev *, const char *);
void pci_release_regions(struct pci_dev *);
int __must_check pci_request_region(struct pci_dev *, int, const char *);
void pci_release_region(struct pci_dev *, int);
int pci_request_selected_regions(struct pci_dev *, int, const char *);
int pci_request_selected_regions_exclusive(struct pci_dev *, int, const char *);
void pci_release_selected_regions(struct pci_dev *, int);

/* drivers/pci/bus.c */
void pci_add_resource(struct list_head *resources, struct resource *res);
void pci_add_resource_offset(struct list_head *resources, struct resource *res,
			     resource_size_t offset);
void pci_free_resource_list(struct list_head *resources);
void pci_bus_add_resource(struct pci_bus *bus, struct resource *res,
			  unsigned int flags);
struct resource *pci_bus_resource_n(const struct pci_bus *bus, int n);
void pci_bus_remove_resources(struct pci_bus *bus);
int devm_request_pci_bus_resources(struct device *dev,
				   struct list_head *resources);

/* Temporary until new and working PCI SBR API in place */
int pci_bridge_secondary_bus_reset(struct pci_dev *dev);

#define pci_bus_for_each_resource(bus, res, i)				\
	for (i = 0;							\
	    (res = pci_bus_resource_n(bus, i)) || i < PCI_BRIDGE_RESOURCE_NUM; \
	     i++)

int __must_check pci_bus_alloc_resource(struct pci_bus *bus,
			struct resource *res, resource_size_t size,
			resource_size_t align, resource_size_t min,
			unsigned long type_mask,
			resource_size_t (*alignf)(void *,
						  const struct resource *,
						  resource_size_t,
						  resource_size_t),
			void *alignf_data);


int pci_register_io_range(struct fwnode_handle *fwnode, phys_addr_t addr,
			resource_size_t size);
unsigned long pci_address_to_pio(phys_addr_t addr);
phys_addr_t pci_pio_to_address(unsigned long pio);
int pci_remap_iospace(const struct resource *res, phys_addr_t phys_addr);
int devm_pci_remap_iospace(struct device *dev, const struct resource *res,
			   phys_addr_t phys_addr);
void pci_unmap_iospace(struct resource *res);
void __iomem *devm_pci_remap_cfgspace(struct device *dev,
				      resource_size_t offset,
				      resource_size_t size);
void __iomem *devm_pci_remap_cfg_resource(struct device *dev,
					  struct resource *res);

static inline pci_bus_addr_t pci_bus_address(struct pci_dev *pdev, int bar)
{
	struct pci_bus_region region;

	pcibios_resource_to_bus(pdev->bus, &region, &pdev->resource[bar]);
	return region.start;
}

/* Proper probing supporting hot-pluggable devices */
int __must_check __pci_register_driver(struct pci_driver *, struct module *,
				       const char *mod_name);

/* pci_register_driver() must be a macro so KBUILD_MODNAME can be expanded */
#define pci_register_driver(driver)		\
	__pci_register_driver(driver, THIS_MODULE, KBUILD_MODNAME)

void pci_unregister_driver(struct pci_driver *dev);

/**
 * module_pci_driver() - Helper macro for registering a PCI driver
 * @__pci_driver: pci_driver struct
 *
 * Helper macro for PCI drivers which do not do anything special in module
 * init/exit. This eliminates a lot of boilerplate. Each module may only
 * use this macro once, and calling it replaces module_init() and module_exit()
 */
#define module_pci_driver(__pci_driver) \
	module_driver(__pci_driver, pci_register_driver, pci_unregister_driver)

/**
 * builtin_pci_driver() - Helper macro for registering a PCI driver
 * @__pci_driver: pci_driver struct
 *
 * Helper macro for PCI drivers which do not do anything special in their
 * init code. This eliminates a lot of boilerplate. Each driver may only
 * use this macro once, and calling it replaces device_initcall(...)
 */
#define builtin_pci_driver(__pci_driver) \
	builtin_driver(__pci_driver, pci_register_driver)

struct pci_driver *pci_dev_driver(const struct pci_dev *dev);
int pci_add_dynid(struct pci_driver *drv,
		  unsigned int vendor, unsigned int device,
		  unsigned int subvendor, unsigned int subdevice,
		  unsigned int class, unsigned int class_mask,
		  unsigned long driver_data);
const struct pci_device_id *pci_match_id(const struct pci_device_id *ids,
					 struct pci_dev *dev);
int pci_scan_bridge(struct pci_bus *bus, struct pci_dev *dev, int max,
		    int pass);

void pci_walk_bus(struct pci_bus *top, int (*cb)(struct pci_dev *, void *),
		  void *userdata);
int pci_cfg_space_size(struct pci_dev *dev);
unsigned char pci_bus_max_busnr(struct pci_bus *bus);
void pci_setup_bridge(struct pci_bus *bus);
resource_size_t pcibios_window_alignment(struct pci_bus *bus,
					 unsigned long type);

#define PCI_VGA_STATE_CHANGE_BRIDGE (1 << 0)
#define PCI_VGA_STATE_CHANGE_DECODES (1 << 1)

int pci_set_vga_state(struct pci_dev *pdev, bool decode,
		      unsigned int command_bits, u32 flags);

/*
 * Virtual interrupts allow for more interrupts to be allocated
 * than the device has interrupts for. These are not programmed
 * into the device's MSI-X table and must be handled by some
 * other driver means.
 */
#define PCI_IRQ_VIRTUAL		(1 << 4)

#define PCI_IRQ_ALL_TYPES \
	(PCI_IRQ_LEGACY | PCI_IRQ_MSI | PCI_IRQ_MSIX)

/* kmem_cache style wrapper around pci_alloc_consistent() */

#include <linux/dmapool.h>

#define	pci_pool dma_pool
#define pci_pool_create(name, pdev, size, align, allocation) \
		dma_pool_create(name, &pdev->dev, size, align, allocation)
#define	pci_pool_destroy(pool) dma_pool_destroy(pool)
#define	pci_pool_alloc(pool, flags, handle) dma_pool_alloc(pool, flags, handle)
#define	pci_pool_zalloc(pool, flags, handle) \
		dma_pool_zalloc(pool, flags, handle)
#define	pci_pool_free(pool, vaddr, addr) dma_pool_free(pool, vaddr, addr)

struct msix_entry {
	u32	vector;	/* Kernel uses to write allocated vector */
	u16	entry;	/* Driver uses to specify entry, OS writes */
};

#ifdef CONFIG_PCI_MSI
int pci_msi_vec_count(struct pci_dev *dev);
void pci_disable_msi(struct pci_dev *dev);
int pci_msix_vec_count(struct pci_dev *dev);
void pci_disable_msix(struct pci_dev *dev);
void pci_restore_msi_state(struct pci_dev *dev);
int pci_msi_enabled(void);
int pci_enable_msi(struct pci_dev *dev);
int pci_enable_msix_range(struct pci_dev *dev, struct msix_entry *entries,
			  int minvec, int maxvec);
static inline int pci_enable_msix_exact(struct pci_dev *dev,
					struct msix_entry *entries, int nvec)
{
	int rc = pci_enable_msix_range(dev, entries, nvec, nvec);
	if (rc < 0)
		return rc;
	return 0;
}
int pci_alloc_irq_vectors_affinity(struct pci_dev *dev, unsigned int min_vecs,
				   unsigned int max_vecs, unsigned int flags,
				   struct irq_affinity *affd);

void pci_free_irq_vectors(struct pci_dev *dev);
int pci_irq_vector(struct pci_dev *dev, unsigned int nr);
const struct cpumask *pci_irq_get_affinity(struct pci_dev *pdev, int vec);

#else
static inline int pci_msi_vec_count(struct pci_dev *dev) { return -ENOSYS; }
static inline void pci_disable_msi(struct pci_dev *dev) { }
static inline int pci_msix_vec_count(struct pci_dev *dev) { return -ENOSYS; }
static inline void pci_disable_msix(struct pci_dev *dev) { }
static inline void pci_restore_msi_state(struct pci_dev *dev) { }
static inline int pci_msi_enabled(void) { return 0; }
static inline int pci_enable_msi(struct pci_dev *dev)
{ return -ENOSYS; }
static inline int pci_enable_msix_range(struct pci_dev *dev,
			struct msix_entry *entries, int minvec, int maxvec)
{ return -ENOSYS; }
static inline int pci_enable_msix_exact(struct pci_dev *dev,
			struct msix_entry *entries, int nvec)
{ return -ENOSYS; }

static inline int
pci_alloc_irq_vectors_affinity(struct pci_dev *dev, unsigned int min_vecs,
			       unsigned int max_vecs, unsigned int flags,
			       struct irq_affinity *aff_desc)
{
	if ((flags & PCI_IRQ_LEGACY) && min_vecs == 1 && dev->irq)
		return 1;
	return -ENOSPC;
}

static inline void pci_free_irq_vectors(struct pci_dev *dev)
{
}

static inline int pci_irq_vector(struct pci_dev *dev, unsigned int nr)
{
	if (WARN_ON_ONCE(nr > 0))
		return -EINVAL;
	return dev->irq;
}
static inline const struct cpumask *pci_irq_get_affinity(struct pci_dev *pdev,
		int vec)
{
	return cpu_possible_mask;
}
#endif

/**
 * pci_irqd_intx_xlate() - Translate PCI INTx value to an IRQ domain hwirq
 * @d: the INTx IRQ domain
 * @node: the DT node for the device whose interrupt we're translating
 * @intspec: the interrupt specifier data from the DT
 * @intsize: the number of entries in @intspec
 * @out_hwirq: pointer at which to write the hwirq number
 * @out_type: pointer at which to write the interrupt type
 *
 * Translate a PCI INTx interrupt number from device tree in the range 1-4, as
 * stored in the standard PCI_INTERRUPT_PIN register, to a value in the range
 * 0-3 suitable for use in a 4 entry IRQ domain. That is, subtract one from the
 * INTx value to obtain the hwirq number.
 *
 * Returns 0 on success, or -EINVAL if the interrupt specifier is out of range.
 */
static inline int pci_irqd_intx_xlate(struct irq_domain *d,
				      struct device_node *node,
				      const u32 *intspec,
				      unsigned int intsize,
				      unsigned long *out_hwirq,
				      unsigned int *out_type)
{
	const u32 intx = intspec[0];

	if (intx < PCI_INTERRUPT_INTA || intx > PCI_INTERRUPT_INTD)
		return -EINVAL;

	*out_hwirq = intx - PCI_INTERRUPT_INTA;
	return 0;
}

#ifdef CONFIG_PCIEPORTBUS
extern bool pcie_ports_disabled;
extern bool pcie_ports_native;
#else
#define pcie_ports_disabled	true
#define pcie_ports_native	false
#endif

#define PCIE_LINK_STATE_L0S		BIT(0)
#define PCIE_LINK_STATE_L1		BIT(1)
#define PCIE_LINK_STATE_CLKPM		BIT(2)
#define PCIE_LINK_STATE_L1_1		BIT(3)
#define PCIE_LINK_STATE_L1_2		BIT(4)
#define PCIE_LINK_STATE_L1_1_PCIPM	BIT(5)
#define PCIE_LINK_STATE_L1_2_PCIPM	BIT(6)

#ifdef CONFIG_PCIEASPM
int pci_disable_link_state(struct pci_dev *pdev, int state);
int pci_disable_link_state_locked(struct pci_dev *pdev, int state);
void pcie_no_aspm(void);
bool pcie_aspm_support_enabled(void);
bool pcie_aspm_enabled(struct pci_dev *pdev);
#else
static inline int pci_disable_link_state(struct pci_dev *pdev, int state)
{ return 0; }
static inline int pci_disable_link_state_locked(struct pci_dev *pdev, int state)
{ return 0; }
static inline void pcie_no_aspm(void) { }
static inline bool pcie_aspm_support_enabled(void) { return false; }
static inline bool pcie_aspm_enabled(struct pci_dev *pdev) { return false; }
#endif

#ifdef CONFIG_PCIEAER
bool pci_aer_available(void);
#else
static inline bool pci_aer_available(void) { return false; }
#endif

bool pci_ats_disabled(void);

void pci_cfg_access_lock(struct pci_dev *dev);
bool pci_cfg_access_trylock(struct pci_dev *dev);
void pci_cfg_access_unlock(struct pci_dev *dev);

/*
 * PCI domain support.  Sometimes called PCI segment (eg by ACPI),
 * a PCI domain is defined to be a set of PCI buses which share
 * configuration space.
 */
#ifdef CONFIG_PCI_DOMAINS
extern int pci_domains_supported;
#else
enum { pci_domains_supported = 0 };
static inline int pci_domain_nr(struct pci_bus *bus) { return 0; }
static inline int pci_proc_domain(struct pci_bus *bus) { return 0; }
#endif /* CONFIG_PCI_DOMAINS */

/*
 * Generic implementation for PCI domain support. If your
 * architecture does not need custom management of PCI
 * domains then this implementation will be used
 */
#ifdef CONFIG_PCI_DOMAINS_GENERIC
static inline int pci_domain_nr(struct pci_bus *bus)
{
	return bus->domain_nr;
}
#ifdef CONFIG_ACPI
int acpi_pci_bus_find_domain_nr(struct pci_bus *bus);
#else
static inline int acpi_pci_bus_find_domain_nr(struct pci_bus *bus)
{ return 0; }
#endif
int pci_bus_find_domain_nr(struct pci_bus *bus, struct device *parent);
#endif

/* Some architectures require additional setup to direct VGA traffic */
typedef int (*arch_set_vga_state_t)(struct pci_dev *pdev, bool decode,
				    unsigned int command_bits, u32 flags);
void pci_register_set_vga_state(arch_set_vga_state_t func);

static inline int
pci_request_io_regions(struct pci_dev *pdev, const char *name)
{
	return pci_request_selected_regions(pdev,
			    pci_select_bars(pdev, IORESOURCE_IO), name);
}

static inline void
pci_release_io_regions(struct pci_dev *pdev)
{
	return pci_release_selected_regions(pdev,
			    pci_select_bars(pdev, IORESOURCE_IO));
}

static inline int
pci_request_mem_regions(struct pci_dev *pdev, const char *name)
{
	return pci_request_selected_regions(pdev,
			    pci_select_bars(pdev, IORESOURCE_MEM), name);
}

static inline void
pci_release_mem_regions(struct pci_dev *pdev)
{
	return pci_release_selected_regions(pdev,
			    pci_select_bars(pdev, IORESOURCE_MEM));
}

#else /* CONFIG_PCI is not enabled */

static inline void pci_set_flags(int flags) { }
static inline void pci_add_flags(int flags) { }
static inline void pci_clear_flags(int flags) { }
static inline int pci_has_flag(int flag) { return 0; }

/*
 * If the system does not have PCI, clearly these return errors.  Define
 * these as simple inline functions to avoid hair in drivers.
 */
#define _PCI_NOP(o, s, t) \
	static inline int pci_##o##_config_##s(struct pci_dev *dev, \
						int where, t val) \
		{ return PCIBIOS_FUNC_NOT_SUPPORTED; }

#define _PCI_NOP_ALL(o, x)	_PCI_NOP(o, byte, u8 x) \
				_PCI_NOP(o, word, u16 x) \
				_PCI_NOP(o, dword, u32 x)
_PCI_NOP_ALL(read, *)
_PCI_NOP_ALL(write,)

static inline struct pci_dev *pci_get_device(unsigned int vendor,
					     unsigned int device,
					     struct pci_dev *from)
{ return NULL; }

static inline struct pci_dev *pci_get_subsys(unsigned int vendor,
					     unsigned int device,
					     unsigned int ss_vendor,
					     unsigned int ss_device,
					     struct pci_dev *from)
{ return NULL; }

static inline struct pci_dev *pci_get_class(unsigned int class,
					    struct pci_dev *from)
{ return NULL; }

#define pci_dev_present(ids)	(0)
#define no_pci_devices()	(1)
#define pci_dev_put(dev)	do { } while (0)

static inline void pci_set_master(struct pci_dev *dev) { }
static inline int pci_enable_device(struct pci_dev *dev) { return -EIO; }
static inline void pci_disable_device(struct pci_dev *dev) { }
static inline int pcim_enable_device(struct pci_dev *pdev) { return -EIO; }
static inline int pci_assign_resource(struct pci_dev *dev, int i)
{ return -EBUSY; }
static inline int __pci_register_driver(struct pci_driver *drv,
					struct module *owner)
{ return 0; }
static inline int pci_register_driver(struct pci_driver *drv)
{ return 0; }
static inline void pci_unregister_driver(struct pci_driver *drv) { }
static inline int pci_find_capability(struct pci_dev *dev, int cap)
{ return 0; }
static inline int pci_find_next_capability(struct pci_dev *dev, u8 post,
					   int cap)
{ return 0; }
static inline int pci_find_ext_capability(struct pci_dev *dev, int cap)
{ return 0; }

static inline u64 pci_get_dsn(struct pci_dev *dev)
{ return 0; }

/* Power management related routines */
static inline int pci_save_state(struct pci_dev *dev) { return 0; }
static inline void pci_restore_state(struct pci_dev *dev) { }
static inline int pci_set_power_state(struct pci_dev *dev, pci_power_t state)
{ return 0; }
static inline int pci_wake_from_d3(struct pci_dev *dev, bool enable)
{ return 0; }
static inline pci_power_t pci_choose_state(struct pci_dev *dev,
					   pm_message_t state)
{ return PCI_D0; }
static inline int pci_enable_wake(struct pci_dev *dev, pci_power_t state,
				  int enable)
{ return 0; }

static inline struct resource *pci_find_resource(struct pci_dev *dev,
						 struct resource *res)
{ return NULL; }
static inline int pci_request_regions(struct pci_dev *dev, const char *res_name)
{ return -EIO; }
static inline void pci_release_regions(struct pci_dev *dev) { }

static inline unsigned long pci_address_to_pio(phys_addr_t addr) { return -1; }

static inline struct pci_bus *pci_find_next_bus(const struct pci_bus *from)
{ return NULL; }
static inline struct pci_dev *pci_get_slot(struct pci_bus *bus,
						unsigned int devfn)
{ return NULL; }
static inline struct pci_dev *pci_get_domain_bus_and_slot(int domain,
					unsigned int bus, unsigned int devfn)
{ return NULL; }

static inline int pci_domain_nr(struct pci_bus *bus) { return 0; }
static inline struct pci_dev *pci_dev_get(struct pci_dev *dev) { return NULL; }

#define dev_is_pci(d) (false)
#define dev_is_pf(d) (false)
static inline bool pci_acs_enabled(struct pci_dev *pdev, u16 acs_flags)
{ return false; }
static inline int pci_irqd_intx_xlate(struct irq_domain *d,
				      struct device_node *node,
				      const u32 *intspec,
				      unsigned int intsize,
				      unsigned long *out_hwirq,
				      unsigned int *out_type)
{ return -EINVAL; }

static inline const struct pci_device_id *pci_match_id(const struct pci_device_id *ids,
							 struct pci_dev *dev)
{ return NULL; }
static inline bool pci_ats_disabled(void) { return true; }

static inline int pci_irq_vector(struct pci_dev *dev, unsigned int nr)
{
	return -EINVAL;
}

static inline int
pci_alloc_irq_vectors_affinity(struct pci_dev *dev, unsigned int min_vecs,
			       unsigned int max_vecs, unsigned int flags,
			       struct irq_affinity *aff_desc)
{
	return -ENOSPC;
}
#endif /* CONFIG_PCI */

static inline int
pci_alloc_irq_vectors(struct pci_dev *dev, unsigned int min_vecs,
		      unsigned int max_vecs, unsigned int flags)
{
	return pci_alloc_irq_vectors_affinity(dev, min_vecs, max_vecs, flags,
					      NULL);
}

/* Include architecture-dependent settings and functions */

#include <asm/pci.h>

/* These two functions provide almost identical functionality. Depending
 * on the architecture, one will be implemented as a wrapper around the
 * other (in drivers/pci/mmap.c).
 *
 * pci_mmap_resource_range() maps a specific BAR, and vm->vm_pgoff
 * is expected to be an offset within that region.
 *
 * pci_mmap_page_range() is the legacy architecture-specific interface,
 * which accepts a "user visible" resource address converted by
 * pci_resource_to_user(), as used in the legacy mmap() interface in
 * /proc/bus/pci/.
 */
int pci_mmap_resource_range(struct pci_dev *dev, int bar,
			    struct vm_area_struct *vma,
			    enum pci_mmap_state mmap_state, int write_combine);
int pci_mmap_page_range(struct pci_dev *pdev, int bar,
			struct vm_area_struct *vma,
			enum pci_mmap_state mmap_state, int write_combine);

#ifndef arch_can_pci_mmap_wc
#define arch_can_pci_mmap_wc()		0
#endif

#ifndef arch_can_pci_mmap_io
#define arch_can_pci_mmap_io()		0
#define pci_iobar_pfn(pdev, bar, vma) (-EINVAL)
#else
int pci_iobar_pfn(struct pci_dev *pdev, int bar, struct vm_area_struct *vma);
#endif

#ifndef pci_root_bus_fwnode
#define pci_root_bus_fwnode(bus)	NULL
#endif

/*
 * These helpers provide future and backwards compatibility
 * for accessing popular PCI BAR info
 */
#define pci_resource_start(dev, bar)	((dev)->resource[(bar)].start)
#define pci_resource_end(dev, bar)	((dev)->resource[(bar)].end)
#define pci_resource_flags(dev, bar)	((dev)->resource[(bar)].flags)
#define pci_resource_len(dev,bar) \
	((pci_resource_start((dev), (bar)) == 0 &&	\
	  pci_resource_end((dev), (bar)) ==		\
	  pci_resource_start((dev), (bar))) ? 0 :	\
							\
	 (pci_resource_end((dev), (bar)) -		\
	  pci_resource_start((dev), (bar)) + 1))

/*
 * Similar to the helpers above, these manipulate per-pci_dev
 * driver-specific data.  They are really just a wrapper around
 * the generic device structure functions of these calls.
 */
static inline void *pci_get_drvdata(struct pci_dev *pdev)
{
	return dev_get_drvdata(&pdev->dev);
}

static inline void pci_set_drvdata(struct pci_dev *pdev, void *data)
{
	dev_set_drvdata(&pdev->dev, data);
}

static inline const char *pci_name(const struct pci_dev *pdev)
{
	return dev_name(&pdev->dev);
}

void pci_resource_to_user(const struct pci_dev *dev, int bar,
			  const struct resource *rsrc,
			  resource_size_t *start, resource_size_t *end);

/*
 * The world is not perfect and supplies us with broken PCI devices.
 * For at least a part of these bugs we need a work-around, so both
 * generic (drivers/pci/quirks.c) and per-architecture code can define
 * fixup hooks to be called for particular buggy devices.
 */

struct pci_fixup {
	u16 vendor;			/* Or PCI_ANY_ID */
	u16 device;			/* Or PCI_ANY_ID */
	u32 class;			/* Or PCI_ANY_ID */
	unsigned int class_shift;	/* should be 0, 8, 16 */
#ifdef CONFIG_HAVE_ARCH_PREL32_RELOCATIONS
	int hook_offset;
#else
	void (*hook)(struct pci_dev *dev);
#endif
};

enum pci_fixup_pass {
	pci_fixup_early,	/* Before probing BARs */
	pci_fixup_header,	/* After reading configuration header */
	pci_fixup_final,	/* Final phase of device fixups */
	pci_fixup_enable,	/* pci_enable_device() time */
	pci_fixup_resume,	/* pci_device_resume() */
	pci_fixup_suspend,	/* pci_device_suspend() */
	pci_fixup_resume_early, /* pci_device_resume_early() */
	pci_fixup_suspend_late,	/* pci_device_suspend_late() */
};

#ifdef CONFIG_HAVE_ARCH_PREL32_RELOCATIONS
#define __DECLARE_PCI_FIXUP_SECTION(sec, name, vendor, device, class,	\
				    class_shift, hook)			\
	__ADDRESSABLE(hook)						\
	asm(".section "	#sec ", \"a\"				\n"	\
	    ".balign	16					\n"	\
	    ".short "	#vendor ", " #device "			\n"	\
	    ".long "	#class ", " #class_shift "		\n"	\
	    ".long "	#hook " - .				\n"	\
	    ".previous						\n");
#define DECLARE_PCI_FIXUP_SECTION(sec, name, vendor, device, class,	\
				  class_shift, hook)			\
	__DECLARE_PCI_FIXUP_SECTION(sec, name, vendor, device, class,	\
				  class_shift, hook)
#else
/* Anonymous variables would be nice... */
#define DECLARE_PCI_FIXUP_SECTION(section, name, vendor, device, class,	\
				  class_shift, hook)			\
	static const struct pci_fixup __PASTE(__pci_fixup_##name,__LINE__) __used	\
	__attribute__((__section__(#section), aligned((sizeof(void *)))))    \
		= { vendor, device, class, class_shift, hook };
#endif

#define DECLARE_PCI_FIXUP_CLASS_EARLY(vendor, device, class,		\
					 class_shift, hook)		\
	DECLARE_PCI_FIXUP_SECTION(.pci_fixup_early,			\
		hook, vendor, device, class, class_shift, hook)
#define DECLARE_PCI_FIXUP_CLASS_HEADER(vendor, device, class,		\
					 class_shift, hook)		\
	DECLARE_PCI_FIXUP_SECTION(.pci_fixup_header,			\
		hook, vendor, device, class, class_shift, hook)
#define DECLARE_PCI_FIXUP_CLASS_FINAL(vendor, device, class,		\
					 class_shift, hook)		\
	DECLARE_PCI_FIXUP_SECTION(.pci_fixup_final,			\
		hook, vendor, device, class, class_shift, hook)
#define DECLARE_PCI_FIXUP_CLASS_ENABLE(vendor, device, class,		\
					 class_shift, hook)		\
	DECLARE_PCI_FIXUP_SECTION(.pci_fixup_enable,			\
		hook, vendor, device, class, class_shift, hook)
#define DECLARE_PCI_FIXUP_CLASS_RESUME(vendor, device, class,		\
					 class_shift, hook)		\
	DECLARE_PCI_FIXUP_SECTION(.pci_fixup_resume,			\
		resume##hook, vendor, device, class, class_shift, hook)
#define DECLARE_PCI_FIXUP_CLASS_RESUME_EARLY(vendor, device, class,	\
					 class_shift, hook)		\
	DECLARE_PCI_FIXUP_SECTION(.pci_fixup_resume_early,		\
		resume_early##hook, vendor, device, class, class_shift, hook)
#define DECLARE_PCI_FIXUP_CLASS_SUSPEND(vendor, device, class,		\
					 class_shift, hook)		\
	DECLARE_PCI_FIXUP_SECTION(.pci_fixup_suspend,			\
		suspend##hook, vendor, device, class, class_shift, hook)
#define DECLARE_PCI_FIXUP_CLASS_SUSPEND_LATE(vendor, device, class,	\
					 class_shift, hook)		\
	DECLARE_PCI_FIXUP_SECTION(.pci_fixup_suspend_late,		\
		suspend_late##hook, vendor, device, class, class_shift, hook)

#define DECLARE_PCI_FIXUP_EARLY(vendor, device, hook)			\
	DECLARE_PCI_FIXUP_SECTION(.pci_fixup_early,			\
		hook, vendor, device, PCI_ANY_ID, 0, hook)
#define DECLARE_PCI_FIXUP_HEADER(vendor, device, hook)			\
	DECLARE_PCI_FIXUP_SECTION(.pci_fixup_header,			\
		hook, vendor, device, PCI_ANY_ID, 0, hook)
#define DECLARE_PCI_FIXUP_FINAL(vendor, device, hook)			\
	DECLARE_PCI_FIXUP_SECTION(.pci_fixup_final,			\
		hook, vendor, device, PCI_ANY_ID, 0, hook)
#define DECLARE_PCI_FIXUP_ENABLE(vendor, device, hook)			\
	DECLARE_PCI_FIXUP_SECTION(.pci_fixup_enable,			\
		hook, vendor, device, PCI_ANY_ID, 0, hook)
#define DECLARE_PCI_FIXUP_RESUME(vendor, device, hook)			\
	DECLARE_PCI_FIXUP_SECTION(.pci_fixup_resume,			\
		resume##hook, vendor, device, PCI_ANY_ID, 0, hook)
#define DECLARE_PCI_FIXUP_RESUME_EARLY(vendor, device, hook)		\
	DECLARE_PCI_FIXUP_SECTION(.pci_fixup_resume_early,		\
		resume_early##hook, vendor, device, PCI_ANY_ID, 0, hook)
#define DECLARE_PCI_FIXUP_SUSPEND(vendor, device, hook)			\
	DECLARE_PCI_FIXUP_SECTION(.pci_fixup_suspend,			\
		suspend##hook, vendor, device, PCI_ANY_ID, 0, hook)
#define DECLARE_PCI_FIXUP_SUSPEND_LATE(vendor, device, hook)		\
	DECLARE_PCI_FIXUP_SECTION(.pci_fixup_suspend_late,		\
		suspend_late##hook, vendor, device, PCI_ANY_ID, 0, hook)

#ifdef CONFIG_PCI_QUIRKS
void pci_fixup_device(enum pci_fixup_pass pass, struct pci_dev *dev);
#else
static inline void pci_fixup_device(enum pci_fixup_pass pass,
				    struct pci_dev *dev) { }
#endif

void __iomem *pcim_iomap(struct pci_dev *pdev, int bar, unsigned long maxlen);
void pcim_iounmap(struct pci_dev *pdev, void __iomem *addr);
void __iomem * const *pcim_iomap_table(struct pci_dev *pdev);
int pcim_iomap_regions(struct pci_dev *pdev, int mask, const char *name);
int pcim_iomap_regions_request_all(struct pci_dev *pdev, int mask,
				   const char *name);
void pcim_iounmap_regions(struct pci_dev *pdev, int mask);

extern int pci_pci_problems;
#define PCIPCI_FAIL		1	/* No PCI PCI DMA */
#define PCIPCI_TRITON		2
#define PCIPCI_NATOMA		4
#define PCIPCI_VIAETBF		8
#define PCIPCI_VSFX		16
#define PCIPCI_ALIMAGIK		32	/* Need low latency setting */
#define PCIAGP_FAIL		64	/* No PCI to AGP DMA */

extern unsigned long pci_cardbus_io_size;
extern unsigned long pci_cardbus_mem_size;
extern u8 pci_dfl_cache_line_size;
extern u8 pci_cache_line_size;

/* Architecture-specific versions may override these (weak) */
void pcibios_disable_device(struct pci_dev *dev);
void pcibios_set_master(struct pci_dev *dev);
int pcibios_set_pcie_reset_state(struct pci_dev *dev,
				 enum pcie_reset_state state);
int pcibios_add_device(struct pci_dev *dev);
void pcibios_release_device(struct pci_dev *dev);
#ifdef CONFIG_PCI
void pcibios_penalize_isa_irq(int irq, int active);
#else
static inline void pcibios_penalize_isa_irq(int irq, int active) {}
#endif
int pcibios_alloc_irq(struct pci_dev *dev);
void pcibios_free_irq(struct pci_dev *dev);
resource_size_t pcibios_default_alignment(void);

#ifdef CONFIG_HIBERNATE_CALLBACKS
extern struct dev_pm_ops pcibios_pm_ops;
#endif

#if defined(CONFIG_PCI_MMCONFIG) || defined(CONFIG_ACPI_MCFG)
void __init pci_mmcfg_early_init(void);
void __init pci_mmcfg_late_init(void);
#else
static inline void pci_mmcfg_early_init(void) { }
static inline void pci_mmcfg_late_init(void) { }
#endif

int pci_ext_cfg_avail(void);

void __iomem *pci_ioremap_bar(struct pci_dev *pdev, int bar);
void __iomem *pci_ioremap_wc_bar(struct pci_dev *pdev, int bar);

#ifdef CONFIG_PCI_IOV
int pci_iov_virtfn_bus(struct pci_dev *dev, int id);
int pci_iov_virtfn_devfn(struct pci_dev *dev, int id);

int pci_enable_sriov(struct pci_dev *dev, int nr_virtfn);
void pci_disable_sriov(struct pci_dev *dev);
int pci_iov_add_virtfn(struct pci_dev *dev, int id);
void pci_iov_remove_virtfn(struct pci_dev *dev, int id);
int pci_num_vf(struct pci_dev *dev);
int pci_vfs_assigned(struct pci_dev *dev);
int pci_sriov_set_totalvfs(struct pci_dev *dev, u16 numvfs);
int pci_sriov_get_totalvfs(struct pci_dev *dev);
int pci_sriov_configure_simple(struct pci_dev *dev, int nr_virtfn);
resource_size_t pci_iov_resource_size(struct pci_dev *dev, int resno);
void pci_vf_drivers_autoprobe(struct pci_dev *dev, bool probe);

/* Arch may override these (weak) */
int pcibios_sriov_enable(struct pci_dev *pdev, u16 num_vfs);
int pcibios_sriov_disable(struct pci_dev *pdev);
resource_size_t pcibios_iov_resource_alignment(struct pci_dev *dev, int resno);
#else
static inline int pci_iov_virtfn_bus(struct pci_dev *dev, int id)
{
	return -ENOSYS;
}
static inline int pci_iov_virtfn_devfn(struct pci_dev *dev, int id)
{
	return -ENOSYS;
}
static inline int pci_enable_sriov(struct pci_dev *dev, int nr_virtfn)
{ return -ENODEV; }
static inline int pci_iov_add_virtfn(struct pci_dev *dev, int id)
{
	return -ENOSYS;
}
static inline void pci_iov_remove_virtfn(struct pci_dev *dev,
					 int id) { }
static inline void pci_disable_sriov(struct pci_dev *dev) { }
static inline int pci_num_vf(struct pci_dev *dev) { return 0; }
static inline int pci_vfs_assigned(struct pci_dev *dev)
{ return 0; }
static inline int pci_sriov_set_totalvfs(struct pci_dev *dev, u16 numvfs)
{ return 0; }
static inline int pci_sriov_get_totalvfs(struct pci_dev *dev)
{ return 0; }
#define pci_sriov_configure_simple	NULL
static inline resource_size_t pci_iov_resource_size(struct pci_dev *dev, int resno)
{ return 0; }
static inline void pci_vf_drivers_autoprobe(struct pci_dev *dev, bool probe) { }
#endif

#if defined(CONFIG_HOTPLUG_PCI) || defined(CONFIG_HOTPLUG_PCI_MODULE)
void pci_hp_create_module_link(struct pci_slot *pci_slot);
void pci_hp_remove_module_link(struct pci_slot *pci_slot);
#endif

/**
 * pci_pcie_cap - get the saved PCIe capability offset
 * @dev: PCI device
 *
 * PCIe capability offset is calculated at PCI device initialization
 * time and saved in the data structure. This function returns saved
 * PCIe capability offset. Using this instead of pci_find_capability()
 * reduces unnecessary search in the PCI configuration space. If you
 * need to calculate PCIe capability offset from raw device for some
 * reasons, please use pci_find_capability() instead.
 */
static inline int pci_pcie_cap(struct pci_dev *dev)
{
	return dev->pcie_cap;
}

/**
 * pci_is_pcie - check if the PCI device is PCI Express capable
 * @dev: PCI device
 *
 * Returns: true if the PCI device is PCI Express capable, false otherwise.
 */
static inline bool pci_is_pcie(struct pci_dev *dev)
{
	return pci_pcie_cap(dev);
}

/**
 * pcie_caps_reg - get the PCIe Capabilities Register
 * @dev: PCI device
 */
static inline u16 pcie_caps_reg(const struct pci_dev *dev)
{
	return dev->pcie_flags_reg;
}

/**
 * pci_pcie_type - get the PCIe device/port type
 * @dev: PCI device
 */
static inline int pci_pcie_type(const struct pci_dev *dev)
{
	return (pcie_caps_reg(dev) & PCI_EXP_FLAGS_TYPE) >> 4;
}

static inline struct pci_dev *pcie_find_root_port(struct pci_dev *dev)
{
	while (1) {
		if (!pci_is_pcie(dev))
			break;
		if (pci_pcie_type(dev) == PCI_EXP_TYPE_ROOT_PORT)
			return dev;
		if (!dev->bus->self)
			break;
		dev = dev->bus->self;
	}
	return NULL;
}

void pci_request_acs(void);
bool pci_acs_enabled(struct pci_dev *pdev, u16 acs_flags);
bool pci_acs_path_enabled(struct pci_dev *start,
			  struct pci_dev *end, u16 acs_flags);
int pci_enable_atomic_ops_to_root(struct pci_dev *dev, u32 cap_mask);

#define PCI_VPD_LRDT			0x80	/* Large Resource Data Type */
#define PCI_VPD_LRDT_ID(x)		((x) | PCI_VPD_LRDT)

/* Large Resource Data Type Tag Item Names */
#define PCI_VPD_LTIN_ID_STRING		0x02	/* Identifier String */
#define PCI_VPD_LTIN_RO_DATA		0x10	/* Read-Only Data */
#define PCI_VPD_LTIN_RW_DATA		0x11	/* Read-Write Data */

#define PCI_VPD_LRDT_ID_STRING		PCI_VPD_LRDT_ID(PCI_VPD_LTIN_ID_STRING)
#define PCI_VPD_LRDT_RO_DATA		PCI_VPD_LRDT_ID(PCI_VPD_LTIN_RO_DATA)
#define PCI_VPD_LRDT_RW_DATA		PCI_VPD_LRDT_ID(PCI_VPD_LTIN_RW_DATA)

/* Small Resource Data Type Tag Item Names */
#define PCI_VPD_STIN_END		0x0f	/* End */

#define PCI_VPD_SRDT_END		(PCI_VPD_STIN_END << 3)

#define PCI_VPD_SRDT_TIN_MASK		0x78
#define PCI_VPD_SRDT_LEN_MASK		0x07
#define PCI_VPD_LRDT_TIN_MASK		0x7f

#define PCI_VPD_LRDT_TAG_SIZE		3
#define PCI_VPD_SRDT_TAG_SIZE		1

#define PCI_VPD_INFO_FLD_HDR_SIZE	3

#define PCI_VPD_RO_KEYWORD_PARTNO	"PN"
#define PCI_VPD_RO_KEYWORD_SERIALNO	"SN"
#define PCI_VPD_RO_KEYWORD_MFR_ID	"MN"
#define PCI_VPD_RO_KEYWORD_VENDOR0	"V0"
#define PCI_VPD_RO_KEYWORD_CHKSUM	"RV"

/**
 * pci_vpd_lrdt_size - Extracts the Large Resource Data Type length
 * @lrdt: Pointer to the beginning of the Large Resource Data Type tag
 *
 * Returns the extracted Large Resource Data Type length.
 */
static inline u16 pci_vpd_lrdt_size(const u8 *lrdt)
{
	return (u16)lrdt[1] + ((u16)lrdt[2] << 8);
}

/**
 * pci_vpd_lrdt_tag - Extracts the Large Resource Data Type Tag Item
 * @lrdt: Pointer to the beginning of the Large Resource Data Type tag
 *
 * Returns the extracted Large Resource Data Type Tag item.
 */
static inline u16 pci_vpd_lrdt_tag(const u8 *lrdt)
{
	return (u16)(lrdt[0] & PCI_VPD_LRDT_TIN_MASK);
}

/**
 * pci_vpd_srdt_size - Extracts the Small Resource Data Type length
 * @srdt: Pointer to the beginning of the Small Resource Data Type tag
 *
 * Returns the extracted Small Resource Data Type length.
 */
static inline u8 pci_vpd_srdt_size(const u8 *srdt)
{
	return (*srdt) & PCI_VPD_SRDT_LEN_MASK;
}

/**
 * pci_vpd_srdt_tag - Extracts the Small Resource Data Type Tag Item
 * @srdt: Pointer to the beginning of the Small Resource Data Type tag
 *
 * Returns the extracted Small Resource Data Type Tag Item.
 */
static inline u8 pci_vpd_srdt_tag(const u8 *srdt)
{
	return ((*srdt) & PCI_VPD_SRDT_TIN_MASK) >> 3;
}

/**
 * pci_vpd_info_field_size - Extracts the information field length
 * @info_field: Pointer to the beginning of an information field header
 *
 * Returns the extracted information field length.
 */
static inline u8 pci_vpd_info_field_size(const u8 *info_field)
{
	return info_field[2];
}

/**
 * pci_vpd_find_tag - Locates the Resource Data Type tag provided
 * @buf: Pointer to buffered vpd data
 * @off: The offset into the buffer at which to begin the search
 * @len: The length of the vpd buffer
 * @rdt: The Resource Data Type to search for
 *
 * Returns the index where the Resource Data Type was found or
 * -ENOENT otherwise.
 */
int pci_vpd_find_tag(const u8 *buf, unsigned int off, unsigned int len, u8 rdt);

/**
 * pci_vpd_find_info_keyword - Locates an information field keyword in the VPD
 * @buf: Pointer to buffered vpd data
 * @off: The offset into the buffer at which to begin the search
 * @len: The length of the buffer area, relative to off, in which to search
 * @kw: The keyword to search for
 *
 * Returns the index where the information field keyword was found or
 * -ENOENT otherwise.
 */
int pci_vpd_find_info_keyword(const u8 *buf, unsigned int off,
			      unsigned int len, const char *kw);

/* PCI <-> OF binding helpers */
#ifdef CONFIG_OF
struct device_node;
struct irq_domain;
struct irq_domain *pci_host_bridge_of_msi_domain(struct pci_bus *bus);
int pci_parse_request_of_pci_ranges(struct device *dev,
				    struct list_head *resources,
				    struct list_head *ib_resources,
				    struct resource **bus_range);

/* Arch may override this (weak) */
struct device_node *pcibios_get_phb_of_node(struct pci_bus *bus);

#else	/* CONFIG_OF */
static inline struct irq_domain *
pci_host_bridge_of_msi_domain(struct pci_bus *bus) { return NULL; }
static inline int
pci_parse_request_of_pci_ranges(struct device *dev,
				struct list_head *resources,
				struct list_head *ib_resources,
				struct resource **bus_range)
{
	return -EINVAL;
}
#endif  /* CONFIG_OF */

static inline struct device_node *
pci_device_to_OF_node(const struct pci_dev *pdev)
{
	return pdev ? pdev->dev.of_node : NULL;
}

static inline struct device_node *pci_bus_to_OF_node(struct pci_bus *bus)
{
	return bus ? bus->dev.of_node : NULL;
}

#ifdef CONFIG_ACPI
struct irq_domain *pci_host_bridge_acpi_msi_domain(struct pci_bus *bus);

void
pci_msi_register_fwnode_provider(struct fwnode_handle *(*fn)(struct device *));
bool pci_pr3_present(struct pci_dev *pdev);
#else
static inline struct irq_domain *
pci_host_bridge_acpi_msi_domain(struct pci_bus *bus) { return NULL; }
static inline bool pci_pr3_present(struct pci_dev *pdev) { return false; }
#endif

#ifdef CONFIG_EEH
static inline struct eeh_dev *pci_dev_to_eeh_dev(struct pci_dev *pdev)
{
	return pdev->dev.archdata.edev;
}
#endif

void pci_add_dma_alias(struct pci_dev *dev, u8 devfn_from, unsigned nr_devfns);
bool pci_devs_are_dma_aliases(struct pci_dev *dev1, struct pci_dev *dev2);
int pci_for_each_dma_alias(struct pci_dev *pdev,
			   int (*fn)(struct pci_dev *pdev,
				     u16 alias, void *data), void *data);

/* Helper functions for operation of device flag */
static inline void pci_set_dev_assigned(struct pci_dev *pdev)
{
	pdev->dev_flags |= PCI_DEV_FLAGS_ASSIGNED;
}
static inline void pci_clear_dev_assigned(struct pci_dev *pdev)
{
	pdev->dev_flags &= ~PCI_DEV_FLAGS_ASSIGNED;
}
static inline bool pci_is_dev_assigned(struct pci_dev *pdev)
{
	return (pdev->dev_flags & PCI_DEV_FLAGS_ASSIGNED) == PCI_DEV_FLAGS_ASSIGNED;
}

/**
 * pci_ari_enabled - query ARI forwarding status
 * @bus: the PCI bus
 *
 * Returns true if ARI forwarding is enabled.
 */
static inline bool pci_ari_enabled(struct pci_bus *bus)
{
	return bus->self && bus->self->ari_enabled;
}

/**
 * pci_is_thunderbolt_attached - whether device is on a Thunderbolt daisy chain
 * @pdev: PCI device to check
 *
 * Walk upwards from @pdev and check for each encountered bridge if it's part
 * of a Thunderbolt controller.  Reaching the host bridge means @pdev is not
 * Thunderbolt-attached.  (But rather soldered to the mainboard usually.)
 */
static inline bool pci_is_thunderbolt_attached(struct pci_dev *pdev)
{
	struct pci_dev *parent = pdev;

	if (pdev->is_thunderbolt)
		return true;

	while ((parent = pci_upstream_bridge(parent)))
		if (parent->is_thunderbolt)
			return true;

	return false;
}

#if defined(CONFIG_PCIEPORTBUS) || defined(CONFIG_EEH)
void pci_uevent_ers(struct pci_dev *pdev, enum  pci_ers_result err_type);
#endif

/* Provide the legacy pci_dma_* API */
#include <linux/pci-dma-compat.h>

#define pci_printk(level, pdev, fmt, arg...) \
	dev_printk(level, &(pdev)->dev, fmt, ##arg)

#define pci_emerg(pdev, fmt, arg...)	dev_emerg(&(pdev)->dev, fmt, ##arg)
#define pci_alert(pdev, fmt, arg...)	dev_alert(&(pdev)->dev, fmt, ##arg)
#define pci_crit(pdev, fmt, arg...)	dev_crit(&(pdev)->dev, fmt, ##arg)
#define pci_err(pdev, fmt, arg...)	dev_err(&(pdev)->dev, fmt, ##arg)
#define pci_warn(pdev, fmt, arg...)	dev_warn(&(pdev)->dev, fmt, ##arg)
#define pci_notice(pdev, fmt, arg...)	dev_notice(&(pdev)->dev, fmt, ##arg)
#define pci_info(pdev, fmt, arg...)	dev_info(&(pdev)->dev, fmt, ##arg)
#define pci_dbg(pdev, fmt, arg...)	dev_dbg(&(pdev)->dev, fmt, ##arg)

#define pci_notice_ratelimited(pdev, fmt, arg...) \
	dev_notice_ratelimited(&(pdev)->dev, fmt, ##arg)

#define pci_info_ratelimited(pdev, fmt, arg...) \
	dev_info_ratelimited(&(pdev)->dev, fmt, ##arg)

#define pci_WARN(pdev, condition, fmt, arg...) \
	WARN(condition, "%s %s: " fmt, \
	     dev_driver_string(&(pdev)->dev), pci_name(pdev), ##arg)

#define pci_WARN_ONCE(pdev, condition, fmt, arg...) \
	WARN_ONCE(condition, "%s %s: " fmt, \
		  dev_driver_string(&(pdev)->dev), pci_name(pdev), ##arg)

#endif /* LINUX_PCI_H */<|MERGE_RESOLUTION|>--- conflicted
+++ resolved
@@ -1219,10 +1219,7 @@
 bool pci_device_is_present(struct pci_dev *pdev);
 void pci_ignore_hotplug(struct pci_dev *dev);
 struct pci_dev *pci_real_dma_dev(struct pci_dev *dev);
-<<<<<<< HEAD
-=======
 int pci_status_get_and_clear_errors(struct pci_dev *pdev);
->>>>>>> 04d5ce62
 
 int __printf(6, 7) pci_request_irq(struct pci_dev *dev, unsigned int nr,
 		irq_handler_t handler, irq_handler_t thread_fn, void *dev_id,
