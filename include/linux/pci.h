--- conflicted
+++ resolved
@@ -179,13 +179,10 @@
 	PCI_DEV_FLAGS_NO_PM_RESET = (__force pci_dev_flags_t) (1 << 7),
 	/* Get VPD from function 0 VPD */
 	PCI_DEV_FLAGS_VPD_REF_F0 = (__force pci_dev_flags_t) (1 << 8),
-<<<<<<< HEAD
 	/* a non-root bridge where translation occurs, stop alias search here */
 	PCI_DEV_FLAGS_BRIDGE_XLATE_ROOT = (__force pci_dev_flags_t) (1 << 9),
-=======
 	/* Do not use FLR even if device advertises PCI_AF_CAP */
 	PCI_DEV_FLAGS_NO_FLR_RESET = (__force pci_dev_flags_t) (1 << 10),
->>>>>>> 63af8f7a
 };
 
 enum pci_irq_reroute_variant {
