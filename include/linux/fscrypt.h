/* SPDX-License-Identifier: GPL-2.0 */
/*
 * fscrypt.h: declarations for per-file encryption
 *
 * Filesystems that implement per-file encryption must include this header
 * file.
 *
 * Copyright (C) 2015, Google, Inc.
 *
 * Written by Michael Halcrow, 2015.
 * Modified by Jaegeuk Kim, 2015.
 */
#ifndef _LINUX_FSCRYPT_H
#define _LINUX_FSCRYPT_H

#include <linux/fs.h>
#include <linux/mm.h>
#include <linux/parser.h>
#include <linux/slab.h>
#include <uapi/linux/fscrypt.h>

#define FS_CRYPTO_BLOCK_SIZE		16

union fscrypt_context;
struct fscrypt_info;
struct seq_file;

struct fscrypt_str {
	unsigned char *name;
	u32 len;
};

struct fscrypt_name {
	const struct qstr *usr_fname;
	struct fscrypt_str disk_name;
	u32 hash;
	u32 minor_hash;
	struct fscrypt_str crypto_buf;
	bool is_ciphertext_name;
};

#define FSTR_INIT(n, l)		{ .name = n, .len = l }
#define FSTR_TO_QSTR(f)		QSTR_INIT((f)->name, (f)->len)
#define fname_name(p)		((p)->disk_name.name)
#define fname_len(p)		((p)->disk_name.len)

/* Maximum value for the third parameter of fscrypt_operations.set_context(). */
#define FSCRYPT_SET_CONTEXT_MAX_SIZE	40

#ifdef CONFIG_FS_ENCRYPTION
/*
 * fscrypt superblock flags
 */
#define FS_CFLG_OWN_PAGES (1U << 1)

/*
 * crypto operations for filesystems
 */
struct fscrypt_operations {
	unsigned int flags;
	const char *key_prefix;
	int (*get_context)(struct inode *inode, void *ctx, size_t len);
	int (*set_context)(struct inode *inode, const void *ctx, size_t len,
			   void *fs_data);
	const union fscrypt_context *(*get_dummy_context)(
		struct super_block *sb);
	bool (*empty_dir)(struct inode *inode);
	unsigned int max_namelen;
	bool (*has_stable_inodes)(struct super_block *sb);
	void (*get_ino_and_lblk_bits)(struct super_block *sb,
				      int *ino_bits_ret, int *lblk_bits_ret);
	bool (*inline_crypt_enabled)(struct super_block *sb);
	int (*get_num_devices)(struct super_block *sb);
	void (*get_devices)(struct super_block *sb,
			    struct request_queue **devs);
};

static inline bool fscrypt_has_encryption_key(const struct inode *inode)
{
	/* pairs with cmpxchg_release() in fscrypt_get_encryption_info() */
	return READ_ONCE(inode->i_crypt_info) != NULL;
}

/**
 * fscrypt_needs_contents_encryption() - check whether an inode needs
 *					 contents encryption
 * @inode: the inode to check
 *
 * Return: %true iff the inode is an encrypted regular file and the kernel was
 * built with fscrypt support.
 *
 * If you need to know whether the encrypt bit is set even when the kernel was
 * built without fscrypt support, you must use IS_ENCRYPTED() directly instead.
 */
static inline bool fscrypt_needs_contents_encryption(const struct inode *inode)
{
	return IS_ENCRYPTED(inode) && S_ISREG(inode->i_mode);
}

static inline const union fscrypt_context *
fscrypt_get_dummy_context(struct super_block *sb)
{
	if (!sb->s_cop->get_dummy_context)
		return NULL;
	return sb->s_cop->get_dummy_context(sb);
}

/*
 * When d_splice_alias() moves a directory's encrypted alias to its decrypted
 * alias as a result of the encryption key being added, DCACHE_ENCRYPTED_NAME
 * must be cleared.  Note that we don't have to support arbitrary moves of this
 * flag because fscrypt doesn't allow encrypted aliases to be the source or
 * target of a rename().
 */
static inline void fscrypt_handle_d_move(struct dentry *dentry)
{
	dentry->d_flags &= ~DCACHE_ENCRYPTED_NAME;
}

/* crypto.c */
void fscrypt_enqueue_decrypt_work(struct work_struct *);

struct page *fscrypt_encrypt_pagecache_blocks(struct page *page,
					      unsigned int len,
					      unsigned int offs,
					      gfp_t gfp_flags);
int fscrypt_encrypt_block_inplace(const struct inode *inode, struct page *page,
				  unsigned int len, unsigned int offs,
				  u64 lblk_num, gfp_t gfp_flags);

int fscrypt_decrypt_pagecache_blocks(struct page *page, unsigned int len,
				     unsigned int offs);
int fscrypt_decrypt_block_inplace(const struct inode *inode, struct page *page,
				  unsigned int len, unsigned int offs,
				  u64 lblk_num);

static inline bool fscrypt_is_bounce_page(struct page *page)
{
	return page->mapping == NULL;
}

static inline struct page *fscrypt_pagecache_page(struct page *bounce_page)
{
	return (struct page *)page_private(bounce_page);
}

<<<<<<< HEAD
extern void fscrypt_free_bounce_page(struct page *bounce_page);
extern int fscrypt_d_revalidate(struct dentry *dentry, unsigned int flags);
=======
void fscrypt_free_bounce_page(struct page *bounce_page);
>>>>>>> afdb0f2e

/* policy.c */
int fscrypt_ioctl_set_policy(struct file *filp, const void __user *arg);
int fscrypt_ioctl_get_policy(struct file *filp, void __user *arg);
int fscrypt_ioctl_get_policy_ex(struct file *filp, void __user *arg);
int fscrypt_ioctl_get_nonce(struct file *filp, void __user *arg);
int fscrypt_has_permitted_context(struct inode *parent, struct inode *child);
int fscrypt_inherit_context(struct inode *parent, struct inode *child,
			    void *fs_data, bool preload);

struct fscrypt_dummy_context {
	const union fscrypt_context *ctx;
};

int fscrypt_set_test_dummy_encryption(struct super_block *sb,
				      const substring_t *arg,
				      struct fscrypt_dummy_context *dummy_ctx);
void fscrypt_show_test_dummy_encryption(struct seq_file *seq, char sep,
					struct super_block *sb);
static inline void
fscrypt_free_dummy_context(struct fscrypt_dummy_context *dummy_ctx)
{
	kfree(dummy_ctx->ctx);
	dummy_ctx->ctx = NULL;
}

/* keyring.c */
<<<<<<< HEAD
extern void fscrypt_sb_free(struct super_block *sb);
extern int fscrypt_ioctl_add_key(struct file *filp, void __user *arg);
extern int fscrypt_ioctl_remove_key(struct file *filp, void __user *arg);
extern int fscrypt_ioctl_remove_key_all_users(struct file *filp,
					      void __user *arg);
extern int fscrypt_ioctl_get_key_status(struct file *filp, void __user *arg);
extern int fscrypt_register_key_removal_notifier(struct notifier_block *nb);
extern int fscrypt_unregister_key_removal_notifier(struct notifier_block *nb);
=======
void fscrypt_sb_free(struct super_block *sb);
int fscrypt_ioctl_add_key(struct file *filp, void __user *arg);
int fscrypt_ioctl_remove_key(struct file *filp, void __user *arg);
int fscrypt_ioctl_remove_key_all_users(struct file *filp, void __user *arg);
int fscrypt_ioctl_get_key_status(struct file *filp, void __user *arg);
>>>>>>> afdb0f2e

/* keysetup.c */
int fscrypt_get_encryption_info(struct inode *inode);
void fscrypt_put_encryption_info(struct inode *inode);
void fscrypt_free_inode(struct inode *inode);
int fscrypt_drop_inode(struct inode *inode);

/* fname.c */
int fscrypt_setup_filename(struct inode *inode, const struct qstr *iname,
			   int lookup, struct fscrypt_name *fname);

static inline void fscrypt_free_filename(struct fscrypt_name *fname)
{
	kfree(fname->crypto_buf.name);
}

int fscrypt_fname_alloc_buffer(const struct inode *inode, u32 max_encrypted_len,
			       struct fscrypt_str *crypto_str);
void fscrypt_fname_free_buffer(struct fscrypt_str *crypto_str);
int fscrypt_fname_disk_to_usr(const struct inode *inode,
			      u32 hash, u32 minor_hash,
			      const struct fscrypt_str *iname,
			      struct fscrypt_str *oname);
bool fscrypt_match_name(const struct fscrypt_name *fname,
			const u8 *de_name, u32 de_name_len);
u64 fscrypt_fname_siphash(const struct inode *dir, const struct qstr *name);

/* bio.c */
void fscrypt_decrypt_bio(struct bio *bio);
int fscrypt_zeroout_range(const struct inode *inode, pgoff_t lblk,
			  sector_t pblk, unsigned int len);

/* hooks.c */
int fscrypt_file_open(struct inode *inode, struct file *filp);
int __fscrypt_prepare_link(struct inode *inode, struct inode *dir,
			   struct dentry *dentry);
int __fscrypt_prepare_rename(struct inode *old_dir, struct dentry *old_dentry,
			     struct inode *new_dir, struct dentry *new_dentry,
			     unsigned int flags);
int __fscrypt_prepare_lookup(struct inode *dir, struct dentry *dentry,
			     struct fscrypt_name *fname);
int fscrypt_prepare_setflags(struct inode *inode,
			     unsigned int oldflags, unsigned int flags);
int __fscrypt_prepare_symlink(struct inode *dir, unsigned int len,
			      unsigned int max_len,
			      struct fscrypt_str *disk_link);
int __fscrypt_encrypt_symlink(struct inode *inode, const char *target,
			      unsigned int len, struct fscrypt_str *disk_link);
const char *fscrypt_get_symlink(struct inode *inode, const void *caddr,
				unsigned int max_size,
				struct delayed_call *done);
static inline void fscrypt_set_ops(struct super_block *sb,
				   const struct fscrypt_operations *s_cop)
{
	sb->s_cop = s_cop;
}
#else  /* !CONFIG_FS_ENCRYPTION */

static inline bool fscrypt_has_encryption_key(const struct inode *inode)
{
	return false;
}

static inline bool fscrypt_needs_contents_encryption(const struct inode *inode)
{
	return false;
}

static inline const union fscrypt_context *
fscrypt_get_dummy_context(struct super_block *sb)
{
	return NULL;
}

static inline void fscrypt_handle_d_move(struct dentry *dentry)
{
}

/* crypto.c */
static inline void fscrypt_enqueue_decrypt_work(struct work_struct *work)
{
}

static inline struct page *fscrypt_encrypt_pagecache_blocks(struct page *page,
							    unsigned int len,
							    unsigned int offs,
							    gfp_t gfp_flags)
{
	return ERR_PTR(-EOPNOTSUPP);
}

static inline int fscrypt_encrypt_block_inplace(const struct inode *inode,
						struct page *page,
						unsigned int len,
						unsigned int offs, u64 lblk_num,
						gfp_t gfp_flags)
{
	return -EOPNOTSUPP;
}

static inline int fscrypt_decrypt_pagecache_blocks(struct page *page,
						   unsigned int len,
						   unsigned int offs)
{
	return -EOPNOTSUPP;
}

static inline int fscrypt_decrypt_block_inplace(const struct inode *inode,
						struct page *page,
						unsigned int len,
						unsigned int offs, u64 lblk_num)
{
	return -EOPNOTSUPP;
}

static inline bool fscrypt_is_bounce_page(struct page *page)
{
	return false;
}

static inline struct page *fscrypt_pagecache_page(struct page *bounce_page)
{
	WARN_ON_ONCE(1);
	return ERR_PTR(-EINVAL);
}

static inline void fscrypt_free_bounce_page(struct page *bounce_page)
{
}

/* policy.c */
static inline int fscrypt_ioctl_set_policy(struct file *filp,
					   const void __user *arg)
{
	return -EOPNOTSUPP;
}

static inline int fscrypt_ioctl_get_policy(struct file *filp, void __user *arg)
{
	return -EOPNOTSUPP;
}

static inline int fscrypt_ioctl_get_policy_ex(struct file *filp,
					      void __user *arg)
{
	return -EOPNOTSUPP;
}

static inline int fscrypt_ioctl_get_nonce(struct file *filp, void __user *arg)
{
	return -EOPNOTSUPP;
}

static inline int fscrypt_has_permitted_context(struct inode *parent,
						struct inode *child)
{
	return 0;
}

static inline int fscrypt_inherit_context(struct inode *parent,
					  struct inode *child,
					  void *fs_data, bool preload)
{
	return -EOPNOTSUPP;
}

struct fscrypt_dummy_context {
};

static inline void fscrypt_show_test_dummy_encryption(struct seq_file *seq,
						      char sep,
						      struct super_block *sb)
{
}

static inline void
fscrypt_free_dummy_context(struct fscrypt_dummy_context *dummy_ctx)
{
}

/* keyring.c */
static inline void fscrypt_sb_free(struct super_block *sb)
{
}

static inline int fscrypt_ioctl_add_key(struct file *filp, void __user *arg)
{
	return -EOPNOTSUPP;
}

static inline int fscrypt_ioctl_remove_key(struct file *filp, void __user *arg)
{
	return -EOPNOTSUPP;
}

static inline int fscrypt_ioctl_remove_key_all_users(struct file *filp,
						     void __user *arg)
{
	return -EOPNOTSUPP;
}

static inline int fscrypt_ioctl_get_key_status(struct file *filp,
					       void __user *arg)
{
	return -EOPNOTSUPP;
}

static inline int fscrypt_register_key_removal_notifier(
						struct notifier_block *nb)
{
	return 0;
}

static inline int fscrypt_unregister_key_removal_notifier(
						struct notifier_block *nb)
{
	return 0;
}

/* keysetup.c */
static inline int fscrypt_get_encryption_info(struct inode *inode)
{
	return -EOPNOTSUPP;
}

static inline void fscrypt_put_encryption_info(struct inode *inode)
{
	return;
}

static inline void fscrypt_free_inode(struct inode *inode)
{
}

static inline int fscrypt_drop_inode(struct inode *inode)
{
	return 0;
}

 /* fname.c */
static inline int fscrypt_setup_filename(struct inode *dir,
					 const struct qstr *iname,
					 int lookup, struct fscrypt_name *fname)
{
	if (IS_ENCRYPTED(dir))
		return -EOPNOTSUPP;

	memset(fname, 0, sizeof(*fname));
	fname->usr_fname = iname;
	fname->disk_name.name = (unsigned char *)iname->name;
	fname->disk_name.len = iname->len;
	return 0;
}

static inline void fscrypt_free_filename(struct fscrypt_name *fname)
{
	return;
}

static inline int fscrypt_fname_alloc_buffer(const struct inode *inode,
					     u32 max_encrypted_len,
					     struct fscrypt_str *crypto_str)
{
	return -EOPNOTSUPP;
}

static inline void fscrypt_fname_free_buffer(struct fscrypt_str *crypto_str)
{
	return;
}

static inline int fscrypt_fname_disk_to_usr(const struct inode *inode,
					    u32 hash, u32 minor_hash,
					    const struct fscrypt_str *iname,
					    struct fscrypt_str *oname)
{
	return -EOPNOTSUPP;
}

static inline bool fscrypt_match_name(const struct fscrypt_name *fname,
				      const u8 *de_name, u32 de_name_len)
{
	/* Encryption support disabled; use standard comparison */
	if (de_name_len != fname->disk_name.len)
		return false;
	return !memcmp(de_name, fname->disk_name.name, fname->disk_name.len);
}

static inline u64 fscrypt_fname_siphash(const struct inode *dir,
					const struct qstr *name)
{
	WARN_ON_ONCE(1);
	return 0;
}

/* bio.c */
static inline void fscrypt_decrypt_bio(struct bio *bio)
{
}

static inline int fscrypt_zeroout_range(const struct inode *inode, pgoff_t lblk,
					sector_t pblk, unsigned int len)
{
	return -EOPNOTSUPP;
}

/* hooks.c */

static inline int fscrypt_file_open(struct inode *inode, struct file *filp)
{
	if (IS_ENCRYPTED(inode))
		return -EOPNOTSUPP;
	return 0;
}

static inline int __fscrypt_prepare_link(struct inode *inode, struct inode *dir,
					 struct dentry *dentry)
{
	return -EOPNOTSUPP;
}

static inline int __fscrypt_prepare_rename(struct inode *old_dir,
					   struct dentry *old_dentry,
					   struct inode *new_dir,
					   struct dentry *new_dentry,
					   unsigned int flags)
{
	return -EOPNOTSUPP;
}

static inline int __fscrypt_prepare_lookup(struct inode *dir,
					   struct dentry *dentry,
					   struct fscrypt_name *fname)
{
	return -EOPNOTSUPP;
}

static inline int fscrypt_prepare_setflags(struct inode *inode,
					   unsigned int oldflags,
					   unsigned int flags)
{
	return 0;
}

static inline int __fscrypt_prepare_symlink(struct inode *dir,
					    unsigned int len,
					    unsigned int max_len,
					    struct fscrypt_str *disk_link)
{
	return -EOPNOTSUPP;
}


static inline int __fscrypt_encrypt_symlink(struct inode *inode,
					    const char *target,
					    unsigned int len,
					    struct fscrypt_str *disk_link)
{
	return -EOPNOTSUPP;
}

static inline const char *fscrypt_get_symlink(struct inode *inode,
					      const void *caddr,
					      unsigned int max_size,
					      struct delayed_call *done)
{
	return ERR_PTR(-EOPNOTSUPP);
}

static inline void fscrypt_set_ops(struct super_block *sb,
				   const struct fscrypt_operations *s_cop)
{
}

#endif	/* !CONFIG_FS_ENCRYPTION */

/* inline_crypt.c */
#ifdef CONFIG_FS_ENCRYPTION_INLINE_CRYPT
extern bool fscrypt_inode_uses_inline_crypto(const struct inode *inode);

extern bool fscrypt_inode_uses_fs_layer_crypto(const struct inode *inode);

extern void fscrypt_set_bio_crypt_ctx(struct bio *bio,
				      const struct inode *inode,
				      u64 first_lblk, gfp_t gfp_mask);

extern void fscrypt_set_bio_crypt_ctx_bh(struct bio *bio,
					 const struct buffer_head *first_bh,
					 gfp_t gfp_mask);

extern bool fscrypt_mergeable_bio(struct bio *bio, const struct inode *inode,
				  u64 next_lblk);

extern bool fscrypt_mergeable_bio_bh(struct bio *bio,
				     const struct buffer_head *next_bh);

bool fscrypt_dio_supported(struct kiocb *iocb, struct iov_iter *iter);

int fscrypt_limit_dio_pages(const struct inode *inode, loff_t pos,
			    int nr_pages);

#else /* CONFIG_FS_ENCRYPTION_INLINE_CRYPT */
static inline bool fscrypt_inode_uses_inline_crypto(const struct inode *inode)
{
	return false;
}

static inline bool fscrypt_inode_uses_fs_layer_crypto(const struct inode *inode)
{
	return IS_ENCRYPTED(inode) && S_ISREG(inode->i_mode);
}

static inline void fscrypt_set_bio_crypt_ctx(struct bio *bio,
					     const struct inode *inode,
					     u64 first_lblk, gfp_t gfp_mask) { }

static inline void fscrypt_set_bio_crypt_ctx_bh(
					 struct bio *bio,
					 const struct buffer_head *first_bh,
					 gfp_t gfp_mask) { }

static inline bool fscrypt_mergeable_bio(struct bio *bio,
					 const struct inode *inode,
					 u64 next_lblk)
{
	return true;
}

static inline bool fscrypt_mergeable_bio_bh(struct bio *bio,
					    const struct buffer_head *next_bh)
{
	return true;
}

static inline bool fscrypt_dio_supported(struct kiocb *iocb,
					 struct iov_iter *iter)
{
	const struct inode *inode = file_inode(iocb->ki_filp);

	return !fscrypt_needs_contents_encryption(inode);
}

static inline int fscrypt_limit_dio_pages(const struct inode *inode, loff_t pos,
					  int nr_pages)
{
	return nr_pages;
}
#endif /* !CONFIG_FS_ENCRYPTION_INLINE_CRYPT */

#if IS_ENABLED(CONFIG_FS_ENCRYPTION) && IS_ENABLED(CONFIG_DM_DEFAULT_KEY)
static inline bool
fscrypt_inode_should_skip_dm_default_key(const struct inode *inode)
{
	return IS_ENCRYPTED(inode) && S_ISREG(inode->i_mode);
}
#else
static inline bool
fscrypt_inode_should_skip_dm_default_key(const struct inode *inode)
{
	return false;
}
#endif

/**
 * fscrypt_require_key() - require an inode's encryption key
 * @inode: the inode we need the key for
 *
 * If the inode is encrypted, set up its encryption key if not already done.
 * Then require that the key be present and return -ENOKEY otherwise.
 *
 * No locks are needed, and the key will live as long as the struct inode --- so
 * it won't go away from under you.
 *
 * Return: 0 on success, -ENOKEY if the key is missing, or another -errno code
 * if a problem occurred while setting up the encryption key.
 */
static inline int fscrypt_require_key(struct inode *inode)
{
	if (IS_ENCRYPTED(inode)) {
		int err = fscrypt_get_encryption_info(inode);

		if (err)
			return err;
		if (!fscrypt_has_encryption_key(inode))
			return -ENOKEY;
	}
	return 0;
}

/**
 * fscrypt_prepare_link() - prepare to link an inode into a possibly-encrypted
 *			    directory
 * @old_dentry: an existing dentry for the inode being linked
 * @dir: the target directory
 * @dentry: negative dentry for the target filename
 *
 * A new link can only be added to an encrypted directory if the directory's
 * encryption key is available --- since otherwise we'd have no way to encrypt
 * the filename.  Therefore, we first set up the directory's encryption key (if
 * not already done) and return an error if it's unavailable.
 *
 * We also verify that the link will not violate the constraint that all files
 * in an encrypted directory tree use the same encryption policy.
 *
 * Return: 0 on success, -ENOKEY if the directory's encryption key is missing,
 * -EXDEV if the link would result in an inconsistent encryption policy, or
 * another -errno code.
 */
static inline int fscrypt_prepare_link(struct dentry *old_dentry,
				       struct inode *dir,
				       struct dentry *dentry)
{
	if (IS_ENCRYPTED(dir))
		return __fscrypt_prepare_link(d_inode(old_dentry), dir, dentry);
	return 0;
}

/**
 * fscrypt_prepare_rename() - prepare for a rename between possibly-encrypted
 *			      directories
 * @old_dir: source directory
 * @old_dentry: dentry for source file
 * @new_dir: target directory
 * @new_dentry: dentry for target location (may be negative unless exchanging)
 * @flags: rename flags (we care at least about %RENAME_EXCHANGE)
 *
 * Prepare for ->rename() where the source and/or target directories may be
 * encrypted.  A new link can only be added to an encrypted directory if the
 * directory's encryption key is available --- since otherwise we'd have no way
 * to encrypt the filename.  A rename to an existing name, on the other hand,
 * *is* cryptographically possible without the key.  However, we take the more
 * conservative approach and just forbid all no-key renames.
 *
 * We also verify that the rename will not violate the constraint that all files
 * in an encrypted directory tree use the same encryption policy.
 *
 * Return: 0 on success, -ENOKEY if an encryption key is missing, -EXDEV if the
 * rename would cause inconsistent encryption policies, or another -errno code.
 */
static inline int fscrypt_prepare_rename(struct inode *old_dir,
					 struct dentry *old_dentry,
					 struct inode *new_dir,
					 struct dentry *new_dentry,
					 unsigned int flags)
{
	if (IS_ENCRYPTED(old_dir) || IS_ENCRYPTED(new_dir))
		return __fscrypt_prepare_rename(old_dir, old_dentry,
						new_dir, new_dentry, flags);
	return 0;
}

/**
 * fscrypt_prepare_lookup() - prepare to lookup a name in a possibly-encrypted
 *			      directory
 * @dir: directory being searched
 * @dentry: filename being looked up
 * @fname: (output) the name to use to search the on-disk directory
 *
 * Prepare for ->lookup() in a directory which may be encrypted by determining
 * the name that will actually be used to search the directory on-disk.  Lookups
 * can be done with or without the directory's encryption key; without the key,
 * filenames are presented in encrypted form.  Therefore, we'll try to set up
 * the directory's encryption key, but even without it the lookup can continue.
 *
 * After calling this function, a filesystem should ensure that it's dentry
 * operations contain fscrypt_d_revalidate if DCACHE_ENCRYPTED_NAME was set,
 * so that the dentry can be invalidated if the key is later added.
 *
 * Return: 0 on success; -ENOENT if key is unavailable but the filename isn't a
 * correctly formed encoded ciphertext name, so a negative dentry should be
 * created; or another -errno code.
 */
static inline int fscrypt_prepare_lookup(struct inode *dir,
					 struct dentry *dentry,
					 struct fscrypt_name *fname)
{
	if (IS_ENCRYPTED(dir))
		return __fscrypt_prepare_lookup(dir, dentry, fname);

	memset(fname, 0, sizeof(*fname));
	fname->usr_fname = &dentry->d_name;
	fname->disk_name.name = (unsigned char *)dentry->d_name.name;
	fname->disk_name.len = dentry->d_name.len;
	return 0;
}

/**
 * fscrypt_prepare_setattr() - prepare to change a possibly-encrypted inode's
 *			       attributes
 * @dentry: dentry through which the inode is being changed
 * @attr: attributes to change
 *
 * Prepare for ->setattr() on a possibly-encrypted inode.  On an encrypted file,
 * most attribute changes are allowed even without the encryption key.  However,
 * without the encryption key we do have to forbid truncates.  This is needed
 * because the size being truncated to may not be a multiple of the filesystem
 * block size, and in that case we'd have to decrypt the final block, zero the
 * portion past i_size, and re-encrypt it.  (We *could* allow truncating to a
 * filesystem block boundary, but it's simpler to just forbid all truncates ---
 * and we already forbid all other contents modifications without the key.)
 *
 * Return: 0 on success, -ENOKEY if the key is missing, or another -errno code
 * if a problem occurred while setting up the encryption key.
 */
static inline int fscrypt_prepare_setattr(struct dentry *dentry,
					  struct iattr *attr)
{
	if (attr->ia_valid & ATTR_SIZE)
		return fscrypt_require_key(d_inode(dentry));
	return 0;
}

/**
 * fscrypt_prepare_symlink() - prepare to create a possibly-encrypted symlink
 * @dir: directory in which the symlink is being created
 * @target: plaintext symlink target
 * @len: length of @target excluding null terminator
 * @max_len: space the filesystem has available to store the symlink target
 * @disk_link: (out) the on-disk symlink target being prepared
 *
 * This function computes the size the symlink target will require on-disk,
 * stores it in @disk_link->len, and validates it against @max_len.  An
 * encrypted symlink may be longer than the original.
 *
 * Additionally, @disk_link->name is set to @target if the symlink will be
 * unencrypted, but left NULL if the symlink will be encrypted.  For encrypted
 * symlinks, the filesystem must call fscrypt_encrypt_symlink() to create the
 * on-disk target later.  (The reason for the two-step process is that some
 * filesystems need to know the size of the symlink target before creating the
 * inode, e.g. to determine whether it will be a "fast" or "slow" symlink.)
 *
 * Return: 0 on success, -ENAMETOOLONG if the symlink target is too long,
 * -ENOKEY if the encryption key is missing, or another -errno code if a problem
 * occurred while setting up the encryption key.
 */
static inline int fscrypt_prepare_symlink(struct inode *dir,
					  const char *target,
					  unsigned int len,
					  unsigned int max_len,
					  struct fscrypt_str *disk_link)
{
	if (IS_ENCRYPTED(dir) || fscrypt_get_dummy_context(dir->i_sb) != NULL)
		return __fscrypt_prepare_symlink(dir, len, max_len, disk_link);

	disk_link->name = (unsigned char *)target;
	disk_link->len = len + 1;
	if (disk_link->len > max_len)
		return -ENAMETOOLONG;
	return 0;
}

/**
 * fscrypt_encrypt_symlink() - encrypt the symlink target if needed
 * @inode: symlink inode
 * @target: plaintext symlink target
 * @len: length of @target excluding null terminator
 * @disk_link: (in/out) the on-disk symlink target being prepared
 *
 * If the symlink target needs to be encrypted, then this function encrypts it
 * into @disk_link->name.  fscrypt_prepare_symlink() must have been called
 * previously to compute @disk_link->len.  If the filesystem did not allocate a
 * buffer for @disk_link->name after calling fscrypt_prepare_link(), then one
 * will be kmalloc()'ed and the filesystem will be responsible for freeing it.
 *
 * Return: 0 on success, -errno on failure
 */
static inline int fscrypt_encrypt_symlink(struct inode *inode,
					  const char *target,
					  unsigned int len,
					  struct fscrypt_str *disk_link)
{
	if (IS_ENCRYPTED(inode))
		return __fscrypt_encrypt_symlink(inode, target, len, disk_link);
	return 0;
}

/* If *pagep is a bounce page, free it and set *pagep to the pagecache page */
static inline void fscrypt_finalize_bounce_page(struct page **pagep)
{
	struct page *page = *pagep;

	if (fscrypt_is_bounce_page(page)) {
		*pagep = fscrypt_pagecache_page(page);
		fscrypt_free_bounce_page(page);
	}
}

#endif	/* _LINUX_FSCRYPT_H */<|MERGE_RESOLUTION|>--- conflicted
+++ resolved
@@ -144,12 +144,8 @@
 	return (struct page *)page_private(bounce_page);
 }
 
-<<<<<<< HEAD
-extern void fscrypt_free_bounce_page(struct page *bounce_page);
-extern int fscrypt_d_revalidate(struct dentry *dentry, unsigned int flags);
-=======
 void fscrypt_free_bounce_page(struct page *bounce_page);
->>>>>>> afdb0f2e
+int fscrypt_d_revalidate(struct dentry *dentry, unsigned int flags);
 
 /* policy.c */
 int fscrypt_ioctl_set_policy(struct file *filp, const void __user *arg);
@@ -177,22 +173,13 @@
 }
 
 /* keyring.c */
-<<<<<<< HEAD
-extern void fscrypt_sb_free(struct super_block *sb);
-extern int fscrypt_ioctl_add_key(struct file *filp, void __user *arg);
-extern int fscrypt_ioctl_remove_key(struct file *filp, void __user *arg);
-extern int fscrypt_ioctl_remove_key_all_users(struct file *filp,
-					      void __user *arg);
-extern int fscrypt_ioctl_get_key_status(struct file *filp, void __user *arg);
-extern int fscrypt_register_key_removal_notifier(struct notifier_block *nb);
-extern int fscrypt_unregister_key_removal_notifier(struct notifier_block *nb);
-=======
 void fscrypt_sb_free(struct super_block *sb);
 int fscrypt_ioctl_add_key(struct file *filp, void __user *arg);
 int fscrypt_ioctl_remove_key(struct file *filp, void __user *arg);
 int fscrypt_ioctl_remove_key_all_users(struct file *filp, void __user *arg);
 int fscrypt_ioctl_get_key_status(struct file *filp, void __user *arg);
->>>>>>> afdb0f2e
+int fscrypt_register_key_removal_notifier(struct notifier_block *nb);
+int fscrypt_unregister_key_removal_notifier(struct notifier_block *nb);
 
 /* keysetup.c */
 int fscrypt_get_encryption_info(struct inode *inode);
