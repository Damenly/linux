--- conflicted
+++ resolved
@@ -16,7 +16,20 @@
  */
 #define __UNIQUE_ID(prefix) __PASTE(__PASTE(__UNIQUE_ID_, prefix), __COUNTER__)
 
-<<<<<<< HEAD
+/*
+ * Not all versions of clang implement the the type-generic versions
+ * of the builtin overflow checkers. Fortunately, clang implements
+ * __has_builtin allowing us to avoid awkward version
+ * checks. Unfortunately, we don't know which version of gcc clang
+ * pretends to be, so the macro may or may not be defined.
+ */
+#undef COMPILER_HAS_GENERIC_BUILTIN_OVERFLOW
+#if __has_builtin(__builtin_mul_overflow) && \
+    __has_builtin(__builtin_add_overflow) && \
+    __has_builtin(__builtin_sub_overflow)
+#define COMPILER_HAS_GENERIC_BUILTIN_OVERFLOW 1
+#endif
+
 #define randomized_struct_fields_start	struct {
 #define randomized_struct_fields_end	};
 
@@ -34,18 +47,4 @@
 /* Clang doesn't have a way to turn it off per-function, yet. */
 #ifdef __noretpoline
 #undef __noretpoline
-=======
-/*
- * Not all versions of clang implement the the type-generic versions
- * of the builtin overflow checkers. Fortunately, clang implements
- * __has_builtin allowing us to avoid awkward version
- * checks. Unfortunately, we don't know which version of gcc clang
- * pretends to be, so the macro may or may not be defined.
- */
-#undef COMPILER_HAS_GENERIC_BUILTIN_OVERFLOW
-#if __has_builtin(__builtin_mul_overflow) && \
-    __has_builtin(__builtin_add_overflow) && \
-    __has_builtin(__builtin_sub_overflow)
-#define COMPILER_HAS_GENERIC_BUILTIN_OVERFLOW 1
->>>>>>> 47127fcd
 #endif