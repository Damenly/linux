/*
   BlueZ - Bluetooth protocol stack for Linux
   Copyright (C) 2000-2001 Qualcomm Incorporated

   Written 2000,2001 by Maxim Krasnyansky <maxk@qualcomm.com>

   This program is free software; you can redistribute it and/or modify
   it under the terms of the GNU General Public License version 2 as
   published by the Free Software Foundation;

   THE SOFTWARE IS PROVIDED "AS IS", WITHOUT WARRANTY OF ANY KIND, EXPRESS
   OR IMPLIED, INCLUDING BUT NOT LIMITED TO THE WARRANTIES OF MERCHANTABILITY,
   FITNESS FOR A PARTICULAR PURPOSE AND NONINFRINGEMENT OF THIRD PARTY RIGHTS.
   IN NO EVENT SHALL THE COPYRIGHT HOLDER(S) AND AUTHOR(S) BE LIABLE FOR ANY
   CLAIM, OR ANY SPECIAL INDIRECT OR CONSEQUENTIAL DAMAGES, OR ANY DAMAGES
   WHATSOEVER RESULTING FROM LOSS OF USE, DATA OR PROFITS, WHETHER IN AN
   ACTION OF CONTRACT, NEGLIGENCE OR OTHER TORTIOUS ACTION, ARISING OUT OF
   OR IN CONNECTION WITH THE USE OR PERFORMANCE OF THIS SOFTWARE.

   ALL LIABILITY, INCLUDING LIABILITY FOR INFRINGEMENT OF ANY PATENTS,
   COPYRIGHTS, TRADEMARKS OR OTHER RIGHTS, RELATING TO USE OF THIS
   SOFTWARE IS DISCLAIMED.
*/

#ifndef __HCI_H
#define __HCI_H

#define HCI_MAX_ACL_SIZE	1024
#define HCI_MAX_SCO_SIZE	255
#define HCI_MAX_ISO_SIZE	251
#define HCI_MAX_EVENT_SIZE	260
#define HCI_MAX_FRAME_SIZE	(HCI_MAX_ACL_SIZE + 4)

#define HCI_LINK_KEY_SIZE	16
#define HCI_AMP_LINK_KEY_SIZE	(2 * HCI_LINK_KEY_SIZE)

#define HCI_MAX_AMP_ASSOC_SIZE	672

#define HCI_MAX_CPB_DATA_SIZE	252

/* HCI dev events */
#define HCI_DEV_REG			1
#define HCI_DEV_UNREG			2
#define HCI_DEV_UP			3
#define HCI_DEV_DOWN			4
#define HCI_DEV_SUSPEND			5
#define HCI_DEV_RESUME			6
#define HCI_DEV_OPEN			7
#define HCI_DEV_CLOSE			8
#define HCI_DEV_SETUP			9

/* HCI notify events */
#define HCI_NOTIFY_CONN_ADD		1
#define HCI_NOTIFY_CONN_DEL		2
#define HCI_NOTIFY_VOICE_SETTING	3
#define HCI_NOTIFY_ENABLE_SCO_CVSD	4
#define HCI_NOTIFY_ENABLE_SCO_TRANSP	5
#define HCI_NOTIFY_DISABLE_SCO		6

/* HCI bus types */
#define HCI_VIRTUAL	0
#define HCI_USB		1
#define HCI_PCCARD	2
#define HCI_UART	3
#define HCI_RS232	4
#define HCI_PCI		5
#define HCI_SDIO	6
#define HCI_SPI		7
#define HCI_I2C		8
#define HCI_SMD		9
#define HCI_VIRTIO	10

/* HCI controller types */
#define HCI_PRIMARY	0x00
#define HCI_AMP		0x01

/* First BR/EDR Controller shall have ID = 0 */
#define AMP_ID_BREDR	0x00

/* AMP controller types */
#define AMP_TYPE_BREDR	0x00
#define AMP_TYPE_80211	0x01

/* AMP controller status */
#define AMP_STATUS_POWERED_DOWN			0x00
#define AMP_STATUS_BLUETOOTH_ONLY		0x01
#define AMP_STATUS_NO_CAPACITY			0x02
#define AMP_STATUS_LOW_CAPACITY			0x03
#define AMP_STATUS_MEDIUM_CAPACITY		0x04
#define AMP_STATUS_HIGH_CAPACITY		0x05
#define AMP_STATUS_FULL_CAPACITY		0x06

/* HCI device quirks */
enum {
	/* When this quirk is set, the HCI Reset command is send when
	 * closing the transport instead of when opening it.
	 *
	 * This quirk must be set before hci_register_dev is called.
	 */
	HCI_QUIRK_RESET_ON_CLOSE,

	/* When this quirk is set, the device is turned into a raw-only
	 * device and it will stay in unconfigured state.
	 *
	 * This quirk must be set before hci_register_dev is called.
	 */
	HCI_QUIRK_RAW_DEVICE,

	/* When this quirk is set, the buffer sizes reported by
	 * HCI Read Buffer Size command are corrected if invalid.
	 *
	 * This quirk must be set before hci_register_dev is called.
	 */
	HCI_QUIRK_FIXUP_BUFFER_SIZE,

	/* When this quirk is set, then a controller that does not
	 * indicate support for Inquiry Result with RSSI is assumed to
	 * support it anyway. Some early Bluetooth 1.2 controllers had
	 * wrongly configured local features that will require forcing
	 * them to enable this mode. Getting RSSI information with the
	 * inquiry responses is preferred since it allows for a better
	 * user experience.
	 *
	 * This quirk must be set before hci_register_dev is called.
	 */
	HCI_QUIRK_FIXUP_INQUIRY_MODE,

	/* When this quirk is set, then the HCI Read Local Supported
	 * Commands command is not supported. In general Bluetooth 1.2
	 * and later controllers should support this command. However
	 * some controllers indicate Bluetooth 1.2 support, but do
	 * not support this command.
	 *
	 * This quirk must be set before hci_register_dev is called.
	 */
	HCI_QUIRK_BROKEN_LOCAL_COMMANDS,

	/* When this quirk is set, then no stored link key handling
	 * is performed. This is mainly due to the fact that the
	 * HCI Delete Stored Link Key command is advertised, but
	 * not supported.
	 *
	 * This quirk must be set before hci_register_dev is called.
	 */
	HCI_QUIRK_BROKEN_STORED_LINK_KEY,

	/* When this quirk is set, an external configuration step
	 * is required and will be indicated with the controller
	 * configuration.
	 *
	 * This quirk can be set before hci_register_dev is called or
	 * during the hdev->setup vendor callback.
	 */
	HCI_QUIRK_EXTERNAL_CONFIG,

	/* When this quirk is set, the public Bluetooth address
	 * initially reported by HCI Read BD Address command
	 * is considered invalid. Controller configuration is
	 * required before this device can be used.
	 *
	 * This quirk can be set before hci_register_dev is called or
	 * during the hdev->setup vendor callback.
	 */
	HCI_QUIRK_INVALID_BDADDR,

	/* When this quirk is set, the public Bluetooth address
	 * initially reported by HCI Read BD Address command
	 * is considered invalid. The public BD Address can be
	 * specified in the fwnode property 'local-bd-address'.
	 * If this property does not exist or is invalid controller
	 * configuration is required before this device can be used.
	 *
	 * This quirk can be set before hci_register_dev is called or
	 * during the hdev->setup vendor callback.
	 */
	HCI_QUIRK_USE_BDADDR_PROPERTY,

	/* When this quirk is set, the duplicate filtering during
	 * scanning is based on Bluetooth devices addresses. To allow
	 * RSSI based updates, restart scanning if needed.
	 *
	 * This quirk can be set before hci_register_dev is called or
	 * during the hdev->setup vendor callback.
	 */
	HCI_QUIRK_STRICT_DUPLICATE_FILTER,

	/* When this quirk is set, LE scan and BR/EDR inquiry is done
	 * simultaneously, otherwise it's interleaved.
	 *
	 * This quirk can be set before hci_register_dev is called or
	 * during the hdev->setup vendor callback.
	 */
	HCI_QUIRK_SIMULTANEOUS_DISCOVERY,

	/* When this quirk is set, the enabling of diagnostic mode is
	 * not persistent over HCI Reset. Every time the controller
	 * is brought up it needs to be reprogrammed.
	 *
	 * This quirk can be set before hci_register_dev is called or
	 * during the hdev->setup vendor callback.
	 */
	HCI_QUIRK_NON_PERSISTENT_DIAG,

	/* When this quirk is set, setup() would be run after every
	 * open() and not just after the first open().
	 *
	 * This quirk can be set before hci_register_dev is called or
	 * during the hdev->setup vendor callback.
	 *
	 */
	HCI_QUIRK_NON_PERSISTENT_SETUP,

	/* When this quirk is set, wide band speech is supported by
	 * the driver since no reliable mechanism exist to report
	 * this from the hardware, a driver flag is use to convey
	 * this support
	 *
	 * This quirk must be set before hci_register_dev is called.
	 */
	HCI_QUIRK_WIDEBAND_SPEECH_SUPPORTED,

	/* When this quirk is set, the controller has validated that
	 * LE states reported through the HCI_LE_READ_SUPPORTED_STATES are
	 * valid.  This mechanism is necessary as many controllers have
	 * been seen has having trouble initiating a connectable
	 * advertisement despite the state combination being reported as
	 * supported.
	 */
	HCI_QUIRK_VALID_LE_STATES,

	/* When this quirk is set, then erroneous data reporting
	 * is ignored. This is mainly due to the fact that the HCI
	 * Read Default Erroneous Data Reporting command is advertised,
	 * but not supported; these controllers often reply with unknown
	 * command and tend to lock up randomly. Needing a hard reset.
	 *
	 * This quirk can be set before hci_register_dev is called or
	 * during the hdev->setup vendor callback.
	 */
	HCI_QUIRK_BROKEN_ERR_DATA_REPORTING,

	/*
	 * When this quirk is set, then the hci_suspend_notifier is not
	 * registered. This is intended for devices which drop completely
	 * from the bus on system-suspend and which will show up as a new
	 * HCI after resume.
	 */
	HCI_QUIRK_NO_SUSPEND_NOTIFIER,

<<<<<<< HEAD
	/* CHROMIUM-only: This quirk prevents RTL8822 to perform remote wake
	 * on system suspend to save power. This shouldn't be upstreamed.
	 */
	HCI_QUIRK_DISABLE_REMOTE_WAKE,
=======
	/*
	 * When this quirk is set, LE tx power is not queried on startup
	 * and the min/max tx power values default to HCI_TX_POWER_INVALID.
	 *
	 * This quirk can be set before hci_register_dev is called or
	 * during the hdev->setup vendor callback.
	 */
	HCI_QUIRK_BROKEN_READ_TRANSMIT_POWER,
>>>>>>> 760a8530
};

/* HCI device flags */
enum {
	HCI_UP,
	HCI_INIT,
	HCI_RUNNING,

	HCI_PSCAN,
	HCI_ISCAN,
	HCI_AUTH,
	HCI_ENCRYPT,
	HCI_INQUIRY,

	HCI_RAW,

	HCI_RESET,
};

/* HCI socket flags */
enum {
	HCI_SOCK_TRUSTED,
	HCI_MGMT_INDEX_EVENTS,
	HCI_MGMT_UNCONF_INDEX_EVENTS,
	HCI_MGMT_EXT_INDEX_EVENTS,
	HCI_MGMT_EXT_INFO_EVENTS,
	HCI_MGMT_OPTION_EVENTS,
	HCI_MGMT_SETTING_EVENTS,
	HCI_MGMT_DEV_CLASS_EVENTS,
	HCI_MGMT_LOCAL_NAME_EVENTS,
	HCI_MGMT_OOB_DATA_EVENTS,
	HCI_MGMT_EXP_FEATURE_EVENTS,
};

/*
 * BR/EDR and/or LE controller flags: the flags defined here should represent
 * states from the controller.
 */
enum {
	HCI_SETUP,
	HCI_CONFIG,
	HCI_AUTO_OFF,
	HCI_RFKILLED,
	HCI_MGMT,
	HCI_BONDABLE,
	HCI_SERVICE_CACHE,
	HCI_KEEP_DEBUG_KEYS,
	HCI_USE_DEBUG_KEYS,
	HCI_UNREGISTER,
	HCI_UNCONFIGURED,
	HCI_USER_CHANNEL,
	HCI_EXT_CONFIGURED,
	HCI_LE_ADV,
	HCI_LE_SCAN,
	HCI_SSP_ENABLED,
	HCI_SC_ENABLED,
	HCI_SC_ONLY,
	HCI_PRIVACY,
	HCI_LIMITED_PRIVACY,
	HCI_RPA_EXPIRED,
	HCI_RPA_RESOLVING,
	HCI_HS_ENABLED,
	HCI_LE_ENABLED,
	HCI_ADVERTISING,
	HCI_ADVERTISING_CONNECTABLE,
	HCI_CONNECTABLE,
	HCI_DISCOVERABLE,
	HCI_LIMITED_DISCOVERABLE,
	HCI_LINK_SECURITY,
	HCI_PERIODIC_INQ,
	HCI_FAST_CONNECTABLE,
	HCI_BREDR_ENABLED,
	HCI_LE_SCAN_INTERRUPTED,
	HCI_WIDEBAND_SPEECH_ENABLED,
	HCI_EVENT_FILTER_CONFIGURED,

	HCI_DUT_MODE,
	HCI_VENDOR_DIAG,
	HCI_FORCE_BREDR_SMP,
	HCI_FORCE_STATIC_ADDR,
	HCI_LL_RPA_RESOLUTION,
	HCI_ENABLE_LL_PRIVACY,
	HCI_CMD_PENDING,
	HCI_FORCE_NO_MITM,
	HCI_QUALITY_REPORT,
	HCI_OFFLOAD_CODECS_ENABLED,

	__HCI_NUM_FLAGS,
};

/* HCI timeouts */
#define HCI_DISCONN_TIMEOUT	msecs_to_jiffies(2000)	/* 2 seconds */
#define HCI_PAIRING_TIMEOUT	msecs_to_jiffies(60000)	/* 60 seconds */
#define HCI_INIT_TIMEOUT	msecs_to_jiffies(10000)	/* 10 seconds */
#define HCI_CMD_TIMEOUT		msecs_to_jiffies(2000)	/* 2 seconds */
#define HCI_NCMD_TIMEOUT	msecs_to_jiffies(4000)	/* 4 seconds */
#define HCI_ACL_TX_TIMEOUT	msecs_to_jiffies(45000)	/* 45 seconds */
#define HCI_AUTO_OFF_TIMEOUT	msecs_to_jiffies(2000)	/* 2 seconds */
#define HCI_POWER_OFF_TIMEOUT	msecs_to_jiffies(5000)	/* 5 seconds */
#define HCI_LE_CONN_TIMEOUT	msecs_to_jiffies(20000)	/* 20 seconds */
#define HCI_LE_AUTOCONN_TIMEOUT	msecs_to_jiffies(4000)	/* 4 seconds */

/* HCI data types */
#define HCI_COMMAND_PKT		0x01
#define HCI_ACLDATA_PKT		0x02
#define HCI_SCODATA_PKT		0x03
#define HCI_EVENT_PKT		0x04
#define HCI_ISODATA_PKT		0x05
#define HCI_DIAG_PKT		0xf0
#define HCI_VENDOR_PKT		0xff

/* HCI packet types */
#define HCI_DM1		0x0008
#define HCI_DM3		0x0400
#define HCI_DM5		0x4000
#define HCI_DH1		0x0010
#define HCI_DH3		0x0800
#define HCI_DH5		0x8000

/* HCI packet types inverted masks */
#define HCI_2DH1	0x0002
#define HCI_3DH1	0x0004
#define HCI_2DH3	0x0100
#define HCI_3DH3	0x0200
#define HCI_2DH5	0x1000
#define HCI_3DH5	0x2000

#define HCI_HV1		0x0020
#define HCI_HV2		0x0040
#define HCI_HV3		0x0080

#define SCO_PTYPE_MASK	(HCI_HV1 | HCI_HV2 | HCI_HV3)
#define ACL_PTYPE_MASK	(~SCO_PTYPE_MASK)

/* eSCO packet types */
#define ESCO_HV1	0x0001
#define ESCO_HV2	0x0002
#define ESCO_HV3	0x0004
#define ESCO_EV3	0x0008
#define ESCO_EV4	0x0010
#define ESCO_EV5	0x0020
#define ESCO_2EV3	0x0040
#define ESCO_3EV3	0x0080
#define ESCO_2EV5	0x0100
#define ESCO_3EV5	0x0200

#define SCO_ESCO_MASK  (ESCO_HV1 | ESCO_HV2 | ESCO_HV3)
#define EDR_ESCO_MASK  (ESCO_2EV3 | ESCO_3EV3 | ESCO_2EV5 | ESCO_3EV5)

/* ACL flags */
#define ACL_START_NO_FLUSH	0x00
#define ACL_CONT		0x01
#define ACL_START		0x02
#define ACL_COMPLETE		0x03
#define ACL_ACTIVE_BCAST	0x04
#define ACL_PICO_BCAST		0x08

/* ISO PB flags */
#define ISO_START		0x00
#define ISO_CONT		0x01
#define ISO_SINGLE		0x02
#define ISO_END			0x03

/* ISO TS flags */
#define ISO_TS			0x01

/* Baseband links */
#define SCO_LINK	0x00
#define ACL_LINK	0x01
#define ESCO_LINK	0x02
/* Low Energy links do not have defined link type. Use invented one */
#define LE_LINK		0x80
#define AMP_LINK	0x81
#define ISO_LINK	0x82
#define INVALID_LINK	0xff

/* LMP features */
#define LMP_3SLOT	0x01
#define LMP_5SLOT	0x02
#define LMP_ENCRYPT	0x04
#define LMP_SOFFSET	0x08
#define LMP_TACCURACY	0x10
#define LMP_RSWITCH	0x20
#define LMP_HOLD	0x40
#define LMP_SNIFF	0x80

#define LMP_PARK	0x01
#define LMP_RSSI	0x02
#define LMP_QUALITY	0x04
#define LMP_SCO		0x08
#define LMP_HV2		0x10
#define LMP_HV3		0x20
#define LMP_ULAW	0x40
#define LMP_ALAW	0x80

#define LMP_CVSD	0x01
#define LMP_PSCHEME	0x02
#define LMP_PCONTROL	0x04
#define LMP_TRANSPARENT	0x08

#define LMP_EDR_2M		0x02
#define LMP_EDR_3M		0x04
#define LMP_RSSI_INQ	0x40
#define LMP_ESCO	0x80

#define LMP_EV4		0x01
#define LMP_EV5		0x02
#define LMP_NO_BREDR	0x20
#define LMP_LE		0x40
#define LMP_EDR_3SLOT	0x80

#define LMP_EDR_5SLOT	0x01
#define LMP_SNIFF_SUBR	0x02
#define LMP_PAUSE_ENC	0x04
#define LMP_EDR_ESCO_2M	0x20
#define LMP_EDR_ESCO_3M	0x40
#define LMP_EDR_3S_ESCO	0x80

#define LMP_EXT_INQ	0x01
#define LMP_SIMUL_LE_BR	0x02
#define LMP_SIMPLE_PAIR	0x08
#define LMP_NO_FLUSH	0x40

#define LMP_LSTO	0x01
#define LMP_INQ_TX_PWR	0x02
#define LMP_EXTFEATURES	0x80

/* Extended LMP features */
#define LMP_CPB_CENTRAL		0x01
#define LMP_CPB_PERIPHERAL	0x02
#define LMP_SYNC_TRAIN		0x04
#define LMP_SYNC_SCAN		0x08

#define LMP_SC		0x01
#define LMP_PING	0x02

/* Host features */
#define LMP_HOST_SSP		0x01
#define LMP_HOST_LE		0x02
#define LMP_HOST_LE_BREDR	0x04
#define LMP_HOST_SC		0x08

/* LE features */
#define HCI_LE_ENCRYPTION		0x01
#define HCI_LE_CONN_PARAM_REQ_PROC	0x02
#define HCI_LE_PERIPHERAL_FEATURES	0x08
#define HCI_LE_PING			0x10
#define HCI_LE_DATA_LEN_EXT		0x20
#define HCI_LE_LL_PRIVACY		0x40
#define HCI_LE_EXT_SCAN_POLICY		0x80
#define HCI_LE_PHY_2M			0x01
#define HCI_LE_PHY_CODED		0x08
#define HCI_LE_EXT_ADV			0x10
#define HCI_LE_CHAN_SEL_ALG2		0x40
#define HCI_LE_CIS_CENTRAL		0x10
#define HCI_LE_CIS_PERIPHERAL		0x20

/* Connection modes */
#define HCI_CM_ACTIVE	0x0000
#define HCI_CM_HOLD	0x0001
#define HCI_CM_SNIFF	0x0002
#define HCI_CM_PARK	0x0003

/* Link policies */
#define HCI_LP_RSWITCH	0x0001
#define HCI_LP_HOLD	0x0002
#define HCI_LP_SNIFF	0x0004
#define HCI_LP_PARK	0x0008

/* Link modes */
#define HCI_LM_ACCEPT	0x8000
#define HCI_LM_MASTER	0x0001
#define HCI_LM_AUTH	0x0002
#define HCI_LM_ENCRYPT	0x0004
#define HCI_LM_TRUSTED	0x0008
#define HCI_LM_RELIABLE	0x0010
#define HCI_LM_SECURE	0x0020
#define HCI_LM_FIPS	0x0040

/* Authentication types */
#define HCI_AT_NO_BONDING		0x00
#define HCI_AT_NO_BONDING_MITM		0x01
#define HCI_AT_DEDICATED_BONDING	0x02
#define HCI_AT_DEDICATED_BONDING_MITM	0x03
#define HCI_AT_GENERAL_BONDING		0x04
#define HCI_AT_GENERAL_BONDING_MITM	0x05

/* I/O capabilities */
#define HCI_IO_DISPLAY_ONLY	0x00
#define HCI_IO_DISPLAY_YESNO	0x01
#define HCI_IO_KEYBOARD_ONLY	0x02
#define HCI_IO_NO_INPUT_OUTPUT	0x03

/* Link Key types */
#define HCI_LK_COMBINATION		0x00
#define HCI_LK_LOCAL_UNIT		0x01
#define HCI_LK_REMOTE_UNIT		0x02
#define HCI_LK_DEBUG_COMBINATION	0x03
#define HCI_LK_UNAUTH_COMBINATION_P192	0x04
#define HCI_LK_AUTH_COMBINATION_P192	0x05
#define HCI_LK_CHANGED_COMBINATION	0x06
#define HCI_LK_UNAUTH_COMBINATION_P256	0x07
#define HCI_LK_AUTH_COMBINATION_P256	0x08

/* ---- HCI Error Codes ---- */
#define HCI_ERROR_UNKNOWN_CONN_ID	0x02
#define HCI_ERROR_AUTH_FAILURE		0x05
#define HCI_ERROR_PIN_OR_KEY_MISSING	0x06
#define HCI_ERROR_MEMORY_EXCEEDED	0x07
#define HCI_ERROR_CONNECTION_TIMEOUT	0x08
#define HCI_ERROR_REJ_LIMITED_RESOURCES	0x0d
#define HCI_ERROR_REJ_BAD_ADDR		0x0f
#define HCI_ERROR_REMOTE_USER_TERM	0x13
#define HCI_ERROR_REMOTE_LOW_RESOURCES	0x14
#define HCI_ERROR_REMOTE_POWER_OFF	0x15
#define HCI_ERROR_LOCAL_HOST_TERM	0x16
#define HCI_ERROR_PAIRING_NOT_ALLOWED	0x18
#define HCI_ERROR_INVALID_LL_PARAMS	0x1e
#define HCI_ERROR_UNSPECIFIED		0x1f
#define HCI_ERROR_ADVERTISING_TIMEOUT	0x3c
#define HCI_ERROR_CANCELLED_BY_HOST	0x44

/* Flow control modes */
#define HCI_FLOW_CTL_MODE_PACKET_BASED	0x00
#define HCI_FLOW_CTL_MODE_BLOCK_BASED	0x01

/* The core spec defines 127 as the "not available" value */
#define HCI_TX_POWER_INVALID	127
#define HCI_RSSI_INVALID	127

#define HCI_ROLE_MASTER		0x00
#define HCI_ROLE_SLAVE		0x01

/* Extended Inquiry Response field types */
#define EIR_FLAGS		0x01 /* flags */
#define EIR_UUID16_SOME		0x02 /* 16-bit UUID, more available */
#define EIR_UUID16_ALL		0x03 /* 16-bit UUID, all listed */
#define EIR_UUID32_SOME		0x04 /* 32-bit UUID, more available */
#define EIR_UUID32_ALL		0x05 /* 32-bit UUID, all listed */
#define EIR_UUID128_SOME	0x06 /* 128-bit UUID, more available */
#define EIR_UUID128_ALL		0x07 /* 128-bit UUID, all listed */
#define EIR_NAME_SHORT		0x08 /* shortened local name */
#define EIR_NAME_COMPLETE	0x09 /* complete local name */
#define EIR_TX_POWER		0x0A /* transmit power level */
#define EIR_CLASS_OF_DEV	0x0D /* Class of Device */
#define EIR_SSP_HASH_C192	0x0E /* Simple Pairing Hash C-192 */
#define EIR_SSP_RAND_R192	0x0F /* Simple Pairing Randomizer R-192 */
#define EIR_DEVICE_ID		0x10 /* device ID */
#define EIR_APPEARANCE		0x19 /* Device appearance */
#define EIR_LE_BDADDR		0x1B /* LE Bluetooth device address */
#define EIR_LE_ROLE		0x1C /* LE role */
#define EIR_SSP_HASH_C256	0x1D /* Simple Pairing Hash C-256 */
#define EIR_SSP_RAND_R256	0x1E /* Simple Pairing Rand R-256 */
#define EIR_LE_SC_CONFIRM	0x22 /* LE SC Confirmation Value */
#define EIR_LE_SC_RANDOM	0x23 /* LE SC Random Value */

/* Low Energy Advertising Flags */
#define LE_AD_LIMITED		0x01 /* Limited Discoverable */
#define LE_AD_GENERAL		0x02 /* General Discoverable */
#define LE_AD_NO_BREDR		0x04 /* BR/EDR not supported */
#define LE_AD_SIM_LE_BREDR_CTRL	0x08 /* Simultaneous LE & BR/EDR Controller */
#define LE_AD_SIM_LE_BREDR_HOST	0x10 /* Simultaneous LE & BR/EDR Host */

/* -----  HCI Commands ---- */
#define HCI_OP_NOP			0x0000

#define HCI_OP_INQUIRY			0x0401
struct hci_cp_inquiry {
	__u8     lap[3];
	__u8     length;
	__u8     num_rsp;
} __packed;

#define HCI_OP_INQUIRY_CANCEL		0x0402

#define HCI_OP_PERIODIC_INQ		0x0403

#define HCI_OP_EXIT_PERIODIC_INQ	0x0404

#define HCI_OP_CREATE_CONN		0x0405
struct hci_cp_create_conn {
	bdaddr_t bdaddr;
	__le16   pkt_type;
	__u8     pscan_rep_mode;
	__u8     pscan_mode;
	__le16   clock_offset;
	__u8     role_switch;
} __packed;

#define HCI_OP_DISCONNECT		0x0406
struct hci_cp_disconnect {
	__le16   handle;
	__u8     reason;
} __packed;

#define HCI_OP_ADD_SCO			0x0407
struct hci_cp_add_sco {
	__le16   handle;
	__le16   pkt_type;
} __packed;

#define HCI_OP_CREATE_CONN_CANCEL	0x0408
struct hci_cp_create_conn_cancel {
	bdaddr_t bdaddr;
} __packed;

#define HCI_OP_ACCEPT_CONN_REQ		0x0409
struct hci_cp_accept_conn_req {
	bdaddr_t bdaddr;
	__u8     role;
} __packed;

#define HCI_OP_REJECT_CONN_REQ		0x040a
struct hci_cp_reject_conn_req {
	bdaddr_t bdaddr;
	__u8     reason;
} __packed;

#define HCI_OP_LINK_KEY_REPLY		0x040b
struct hci_cp_link_key_reply {
	bdaddr_t bdaddr;
	__u8     link_key[HCI_LINK_KEY_SIZE];
} __packed;

#define HCI_OP_LINK_KEY_NEG_REPLY	0x040c
struct hci_cp_link_key_neg_reply {
	bdaddr_t bdaddr;
} __packed;

#define HCI_OP_PIN_CODE_REPLY		0x040d
struct hci_cp_pin_code_reply {
	bdaddr_t bdaddr;
	__u8     pin_len;
	__u8     pin_code[16];
} __packed;
struct hci_rp_pin_code_reply {
	__u8     status;
	bdaddr_t bdaddr;
} __packed;

#define HCI_OP_PIN_CODE_NEG_REPLY	0x040e
struct hci_cp_pin_code_neg_reply {
	bdaddr_t bdaddr;
} __packed;
struct hci_rp_pin_code_neg_reply {
	__u8     status;
	bdaddr_t bdaddr;
} __packed;

#define HCI_OP_CHANGE_CONN_PTYPE	0x040f
struct hci_cp_change_conn_ptype {
	__le16   handle;
	__le16   pkt_type;
} __packed;

#define HCI_OP_AUTH_REQUESTED		0x0411
struct hci_cp_auth_requested {
	__le16   handle;
} __packed;

#define HCI_OP_SET_CONN_ENCRYPT		0x0413
struct hci_cp_set_conn_encrypt {
	__le16   handle;
	__u8     encrypt;
} __packed;

#define HCI_OP_CHANGE_CONN_LINK_KEY	0x0415
struct hci_cp_change_conn_link_key {
	__le16   handle;
} __packed;

#define HCI_OP_REMOTE_NAME_REQ		0x0419
struct hci_cp_remote_name_req {
	bdaddr_t bdaddr;
	__u8     pscan_rep_mode;
	__u8     pscan_mode;
	__le16   clock_offset;
} __packed;

#define HCI_OP_REMOTE_NAME_REQ_CANCEL	0x041a
struct hci_cp_remote_name_req_cancel {
	bdaddr_t bdaddr;
} __packed;

#define HCI_OP_READ_REMOTE_FEATURES	0x041b
struct hci_cp_read_remote_features {
	__le16   handle;
} __packed;

#define HCI_OP_READ_REMOTE_EXT_FEATURES	0x041c
struct hci_cp_read_remote_ext_features {
	__le16   handle;
	__u8     page;
} __packed;

#define HCI_OP_READ_REMOTE_VERSION	0x041d
struct hci_cp_read_remote_version {
	__le16   handle;
} __packed;

#define HCI_OP_READ_CLOCK_OFFSET	0x041f
struct hci_cp_read_clock_offset {
	__le16   handle;
} __packed;

#define HCI_OP_SETUP_SYNC_CONN		0x0428
struct hci_cp_setup_sync_conn {
	__le16   handle;
	__le32   tx_bandwidth;
	__le32   rx_bandwidth;
	__le16   max_latency;
	__le16   voice_setting;
	__u8     retrans_effort;
	__le16   pkt_type;
} __packed;

#define HCI_OP_ACCEPT_SYNC_CONN_REQ	0x0429
struct hci_cp_accept_sync_conn_req {
	bdaddr_t bdaddr;
	__le32   tx_bandwidth;
	__le32   rx_bandwidth;
	__le16   max_latency;
	__le16   content_format;
	__u8     retrans_effort;
	__le16   pkt_type;
} __packed;

#define HCI_OP_REJECT_SYNC_CONN_REQ	0x042a
struct hci_cp_reject_sync_conn_req {
	bdaddr_t bdaddr;
	__u8     reason;
} __packed;

#define HCI_OP_IO_CAPABILITY_REPLY	0x042b
struct hci_cp_io_capability_reply {
	bdaddr_t bdaddr;
	__u8     capability;
	__u8     oob_data;
	__u8     authentication;
} __packed;

#define HCI_OP_USER_CONFIRM_REPLY		0x042c
struct hci_cp_user_confirm_reply {
	bdaddr_t bdaddr;
} __packed;
struct hci_rp_user_confirm_reply {
	__u8     status;
	bdaddr_t bdaddr;
} __packed;

#define HCI_OP_USER_CONFIRM_NEG_REPLY	0x042d

#define HCI_OP_USER_PASSKEY_REPLY		0x042e
struct hci_cp_user_passkey_reply {
	bdaddr_t bdaddr;
	__le32	passkey;
} __packed;

#define HCI_OP_USER_PASSKEY_NEG_REPLY	0x042f

#define HCI_OP_REMOTE_OOB_DATA_REPLY	0x0430
struct hci_cp_remote_oob_data_reply {
	bdaddr_t bdaddr;
	__u8     hash[16];
	__u8     rand[16];
} __packed;

#define HCI_OP_REMOTE_OOB_DATA_NEG_REPLY	0x0433
struct hci_cp_remote_oob_data_neg_reply {
	bdaddr_t bdaddr;
} __packed;

#define HCI_OP_IO_CAPABILITY_NEG_REPLY	0x0434
struct hci_cp_io_capability_neg_reply {
	bdaddr_t bdaddr;
	__u8     reason;
} __packed;

#define HCI_OP_CREATE_PHY_LINK		0x0435
struct hci_cp_create_phy_link {
	__u8     phy_handle;
	__u8     key_len;
	__u8     key_type;
	__u8     key[HCI_AMP_LINK_KEY_SIZE];
} __packed;

#define HCI_OP_ACCEPT_PHY_LINK		0x0436
struct hci_cp_accept_phy_link {
	__u8     phy_handle;
	__u8     key_len;
	__u8     key_type;
	__u8     key[HCI_AMP_LINK_KEY_SIZE];
} __packed;

#define HCI_OP_DISCONN_PHY_LINK		0x0437
struct hci_cp_disconn_phy_link {
	__u8     phy_handle;
	__u8     reason;
} __packed;

struct ext_flow_spec {
	__u8       id;
	__u8       stype;
	__le16     msdu;
	__le32     sdu_itime;
	__le32     acc_lat;
	__le32     flush_to;
} __packed;

#define HCI_OP_CREATE_LOGICAL_LINK	0x0438
#define HCI_OP_ACCEPT_LOGICAL_LINK	0x0439
struct hci_cp_create_accept_logical_link {
	__u8                  phy_handle;
	struct ext_flow_spec  tx_flow_spec;
	struct ext_flow_spec  rx_flow_spec;
} __packed;

#define HCI_OP_DISCONN_LOGICAL_LINK	0x043a
struct hci_cp_disconn_logical_link {
	__le16   log_handle;
} __packed;

#define HCI_OP_LOGICAL_LINK_CANCEL	0x043b
struct hci_cp_logical_link_cancel {
	__u8     phy_handle;
	__u8     flow_spec_id;
} __packed;

#define HCI_OP_ENHANCED_SETUP_SYNC_CONN		0x043d
struct hci_coding_format {
	__u8	id;
	__le16	cid;
	__le16	vid;
} __packed;

struct hci_cp_enhanced_setup_sync_conn {
	__le16   handle;
	__le32   tx_bandwidth;
	__le32   rx_bandwidth;
	struct	 hci_coding_format tx_coding_format;
	struct	 hci_coding_format rx_coding_format;
	__le16	 tx_codec_frame_size;
	__le16	 rx_codec_frame_size;
	__le32	 in_bandwidth;
	__le32	 out_bandwidth;
	struct	 hci_coding_format in_coding_format;
	struct	 hci_coding_format out_coding_format;
	__le16   in_coded_data_size;
	__le16	 out_coded_data_size;
	__u8	 in_pcm_data_format;
	__u8	 out_pcm_data_format;
	__u8	 in_pcm_sample_payload_msb_pos;
	__u8	 out_pcm_sample_payload_msb_pos;
	__u8	 in_data_path;
	__u8	 out_data_path;
	__u8	 in_transport_unit_size;
	__u8	 out_transport_unit_size;
	__le16   max_latency;
	__le16   pkt_type;
	__u8     retrans_effort;
} __packed;

struct hci_rp_logical_link_cancel {
	__u8     status;
	__u8     phy_handle;
	__u8     flow_spec_id;
} __packed;

#define HCI_OP_SET_CPB			0x0441
struct hci_cp_set_cpb {
	__u8	enable;
	__u8	lt_addr;
	__u8	lpo_allowed;
	__le16	packet_type;
	__le16	interval_min;
	__le16	interval_max;
	__le16	cpb_sv_tout;
} __packed;
struct hci_rp_set_cpb {
	__u8	status;
	__u8	lt_addr;
	__le16	interval;
} __packed;

#define HCI_OP_START_SYNC_TRAIN		0x0443

#define HCI_OP_REMOTE_OOB_EXT_DATA_REPLY	0x0445
struct hci_cp_remote_oob_ext_data_reply {
	bdaddr_t bdaddr;
	__u8     hash192[16];
	__u8     rand192[16];
	__u8     hash256[16];
	__u8     rand256[16];
} __packed;

#define HCI_OP_SNIFF_MODE		0x0803
struct hci_cp_sniff_mode {
	__le16   handle;
	__le16   max_interval;
	__le16   min_interval;
	__le16   attempt;
	__le16   timeout;
} __packed;

#define HCI_OP_EXIT_SNIFF_MODE		0x0804
struct hci_cp_exit_sniff_mode {
	__le16   handle;
} __packed;

#define HCI_OP_ROLE_DISCOVERY		0x0809
struct hci_cp_role_discovery {
	__le16   handle;
} __packed;
struct hci_rp_role_discovery {
	__u8     status;
	__le16   handle;
	__u8     role;
} __packed;

#define HCI_OP_SWITCH_ROLE		0x080b
struct hci_cp_switch_role {
	bdaddr_t bdaddr;
	__u8     role;
} __packed;

#define HCI_OP_READ_LINK_POLICY		0x080c
struct hci_cp_read_link_policy {
	__le16   handle;
} __packed;
struct hci_rp_read_link_policy {
	__u8     status;
	__le16   handle;
	__le16   policy;
} __packed;

#define HCI_OP_WRITE_LINK_POLICY	0x080d
struct hci_cp_write_link_policy {
	__le16   handle;
	__le16   policy;
} __packed;
struct hci_rp_write_link_policy {
	__u8     status;
	__le16   handle;
} __packed;

#define HCI_OP_READ_DEF_LINK_POLICY	0x080e
struct hci_rp_read_def_link_policy {
	__u8     status;
	__le16   policy;
} __packed;

#define HCI_OP_WRITE_DEF_LINK_POLICY	0x080f
struct hci_cp_write_def_link_policy {
	__le16   policy;
} __packed;

#define HCI_OP_SNIFF_SUBRATE		0x0811
struct hci_cp_sniff_subrate {
	__le16   handle;
	__le16   max_latency;
	__le16   min_remote_timeout;
	__le16   min_local_timeout;
} __packed;

#define HCI_OP_SET_EVENT_MASK		0x0c01

#define HCI_OP_RESET			0x0c03

#define HCI_OP_SET_EVENT_FLT		0x0c05
#define HCI_SET_EVENT_FLT_SIZE		9
struct hci_cp_set_event_filter {
	__u8		flt_type;
	__u8		cond_type;
	struct {
		bdaddr_t bdaddr;
		__u8 auto_accept;
	} __packed	addr_conn_flt;
} __packed;

/* Filter types */
#define HCI_FLT_CLEAR_ALL	0x00
#define HCI_FLT_INQ_RESULT	0x01
#define HCI_FLT_CONN_SETUP	0x02

/* CONN_SETUP Condition types */
#define HCI_CONN_SETUP_ALLOW_ALL	0x00
#define HCI_CONN_SETUP_ALLOW_CLASS	0x01
#define HCI_CONN_SETUP_ALLOW_BDADDR	0x02

/* CONN_SETUP Conditions */
#define HCI_CONN_SETUP_AUTO_OFF		0x01
#define HCI_CONN_SETUP_AUTO_ON		0x02
#define HCI_CONN_SETUP_AUTO_ON_WITH_RS	0x03

#define HCI_OP_READ_STORED_LINK_KEY	0x0c0d
struct hci_cp_read_stored_link_key {
	bdaddr_t bdaddr;
	__u8     read_all;
} __packed;
struct hci_rp_read_stored_link_key {
	__u8     status;
	__u8     max_keys;
	__u8     num_keys;
} __packed;

#define HCI_OP_DELETE_STORED_LINK_KEY	0x0c12
struct hci_cp_delete_stored_link_key {
	bdaddr_t bdaddr;
	__u8     delete_all;
} __packed;
struct hci_rp_delete_stored_link_key {
	__u8     status;
	__u8     num_keys;
} __packed;

#define HCI_MAX_NAME_LENGTH		248

#define HCI_OP_WRITE_LOCAL_NAME		0x0c13
struct hci_cp_write_local_name {
	__u8     name[HCI_MAX_NAME_LENGTH];
} __packed;

#define HCI_OP_READ_LOCAL_NAME		0x0c14
struct hci_rp_read_local_name {
	__u8     status;
	__u8     name[HCI_MAX_NAME_LENGTH];
} __packed;

#define HCI_OP_WRITE_CA_TIMEOUT		0x0c16

#define HCI_OP_WRITE_PG_TIMEOUT		0x0c18

#define HCI_OP_WRITE_SCAN_ENABLE	0x0c1a
	#define SCAN_DISABLED		0x00
	#define SCAN_INQUIRY		0x01
	#define SCAN_PAGE		0x02

#define HCI_OP_READ_AUTH_ENABLE		0x0c1f

#define HCI_OP_WRITE_AUTH_ENABLE	0x0c20
	#define AUTH_DISABLED		0x00
	#define AUTH_ENABLED		0x01

#define HCI_OP_READ_ENCRYPT_MODE	0x0c21

#define HCI_OP_WRITE_ENCRYPT_MODE	0x0c22
	#define ENCRYPT_DISABLED	0x00
	#define ENCRYPT_P2P		0x01
	#define ENCRYPT_BOTH		0x02

#define HCI_OP_READ_CLASS_OF_DEV	0x0c23
struct hci_rp_read_class_of_dev {
	__u8     status;
	__u8     dev_class[3];
} __packed;

#define HCI_OP_WRITE_CLASS_OF_DEV	0x0c24
struct hci_cp_write_class_of_dev {
	__u8     dev_class[3];
} __packed;

#define HCI_OP_READ_VOICE_SETTING	0x0c25
struct hci_rp_read_voice_setting {
	__u8     status;
	__le16   voice_setting;
} __packed;

#define HCI_OP_WRITE_VOICE_SETTING	0x0c26
struct hci_cp_write_voice_setting {
	__le16   voice_setting;
} __packed;

#define HCI_OP_HOST_BUFFER_SIZE		0x0c33
struct hci_cp_host_buffer_size {
	__le16   acl_mtu;
	__u8     sco_mtu;
	__le16   acl_max_pkt;
	__le16   sco_max_pkt;
} __packed;

#define HCI_OP_READ_NUM_SUPPORTED_IAC	0x0c38
struct hci_rp_read_num_supported_iac {
	__u8	status;
	__u8	num_iac;
} __packed;

#define HCI_OP_READ_CURRENT_IAC_LAP	0x0c39

#define HCI_OP_WRITE_CURRENT_IAC_LAP	0x0c3a
struct hci_cp_write_current_iac_lap {
	__u8	num_iac;
	__u8	iac_lap[6];
} __packed;

#define HCI_OP_WRITE_INQUIRY_MODE	0x0c45

#define HCI_MAX_EIR_LENGTH		240

#define HCI_OP_WRITE_EIR		0x0c52
struct hci_cp_write_eir {
	__u8	fec;
	__u8	data[HCI_MAX_EIR_LENGTH];
} __packed;

#define HCI_OP_READ_SSP_MODE		0x0c55
struct hci_rp_read_ssp_mode {
	__u8     status;
	__u8     mode;
} __packed;

#define HCI_OP_WRITE_SSP_MODE		0x0c56
struct hci_cp_write_ssp_mode {
	__u8     mode;
} __packed;

#define HCI_OP_READ_LOCAL_OOB_DATA		0x0c57
struct hci_rp_read_local_oob_data {
	__u8     status;
	__u8     hash[16];
	__u8     rand[16];
} __packed;

#define HCI_OP_READ_INQ_RSP_TX_POWER	0x0c58
struct hci_rp_read_inq_rsp_tx_power {
	__u8     status;
	__s8     tx_power;
} __packed;

#define HCI_OP_READ_DEF_ERR_DATA_REPORTING	0x0c5a
	#define ERR_DATA_REPORTING_DISABLED	0x00
	#define ERR_DATA_REPORTING_ENABLED	0x01
struct hci_rp_read_def_err_data_reporting {
	__u8     status;
	__u8     err_data_reporting;
} __packed;

#define HCI_OP_WRITE_DEF_ERR_DATA_REPORTING	0x0c5b
struct hci_cp_write_def_err_data_reporting {
	__u8     err_data_reporting;
} __packed;

#define HCI_OP_SET_EVENT_MASK_PAGE_2	0x0c63

#define HCI_OP_READ_LOCATION_DATA	0x0c64

#define HCI_OP_READ_FLOW_CONTROL_MODE	0x0c66
struct hci_rp_read_flow_control_mode {
	__u8     status;
	__u8     mode;
} __packed;

#define HCI_OP_WRITE_LE_HOST_SUPPORTED	0x0c6d
struct hci_cp_write_le_host_supported {
	__u8	le;
	__u8	simul;
} __packed;

#define HCI_OP_SET_RESERVED_LT_ADDR	0x0c74
struct hci_cp_set_reserved_lt_addr {
	__u8	lt_addr;
} __packed;
struct hci_rp_set_reserved_lt_addr {
	__u8	status;
	__u8	lt_addr;
} __packed;

#define HCI_OP_DELETE_RESERVED_LT_ADDR	0x0c75
struct hci_cp_delete_reserved_lt_addr {
	__u8	lt_addr;
} __packed;
struct hci_rp_delete_reserved_lt_addr {
	__u8	status;
	__u8	lt_addr;
} __packed;

#define HCI_OP_SET_CPB_DATA		0x0c76
struct hci_cp_set_cpb_data {
	__u8	lt_addr;
	__u8	fragment;
	__u8	data_length;
	__u8	data[HCI_MAX_CPB_DATA_SIZE];
} __packed;
struct hci_rp_set_cpb_data {
	__u8	status;
	__u8	lt_addr;
} __packed;

#define HCI_OP_READ_SYNC_TRAIN_PARAMS	0x0c77

#define HCI_OP_WRITE_SYNC_TRAIN_PARAMS	0x0c78
struct hci_cp_write_sync_train_params {
	__le16	interval_min;
	__le16	interval_max;
	__le32	sync_train_tout;
	__u8	service_data;
} __packed;
struct hci_rp_write_sync_train_params {
	__u8	status;
	__le16	sync_train_int;
} __packed;

#define HCI_OP_READ_SC_SUPPORT		0x0c79
struct hci_rp_read_sc_support {
	__u8	status;
	__u8	support;
} __packed;

#define HCI_OP_WRITE_SC_SUPPORT		0x0c7a
struct hci_cp_write_sc_support {
	__u8	support;
} __packed;

#define HCI_OP_READ_AUTH_PAYLOAD_TO    0x0c7b
struct hci_cp_read_auth_payload_to {
	__le16  handle;
} __packed;
struct hci_rp_read_auth_payload_to {
	__u8    status;
	__le16  handle;
	__le16  timeout;
} __packed;

#define HCI_OP_WRITE_AUTH_PAYLOAD_TO    0x0c7c
struct hci_cp_write_auth_payload_to {
	__le16  handle;
	__le16  timeout;
} __packed;
struct hci_rp_write_auth_payload_to {
	__u8    status;
	__le16  handle;
} __packed;

#define HCI_OP_READ_LOCAL_OOB_EXT_DATA	0x0c7d
struct hci_rp_read_local_oob_ext_data {
	__u8     status;
	__u8     hash192[16];
	__u8     rand192[16];
	__u8     hash256[16];
	__u8     rand256[16];
} __packed;

#define HCI_CONFIGURE_DATA_PATH	0x0c83
struct hci_op_configure_data_path {
	__u8	direction;
	__u8	data_path_id;
	__u8	vnd_len;
	__u8	vnd_data[];
} __packed;

#define HCI_OP_READ_LOCAL_VERSION	0x1001
struct hci_rp_read_local_version {
	__u8     status;
	__u8     hci_ver;
	__le16   hci_rev;
	__u8     lmp_ver;
	__le16   manufacturer;
	__le16   lmp_subver;
} __packed;

#define HCI_OP_READ_LOCAL_COMMANDS	0x1002
struct hci_rp_read_local_commands {
	__u8     status;
	__u8     commands[64];
} __packed;

#define HCI_OP_READ_LOCAL_FEATURES	0x1003
struct hci_rp_read_local_features {
	__u8     status;
	__u8     features[8];
} __packed;

#define HCI_OP_READ_LOCAL_EXT_FEATURES	0x1004
struct hci_cp_read_local_ext_features {
	__u8     page;
} __packed;
struct hci_rp_read_local_ext_features {
	__u8     status;
	__u8     page;
	__u8     max_page;
	__u8     features[8];
} __packed;

#define HCI_OP_READ_BUFFER_SIZE		0x1005
struct hci_rp_read_buffer_size {
	__u8     status;
	__le16   acl_mtu;
	__u8     sco_mtu;
	__le16   acl_max_pkt;
	__le16   sco_max_pkt;
} __packed;

#define HCI_OP_READ_BD_ADDR		0x1009
struct hci_rp_read_bd_addr {
	__u8     status;
	bdaddr_t bdaddr;
} __packed;

#define HCI_OP_READ_DATA_BLOCK_SIZE	0x100a
struct hci_rp_read_data_block_size {
	__u8     status;
	__le16   max_acl_len;
	__le16   block_len;
	__le16   num_blocks;
} __packed;

#define HCI_OP_READ_LOCAL_CODECS	0x100b
struct hci_std_codecs {
	__u8	num;
	__u8	codec[];
} __packed;

struct hci_vnd_codec {
	/* company id */
	__le16	cid;
	/* vendor codec id */
	__le16	vid;
} __packed;

struct hci_vnd_codecs {
	__u8	num;
	struct hci_vnd_codec codec[];
} __packed;

struct hci_rp_read_local_supported_codecs {
	__u8	status;
	struct hci_std_codecs std_codecs;
	struct hci_vnd_codecs vnd_codecs;
} __packed;

#define HCI_OP_READ_LOCAL_PAIRING_OPTS	0x100c
struct hci_rp_read_local_pairing_opts {
	__u8     status;
	__u8     pairing_opts;
	__u8     max_key_size;
} __packed;

#define HCI_OP_READ_LOCAL_CODECS_V2	0x100d
struct hci_std_codec_v2 {
	__u8	id;
	__u8	transport;
} __packed;

struct hci_std_codecs_v2 {
	__u8	num;
	struct hci_std_codec_v2 codec[];
} __packed;

struct hci_vnd_codec_v2 {
	__u8	id;
	__le16	cid;
	__le16	vid;
	__u8	transport;
} __packed;

struct hci_vnd_codecs_v2 {
	__u8	num;
	struct hci_vnd_codec_v2 codec[];
} __packed;

struct hci_rp_read_local_supported_codecs_v2 {
	__u8	status;
	struct hci_std_codecs_v2 std_codecs;
	struct hci_vnd_codecs_v2 vendor_codecs;
} __packed;

#define HCI_OP_READ_LOCAL_CODEC_CAPS	0x100e
struct hci_op_read_local_codec_caps {
	__u8	id;
	__le16	cid;
	__le16	vid;
	__u8	transport;
	__u8	direction;
} __packed;

struct hci_codec_caps {
	__u8	len;
	__u8	data[];
} __packed;

struct hci_rp_read_local_codec_caps {
	__u8	status;
	__u8	num_caps;
} __packed;

#define HCI_OP_READ_PAGE_SCAN_ACTIVITY	0x0c1b
struct hci_rp_read_page_scan_activity {
	__u8     status;
	__le16   interval;
	__le16   window;
} __packed;

#define HCI_OP_WRITE_PAGE_SCAN_ACTIVITY	0x0c1c
struct hci_cp_write_page_scan_activity {
	__le16   interval;
	__le16   window;
} __packed;

#define HCI_OP_READ_TX_POWER		0x0c2d
struct hci_cp_read_tx_power {
	__le16   handle;
	__u8     type;
} __packed;
struct hci_rp_read_tx_power {
	__u8     status;
	__le16   handle;
	__s8     tx_power;
} __packed;

#define HCI_OP_READ_PAGE_SCAN_TYPE	0x0c46
struct hci_rp_read_page_scan_type {
	__u8     status;
	__u8     type;
} __packed;

#define HCI_OP_WRITE_PAGE_SCAN_TYPE	0x0c47
	#define PAGE_SCAN_TYPE_STANDARD		0x00
	#define PAGE_SCAN_TYPE_INTERLACED	0x01

#define HCI_OP_READ_RSSI		0x1405
struct hci_cp_read_rssi {
	__le16   handle;
} __packed;
struct hci_rp_read_rssi {
	__u8     status;
	__le16   handle;
	__s8     rssi;
} __packed;

#define HCI_OP_READ_CLOCK		0x1407
struct hci_cp_read_clock {
	__le16   handle;
	__u8     which;
} __packed;
struct hci_rp_read_clock {
	__u8     status;
	__le16   handle;
	__le32   clock;
	__le16   accuracy;
} __packed;

#define HCI_OP_READ_ENC_KEY_SIZE	0x1408
struct hci_cp_read_enc_key_size {
	__le16   handle;
} __packed;
struct hci_rp_read_enc_key_size {
	__u8     status;
	__le16   handle;
	__u8     key_size;
} __packed;

#define HCI_OP_READ_LOCAL_AMP_INFO	0x1409
struct hci_rp_read_local_amp_info {
	__u8     status;
	__u8     amp_status;
	__le32   total_bw;
	__le32   max_bw;
	__le32   min_latency;
	__le32   max_pdu;
	__u8     amp_type;
	__le16   pal_cap;
	__le16   max_assoc_size;
	__le32   max_flush_to;
	__le32   be_flush_to;
} __packed;

#define HCI_OP_READ_LOCAL_AMP_ASSOC	0x140a
struct hci_cp_read_local_amp_assoc {
	__u8     phy_handle;
	__le16   len_so_far;
	__le16   max_len;
} __packed;
struct hci_rp_read_local_amp_assoc {
	__u8     status;
	__u8     phy_handle;
	__le16   rem_len;
	__u8     frag[];
} __packed;

#define HCI_OP_WRITE_REMOTE_AMP_ASSOC	0x140b
struct hci_cp_write_remote_amp_assoc {
	__u8     phy_handle;
	__le16   len_so_far;
	__le16   rem_len;
	__u8     frag[];
} __packed;
struct hci_rp_write_remote_amp_assoc {
	__u8     status;
	__u8     phy_handle;
} __packed;

#define HCI_OP_GET_MWS_TRANSPORT_CONFIG	0x140c

#define HCI_OP_ENABLE_DUT_MODE		0x1803

#define HCI_OP_WRITE_SSP_DEBUG_MODE	0x1804

#define HCI_OP_LE_SET_EVENT_MASK	0x2001
struct hci_cp_le_set_event_mask {
	__u8     mask[8];
} __packed;

#define HCI_OP_LE_READ_BUFFER_SIZE	0x2002
struct hci_rp_le_read_buffer_size {
	__u8     status;
	__le16   le_mtu;
	__u8     le_max_pkt;
} __packed;

#define HCI_OP_LE_READ_LOCAL_FEATURES	0x2003
struct hci_rp_le_read_local_features {
	__u8     status;
	__u8     features[8];
} __packed;

#define HCI_OP_LE_SET_RANDOM_ADDR	0x2005

#define HCI_OP_LE_SET_ADV_PARAM		0x2006
struct hci_cp_le_set_adv_param {
	__le16   min_interval;
	__le16   max_interval;
	__u8     type;
	__u8     own_address_type;
	__u8     direct_addr_type;
	bdaddr_t direct_addr;
	__u8     channel_map;
	__u8     filter_policy;
} __packed;

#define HCI_OP_LE_READ_ADV_TX_POWER	0x2007
struct hci_rp_le_read_adv_tx_power {
	__u8	status;
	__s8	tx_power;
} __packed;

#define HCI_MAX_AD_LENGTH		31

#define HCI_OP_LE_SET_ADV_DATA		0x2008
struct hci_cp_le_set_adv_data {
	__u8	length;
	__u8	data[HCI_MAX_AD_LENGTH];
} __packed;

#define HCI_OP_LE_SET_SCAN_RSP_DATA	0x2009
struct hci_cp_le_set_scan_rsp_data {
	__u8	length;
	__u8	data[HCI_MAX_AD_LENGTH];
} __packed;

#define HCI_OP_LE_SET_ADV_ENABLE	0x200a

#define LE_SCAN_PASSIVE			0x00
#define LE_SCAN_ACTIVE			0x01

#define HCI_OP_LE_SET_SCAN_PARAM	0x200b
struct hci_cp_le_set_scan_param {
	__u8    type;
	__le16  interval;
	__le16  window;
	__u8    own_address_type;
	__u8    filter_policy;
} __packed;

#define LE_SCAN_DISABLE			0x00
#define LE_SCAN_ENABLE			0x01
#define LE_SCAN_FILTER_DUP_DISABLE	0x00
#define LE_SCAN_FILTER_DUP_ENABLE	0x01

#define HCI_OP_LE_SET_SCAN_ENABLE	0x200c
struct hci_cp_le_set_scan_enable {
	__u8     enable;
	__u8     filter_dup;
} __packed;

#define HCI_LE_USE_PEER_ADDR		0x00
#define HCI_LE_USE_ACCEPT_LIST		0x01

#define HCI_OP_LE_CREATE_CONN		0x200d
struct hci_cp_le_create_conn {
	__le16   scan_interval;
	__le16   scan_window;
	__u8     filter_policy;
	__u8     peer_addr_type;
	bdaddr_t peer_addr;
	__u8     own_address_type;
	__le16   conn_interval_min;
	__le16   conn_interval_max;
	__le16   conn_latency;
	__le16   supervision_timeout;
	__le16   min_ce_len;
	__le16   max_ce_len;
} __packed;

#define HCI_OP_LE_CREATE_CONN_CANCEL	0x200e

#define HCI_OP_LE_READ_ACCEPT_LIST_SIZE	0x200f
struct hci_rp_le_read_accept_list_size {
	__u8	status;
	__u8	size;
} __packed;

#define HCI_OP_LE_CLEAR_ACCEPT_LIST	0x2010

#define HCI_OP_LE_ADD_TO_ACCEPT_LIST	0x2011
struct hci_cp_le_add_to_accept_list {
	__u8     bdaddr_type;
	bdaddr_t bdaddr;
} __packed;

#define HCI_OP_LE_DEL_FROM_ACCEPT_LIST	0x2012
struct hci_cp_le_del_from_accept_list {
	__u8     bdaddr_type;
	bdaddr_t bdaddr;
} __packed;

#define HCI_OP_LE_CONN_UPDATE		0x2013
struct hci_cp_le_conn_update {
	__le16   handle;
	__le16   conn_interval_min;
	__le16   conn_interval_max;
	__le16   conn_latency;
	__le16   supervision_timeout;
	__le16   min_ce_len;
	__le16   max_ce_len;
} __packed;

#define HCI_OP_LE_READ_REMOTE_FEATURES	0x2016
struct hci_cp_le_read_remote_features {
	__le16	 handle;
} __packed;

#define HCI_OP_LE_START_ENC		0x2019
struct hci_cp_le_start_enc {
	__le16	handle;
	__le64	rand;
	__le16	ediv;
	__u8	ltk[16];
} __packed;

#define HCI_OP_LE_LTK_REPLY		0x201a
struct hci_cp_le_ltk_reply {
	__le16	handle;
	__u8	ltk[16];
} __packed;
struct hci_rp_le_ltk_reply {
	__u8	status;
	__le16	handle;
} __packed;

#define HCI_OP_LE_LTK_NEG_REPLY		0x201b
struct hci_cp_le_ltk_neg_reply {
	__le16	handle;
} __packed;
struct hci_rp_le_ltk_neg_reply {
	__u8	status;
	__le16	handle;
} __packed;

#define HCI_OP_LE_READ_SUPPORTED_STATES	0x201c
struct hci_rp_le_read_supported_states {
	__u8	status;
	__u8	le_states[8];
} __packed;

#define HCI_OP_LE_CONN_PARAM_REQ_REPLY	0x2020
struct hci_cp_le_conn_param_req_reply {
	__le16	handle;
	__le16	interval_min;
	__le16	interval_max;
	__le16	latency;
	__le16	timeout;
	__le16	min_ce_len;
	__le16	max_ce_len;
} __packed;

#define HCI_OP_LE_CONN_PARAM_REQ_NEG_REPLY	0x2021
struct hci_cp_le_conn_param_req_neg_reply {
	__le16	handle;
	__u8	reason;
} __packed;

#define HCI_OP_LE_SET_DATA_LEN		0x2022
struct hci_cp_le_set_data_len {
	__le16	handle;
	__le16	tx_len;
	__le16	tx_time;
} __packed;
struct hci_rp_le_set_data_len {
	__u8	status;
	__le16	handle;
} __packed;

#define HCI_OP_LE_READ_DEF_DATA_LEN	0x2023
struct hci_rp_le_read_def_data_len {
	__u8	status;
	__le16	tx_len;
	__le16	tx_time;
} __packed;

#define HCI_OP_LE_WRITE_DEF_DATA_LEN	0x2024
struct hci_cp_le_write_def_data_len {
	__le16	tx_len;
	__le16	tx_time;
} __packed;

#define HCI_OP_LE_ADD_TO_RESOLV_LIST	0x2027
struct hci_cp_le_add_to_resolv_list {
	__u8	 bdaddr_type;
	bdaddr_t bdaddr;
	__u8	 peer_irk[16];
	__u8	 local_irk[16];
} __packed;

#define HCI_OP_LE_DEL_FROM_RESOLV_LIST	0x2028
struct hci_cp_le_del_from_resolv_list {
	__u8	 bdaddr_type;
	bdaddr_t bdaddr;
} __packed;

#define HCI_OP_LE_CLEAR_RESOLV_LIST	0x2029

#define HCI_OP_LE_READ_RESOLV_LIST_SIZE	0x202a
struct hci_rp_le_read_resolv_list_size {
	__u8	status;
	__u8	size;
} __packed;

#define HCI_OP_LE_SET_ADDR_RESOLV_ENABLE 0x202d

#define HCI_OP_LE_SET_RPA_TIMEOUT	0x202e

#define HCI_OP_LE_READ_MAX_DATA_LEN	0x202f
struct hci_rp_le_read_max_data_len {
	__u8	status;
	__le16	tx_len;
	__le16	tx_time;
	__le16	rx_len;
	__le16	rx_time;
} __packed;

#define HCI_OP_LE_SET_DEFAULT_PHY	0x2031
struct hci_cp_le_set_default_phy {
	__u8    all_phys;
	__u8    tx_phys;
	__u8    rx_phys;
} __packed;

#define HCI_LE_SET_PHY_1M		0x01
#define HCI_LE_SET_PHY_2M		0x02
#define HCI_LE_SET_PHY_CODED		0x04

#define HCI_OP_LE_SET_EXT_SCAN_PARAMS   0x2041
struct hci_cp_le_set_ext_scan_params {
	__u8    own_addr_type;
	__u8    filter_policy;
	__u8    scanning_phys;
	__u8    data[];
} __packed;

#define LE_SCAN_PHY_1M		0x01
#define LE_SCAN_PHY_2M		0x02
#define LE_SCAN_PHY_CODED	0x04

struct hci_cp_le_scan_phy_params {
	__u8    type;
	__le16  interval;
	__le16  window;
} __packed;

#define HCI_OP_LE_SET_EXT_SCAN_ENABLE   0x2042
struct hci_cp_le_set_ext_scan_enable {
	__u8    enable;
	__u8    filter_dup;
	__le16  duration;
	__le16  period;
} __packed;

#define HCI_OP_LE_EXT_CREATE_CONN    0x2043
struct hci_cp_le_ext_create_conn {
	__u8      filter_policy;
	__u8      own_addr_type;
	__u8      peer_addr_type;
	bdaddr_t  peer_addr;
	__u8      phys;
	__u8      data[];
} __packed;

struct hci_cp_le_ext_conn_param {
	__le16 scan_interval;
	__le16 scan_window;
	__le16 conn_interval_min;
	__le16 conn_interval_max;
	__le16 conn_latency;
	__le16 supervision_timeout;
	__le16 min_ce_len;
	__le16 max_ce_len;
} __packed;

#define HCI_OP_LE_READ_NUM_SUPPORTED_ADV_SETS	0x203b
struct hci_rp_le_read_num_supported_adv_sets {
	__u8  status;
	__u8  num_of_sets;
} __packed;

#define HCI_OP_LE_SET_EXT_ADV_PARAMS		0x2036
struct hci_cp_le_set_ext_adv_params {
	__u8      handle;
	__le16    evt_properties;
	__u8      min_interval[3];
	__u8      max_interval[3];
	__u8      channel_map;
	__u8      own_addr_type;
	__u8      peer_addr_type;
	bdaddr_t  peer_addr;
	__u8      filter_policy;
	__u8      tx_power;
	__u8      primary_phy;
	__u8      secondary_max_skip;
	__u8      secondary_phy;
	__u8      sid;
	__u8      notif_enable;
} __packed;

#define HCI_ADV_PHY_1M		0X01
#define HCI_ADV_PHY_2M		0x02
#define HCI_ADV_PHY_CODED	0x03

struct hci_rp_le_set_ext_adv_params {
	__u8  status;
	__u8  tx_power;
} __packed;

#define HCI_OP_LE_SET_EXT_ADV_ENABLE		0x2039
struct hci_cp_le_set_ext_adv_enable {
	__u8  enable;
	__u8  num_of_sets;
	__u8  data[];
} __packed;

struct hci_cp_ext_adv_set {
	__u8  handle;
	__le16 duration;
	__u8  max_events;
} __packed;

#define HCI_MAX_EXT_AD_LENGTH	251

#define HCI_OP_LE_SET_EXT_ADV_DATA		0x2037
struct hci_cp_le_set_ext_adv_data {
	__u8  handle;
	__u8  operation;
	__u8  frag_pref;
	__u8  length;
	__u8  data[];
} __packed;

#define HCI_OP_LE_SET_EXT_SCAN_RSP_DATA		0x2038
struct hci_cp_le_set_ext_scan_rsp_data {
	__u8  handle;
	__u8  operation;
	__u8  frag_pref;
	__u8  length;
	__u8  data[];
} __packed;

#define LE_SET_ADV_DATA_OP_COMPLETE	0x03

#define LE_SET_ADV_DATA_NO_FRAG		0x01

#define HCI_OP_LE_REMOVE_ADV_SET	0x203c

#define HCI_OP_LE_CLEAR_ADV_SETS	0x203d

#define HCI_OP_LE_SET_ADV_SET_RAND_ADDR	0x2035
struct hci_cp_le_set_adv_set_rand_addr {
	__u8  handle;
	bdaddr_t  bdaddr;
} __packed;

#define HCI_OP_LE_READ_TRANSMIT_POWER	0x204b
struct hci_rp_le_read_transmit_power {
	__u8  status;
	__s8  min_le_tx_power;
	__s8  max_le_tx_power;
} __packed;

#define HCI_OP_LE_READ_BUFFER_SIZE_V2	0x2060
struct hci_rp_le_read_buffer_size_v2 {
	__u8    status;
	__le16  acl_mtu;
	__u8    acl_max_pkt;
	__le16  iso_mtu;
	__u8    iso_max_pkt;
} __packed;

#define HCI_OP_LE_READ_ISO_TX_SYNC		0x2061
struct hci_cp_le_read_iso_tx_sync {
	__le16  handle;
} __packed;

struct hci_rp_le_read_iso_tx_sync {
	__u8    status;
	__le16  handle;
	__le16  seq;
	__le32  imestamp;
	__u8    offset[3];
} __packed;

#define HCI_OP_LE_SET_CIG_PARAMS		0x2062
struct hci_cis_params {
	__u8    cis_id;
	__le16  c_sdu;
	__le16  p_pdu;
	__u8    c_phy;
	__u8    p_phy;
	__u8    c_rtn;
	__u8    p_rtn;
} __packed;

struct hci_cp_le_set_cig_params {
	__u8    cig_id;
	__u8    c_interval[3];
	__u8    p_interval[3];
	__u8    wc_sca;
	__u8    packing;
	__u8    framing;
	__le16  c_latency;
	__le16  p_latency;
	__u8    num_cis;
	struct hci_cis_params cis[];
} __packed;

struct hci_rp_le_set_cig_params {
	__u8    status;
	__u8    cig_id;
	__u8    num_handles;
	__le16  handle[];
} __packed;

#define HCI_OP_LE_CREATE_CIS			0x2064
struct hci_cis {
	__le16  cis_handle;
	__le16  acl_handle;
} __packed;

struct hci_cp_le_create_cis {
	__u8    num_cis;
	struct hci_cis cis[];
} __packed;

#define HCI_OP_LE_REMOVE_CIG			0x2065
struct hci_cp_le_remove_cig {
	__u8    cig_id;
} __packed;

#define HCI_OP_LE_ACCEPT_CIS			0x2066
struct hci_cp_le_accept_cis {
	__le16  handle;
} __packed;

#define HCI_OP_LE_REJECT_CIS			0x2067
struct hci_cp_le_reject_cis {
	__le16  handle;
	__u8    reason;
} __packed;

/* ---- HCI Events ---- */
#define HCI_EV_INQUIRY_COMPLETE		0x01

#define HCI_EV_INQUIRY_RESULT		0x02
struct inquiry_info {
	bdaddr_t bdaddr;
	__u8     pscan_rep_mode;
	__u8     pscan_period_mode;
	__u8     pscan_mode;
	__u8     dev_class[3];
	__le16   clock_offset;
} __packed;

#define HCI_EV_CONN_COMPLETE		0x03
struct hci_ev_conn_complete {
	__u8     status;
	__le16   handle;
	bdaddr_t bdaddr;
	__u8     link_type;
	__u8     encr_mode;
} __packed;

#define HCI_EV_CONN_REQUEST		0x04
struct hci_ev_conn_request {
	bdaddr_t bdaddr;
	__u8     dev_class[3];
	__u8     link_type;
} __packed;

#define HCI_EV_DISCONN_COMPLETE		0x05
struct hci_ev_disconn_complete {
	__u8     status;
	__le16   handle;
	__u8     reason;
} __packed;

#define HCI_EV_AUTH_COMPLETE		0x06
struct hci_ev_auth_complete {
	__u8     status;
	__le16   handle;
} __packed;

#define HCI_EV_REMOTE_NAME		0x07
struct hci_ev_remote_name {
	__u8     status;
	bdaddr_t bdaddr;
	__u8     name[HCI_MAX_NAME_LENGTH];
} __packed;

#define HCI_EV_ENCRYPT_CHANGE		0x08
struct hci_ev_encrypt_change {
	__u8     status;
	__le16   handle;
	__u8     encrypt;
} __packed;

#define HCI_EV_CHANGE_LINK_KEY_COMPLETE	0x09
struct hci_ev_change_link_key_complete {
	__u8     status;
	__le16   handle;
} __packed;

#define HCI_EV_REMOTE_FEATURES		0x0b
struct hci_ev_remote_features {
	__u8     status;
	__le16   handle;
	__u8     features[8];
} __packed;

#define HCI_EV_REMOTE_VERSION		0x0c
struct hci_ev_remote_version {
	__u8     status;
	__le16   handle;
	__u8     lmp_ver;
	__le16   manufacturer;
	__le16   lmp_subver;
} __packed;

#define HCI_EV_QOS_SETUP_COMPLETE	0x0d
struct hci_qos {
	__u8     service_type;
	__u32    token_rate;
	__u32    peak_bandwidth;
	__u32    latency;
	__u32    delay_variation;
} __packed;
struct hci_ev_qos_setup_complete {
	__u8     status;
	__le16   handle;
	struct   hci_qos qos;
} __packed;

#define HCI_EV_CMD_COMPLETE		0x0e
struct hci_ev_cmd_complete {
	__u8     ncmd;
	__le16   opcode;
} __packed;

#define HCI_EV_CMD_STATUS		0x0f
struct hci_ev_cmd_status {
	__u8     status;
	__u8     ncmd;
	__le16   opcode;
} __packed;

#define HCI_EV_HARDWARE_ERROR		0x10
struct hci_ev_hardware_error {
	__u8     code;
} __packed;

#define HCI_EV_ROLE_CHANGE		0x12
struct hci_ev_role_change {
	__u8     status;
	bdaddr_t bdaddr;
	__u8     role;
} __packed;

#define HCI_EV_NUM_COMP_PKTS		0x13
struct hci_comp_pkts_info {
	__le16   handle;
	__le16   count;
} __packed;

struct hci_ev_num_comp_pkts {
	__u8     num_hndl;
	struct hci_comp_pkts_info handles[];
} __packed;

#define HCI_EV_MODE_CHANGE		0x14
struct hci_ev_mode_change {
	__u8     status;
	__le16   handle;
	__u8     mode;
	__le16   interval;
} __packed;

#define HCI_EV_PIN_CODE_REQ		0x16
struct hci_ev_pin_code_req {
	bdaddr_t bdaddr;
} __packed;

#define HCI_EV_LINK_KEY_REQ		0x17
struct hci_ev_link_key_req {
	bdaddr_t bdaddr;
} __packed;

#define HCI_EV_LINK_KEY_NOTIFY		0x18
struct hci_ev_link_key_notify {
	bdaddr_t bdaddr;
	__u8     link_key[HCI_LINK_KEY_SIZE];
	__u8     key_type;
} __packed;

#define HCI_EV_CLOCK_OFFSET		0x1c
struct hci_ev_clock_offset {
	__u8     status;
	__le16   handle;
	__le16   clock_offset;
} __packed;

#define HCI_EV_PKT_TYPE_CHANGE		0x1d
struct hci_ev_pkt_type_change {
	__u8     status;
	__le16   handle;
	__le16   pkt_type;
} __packed;

#define HCI_EV_PSCAN_REP_MODE		0x20
struct hci_ev_pscan_rep_mode {
	bdaddr_t bdaddr;
	__u8     pscan_rep_mode;
} __packed;

#define HCI_EV_INQUIRY_RESULT_WITH_RSSI	0x22
struct inquiry_info_with_rssi {
	bdaddr_t bdaddr;
	__u8     pscan_rep_mode;
	__u8     pscan_period_mode;
	__u8     dev_class[3];
	__le16   clock_offset;
	__s8     rssi;
} __packed;
struct inquiry_info_with_rssi_and_pscan_mode {
	bdaddr_t bdaddr;
	__u8     pscan_rep_mode;
	__u8     pscan_period_mode;
	__u8     pscan_mode;
	__u8     dev_class[3];
	__le16   clock_offset;
	__s8     rssi;
} __packed;

#define HCI_EV_REMOTE_EXT_FEATURES	0x23
struct hci_ev_remote_ext_features {
	__u8     status;
	__le16   handle;
	__u8     page;
	__u8     max_page;
	__u8     features[8];
} __packed;

#define HCI_EV_SYNC_CONN_COMPLETE	0x2c
struct hci_ev_sync_conn_complete {
	__u8     status;
	__le16   handle;
	bdaddr_t bdaddr;
	__u8     link_type;
	__u8     tx_interval;
	__u8     retrans_window;
	__le16   rx_pkt_len;
	__le16   tx_pkt_len;
	__u8     air_mode;
} __packed;

#define HCI_EV_SYNC_CONN_CHANGED	0x2d
struct hci_ev_sync_conn_changed {
	__u8     status;
	__le16   handle;
	__u8     tx_interval;
	__u8     retrans_window;
	__le16   rx_pkt_len;
	__le16   tx_pkt_len;
} __packed;

#define HCI_EV_SNIFF_SUBRATE		0x2e
struct hci_ev_sniff_subrate {
	__u8     status;
	__le16   handle;
	__le16   max_tx_latency;
	__le16   max_rx_latency;
	__le16   max_remote_timeout;
	__le16   max_local_timeout;
} __packed;

#define HCI_EV_EXTENDED_INQUIRY_RESULT	0x2f
struct extended_inquiry_info {
	bdaddr_t bdaddr;
	__u8     pscan_rep_mode;
	__u8     pscan_period_mode;
	__u8     dev_class[3];
	__le16   clock_offset;
	__s8     rssi;
	__u8     data[240];
} __packed;

#define HCI_EV_KEY_REFRESH_COMPLETE	0x30
struct hci_ev_key_refresh_complete {
	__u8	status;
	__le16	handle;
} __packed;

#define HCI_EV_IO_CAPA_REQUEST		0x31
struct hci_ev_io_capa_request {
	bdaddr_t bdaddr;
} __packed;

#define HCI_EV_IO_CAPA_REPLY		0x32
struct hci_ev_io_capa_reply {
	bdaddr_t bdaddr;
	__u8     capability;
	__u8     oob_data;
	__u8     authentication;
} __packed;

#define HCI_EV_USER_CONFIRM_REQUEST	0x33
struct hci_ev_user_confirm_req {
	bdaddr_t	bdaddr;
	__le32		passkey;
} __packed;

#define HCI_EV_USER_PASSKEY_REQUEST	0x34
struct hci_ev_user_passkey_req {
	bdaddr_t	bdaddr;
} __packed;

#define HCI_EV_REMOTE_OOB_DATA_REQUEST	0x35
struct hci_ev_remote_oob_data_request {
	bdaddr_t bdaddr;
} __packed;

#define HCI_EV_SIMPLE_PAIR_COMPLETE	0x36
struct hci_ev_simple_pair_complete {
	__u8     status;
	bdaddr_t bdaddr;
} __packed;

#define HCI_EV_USER_PASSKEY_NOTIFY	0x3b
struct hci_ev_user_passkey_notify {
	bdaddr_t	bdaddr;
	__le32		passkey;
} __packed;

#define HCI_KEYPRESS_STARTED		0
#define HCI_KEYPRESS_ENTERED		1
#define HCI_KEYPRESS_ERASED		2
#define HCI_KEYPRESS_CLEARED		3
#define HCI_KEYPRESS_COMPLETED		4

#define HCI_EV_KEYPRESS_NOTIFY		0x3c
struct hci_ev_keypress_notify {
	bdaddr_t	bdaddr;
	__u8		type;
} __packed;

#define HCI_EV_REMOTE_HOST_FEATURES	0x3d
struct hci_ev_remote_host_features {
	bdaddr_t bdaddr;
	__u8     features[8];
} __packed;

#define HCI_EV_LE_META			0x3e
struct hci_ev_le_meta {
	__u8     subevent;
} __packed;

#define HCI_EV_PHY_LINK_COMPLETE	0x40
struct hci_ev_phy_link_complete {
	__u8     status;
	__u8     phy_handle;
} __packed;

#define HCI_EV_CHANNEL_SELECTED		0x41
struct hci_ev_channel_selected {
	__u8     phy_handle;
} __packed;

#define HCI_EV_DISCONN_PHY_LINK_COMPLETE	0x42
struct hci_ev_disconn_phy_link_complete {
	__u8     status;
	__u8     phy_handle;
	__u8     reason;
} __packed;

#define HCI_EV_LOGICAL_LINK_COMPLETE		0x45
struct hci_ev_logical_link_complete {
	__u8     status;
	__le16   handle;
	__u8     phy_handle;
	__u8     flow_spec_id;
} __packed;

#define HCI_EV_DISCONN_LOGICAL_LINK_COMPLETE	0x46
struct hci_ev_disconn_logical_link_complete {
	__u8     status;
	__le16   handle;
	__u8     reason;
} __packed;

#define HCI_EV_NUM_COMP_BLOCKS		0x48
struct hci_comp_blocks_info {
	__le16   handle;
	__le16   pkts;
	__le16   blocks;
} __packed;

struct hci_ev_num_comp_blocks {
	__le16   num_blocks;
	__u8     num_hndl;
	struct hci_comp_blocks_info handles[];
} __packed;

#define HCI_EV_SYNC_TRAIN_COMPLETE	0x4F
struct hci_ev_sync_train_complete {
	__u8	status;
} __packed;

#define HCI_EV_PERIPHERAL_PAGE_RESP_TIMEOUT	0x54

#define HCI_EV_LE_CONN_COMPLETE		0x01
struct hci_ev_le_conn_complete {
	__u8     status;
	__le16   handle;
	__u8     role;
	__u8     bdaddr_type;
	bdaddr_t bdaddr;
	__le16   interval;
	__le16   latency;
	__le16   supervision_timeout;
	__u8     clk_accurancy;
} __packed;

/* Advertising report event types */
#define LE_ADV_IND		0x00
#define LE_ADV_DIRECT_IND	0x01
#define LE_ADV_SCAN_IND		0x02
#define LE_ADV_NONCONN_IND	0x03
#define LE_ADV_SCAN_RSP		0x04
#define LE_ADV_INVALID		0x05

/* Legacy event types in extended adv report */
#define LE_LEGACY_ADV_IND		0x0013
#define LE_LEGACY_ADV_DIRECT_IND 	0x0015
#define LE_LEGACY_ADV_SCAN_IND		0x0012
#define LE_LEGACY_NONCONN_IND		0x0010
#define LE_LEGACY_SCAN_RSP_ADV		0x001b
#define LE_LEGACY_SCAN_RSP_ADV_SCAN	0x001a

/* Extended Advertising event types */
#define LE_EXT_ADV_NON_CONN_IND		0x0000
#define LE_EXT_ADV_CONN_IND		0x0001
#define LE_EXT_ADV_SCAN_IND		0x0002
#define LE_EXT_ADV_DIRECT_IND		0x0004
#define LE_EXT_ADV_SCAN_RSP		0x0008
#define LE_EXT_ADV_LEGACY_PDU		0x0010

#define ADDR_LE_DEV_PUBLIC		0x00
#define ADDR_LE_DEV_RANDOM		0x01
#define ADDR_LE_DEV_PUBLIC_RESOLVED	0x02
#define ADDR_LE_DEV_RANDOM_RESOLVED	0x03

#define HCI_EV_LE_ADVERTISING_REPORT	0x02
struct hci_ev_le_advertising_info {
	__u8	 evt_type;
	__u8	 bdaddr_type;
	bdaddr_t bdaddr;
	__u8	 length;
	__u8	 data[];
} __packed;

#define HCI_EV_LE_CONN_UPDATE_COMPLETE	0x03
struct hci_ev_le_conn_update_complete {
	__u8     status;
	__le16   handle;
	__le16   interval;
	__le16   latency;
	__le16   supervision_timeout;
} __packed;

#define HCI_EV_LE_REMOTE_FEAT_COMPLETE	0x04
struct hci_ev_le_remote_feat_complete {
	__u8     status;
	__le16   handle;
	__u8     features[8];
} __packed;

#define HCI_EV_LE_LTK_REQ		0x05
struct hci_ev_le_ltk_req {
	__le16	handle;
	__le64	rand;
	__le16	ediv;
} __packed;

#define HCI_EV_LE_REMOTE_CONN_PARAM_REQ	0x06
struct hci_ev_le_remote_conn_param_req {
	__le16 handle;
	__le16 interval_min;
	__le16 interval_max;
	__le16 latency;
	__le16 timeout;
} __packed;

#define HCI_EV_LE_DATA_LEN_CHANGE	0x07
struct hci_ev_le_data_len_change {
	__le16	handle;
	__le16	tx_len;
	__le16	tx_time;
	__le16	rx_len;
	__le16	rx_time;
} __packed;

#define HCI_EV_LE_DIRECT_ADV_REPORT	0x0B
struct hci_ev_le_direct_adv_info {
	__u8	 evt_type;
	__u8	 bdaddr_type;
	bdaddr_t bdaddr;
	__u8	 direct_addr_type;
	bdaddr_t direct_addr;
	__s8	 rssi;
} __packed;

#define HCI_EV_LE_PHY_UPDATE_COMPLETE	0x0c
struct hci_ev_le_phy_update_complete {
	__u8  status;
	__le16 handle;
	__u8  tx_phy;
	__u8  rx_phy;
} __packed;

#define HCI_EV_LE_EXT_ADV_REPORT    0x0d
struct hci_ev_le_ext_adv_report {
	__le16 	 evt_type;
	__u8	 bdaddr_type;
	bdaddr_t bdaddr;
	__u8	 primary_phy;
	__u8	 secondary_phy;
	__u8	 sid;
	__u8	 tx_power;
	__s8	 rssi;
	__le16 	 interval;
	__u8  	 direct_addr_type;
	bdaddr_t direct_addr;
	__u8  	 length;
	__u8	 data[];
} __packed;

#define HCI_EV_LE_ENHANCED_CONN_COMPLETE    0x0a
struct hci_ev_le_enh_conn_complete {
	__u8      status;
	__le16    handle;
	__u8      role;
	__u8      bdaddr_type;
	bdaddr_t  bdaddr;
	bdaddr_t  local_rpa;
	bdaddr_t  peer_rpa;
	__le16    interval;
	__le16    latency;
	__le16    supervision_timeout;
	__u8      clk_accurancy;
} __packed;

#define HCI_EV_LE_EXT_ADV_SET_TERM	0x12
struct hci_evt_le_ext_adv_set_term {
	__u8	status;
	__u8	handle;
	__le16	conn_handle;
	__u8	num_evts;
} __packed;

#define HCI_EVT_LE_CIS_ESTABLISHED	0x19
struct hci_evt_le_cis_established {
	__u8  status;
	__le16 handle;
	__u8  cig_sync_delay[3];
	__u8  cis_sync_delay[3];
	__u8  c_latency[3];
	__u8  p_latency[3];
	__u8  c_phy;
	__u8  p_phy;
	__u8  nse;
	__u8  c_bn;
	__u8  p_bn;
	__u8  c_ft;
	__u8  p_ft;
	__le16 c_mtu;
	__le16 p_mtu;
	__le16 interval;
} __packed;

#define HCI_EVT_LE_CIS_REQ		0x1a
struct hci_evt_le_cis_req {
	__le16 acl_handle;
	__le16 cis_handle;
	__u8  cig_id;
	__u8  cis_id;
} __packed;

#define HCI_EV_VENDOR			0xff

/* Internal events generated by Bluetooth stack */
#define HCI_EV_STACK_INTERNAL	0xfd
struct hci_ev_stack_internal {
	__u16    type;
	__u8     data[];
} __packed;

#define HCI_EV_SI_DEVICE	0x01
struct hci_ev_si_device {
	__u16    event;
	__u16    dev_id;
} __packed;

#define HCI_EV_SI_SECURITY	0x02
struct hci_ev_si_security {
	__u16    event;
	__u16    proto;
	__u16    subproto;
	__u8     incoming;
} __packed;

/* ---- HCI Packet structures ---- */
#define HCI_COMMAND_HDR_SIZE 3
#define HCI_EVENT_HDR_SIZE   2
#define HCI_ACL_HDR_SIZE     4
#define HCI_SCO_HDR_SIZE     3
#define HCI_ISO_HDR_SIZE     4

struct hci_command_hdr {
	__le16	opcode;		/* OCF & OGF */
	__u8	plen;
} __packed;

struct hci_event_hdr {
	__u8	evt;
	__u8	plen;
} __packed;

struct hci_acl_hdr {
	__le16	handle;		/* Handle & Flags(PB, BC) */
	__le16	dlen;
} __packed;

struct hci_sco_hdr {
	__le16	handle;
	__u8	dlen;
} __packed;

struct hci_iso_hdr {
	__le16	handle;
	__le16	dlen;
	__u8	data[];
} __packed;

/* ISO data packet status flags */
#define HCI_ISO_STATUS_VALID	0x00
#define HCI_ISO_STATUS_INVALID	0x01
#define HCI_ISO_STATUS_NOP	0x02

#define HCI_ISO_DATA_HDR_SIZE	4
struct hci_iso_data_hdr {
	__le16	sn;
	__le16	slen;
};

#define HCI_ISO_TS_DATA_HDR_SIZE 8
struct hci_iso_ts_data_hdr {
	__le32	ts;
	__le16	sn;
	__le16	slen;
};

static inline struct hci_event_hdr *hci_event_hdr(const struct sk_buff *skb)
{
	return (struct hci_event_hdr *) skb->data;
}

static inline struct hci_acl_hdr *hci_acl_hdr(const struct sk_buff *skb)
{
	return (struct hci_acl_hdr *) skb->data;
}

static inline struct hci_sco_hdr *hci_sco_hdr(const struct sk_buff *skb)
{
	return (struct hci_sco_hdr *) skb->data;
}

/* Command opcode pack/unpack */
#define hci_opcode_pack(ogf, ocf)	((__u16) ((ocf & 0x03ff)|(ogf << 10)))
#define hci_opcode_ogf(op)		(op >> 10)
#define hci_opcode_ocf(op)		(op & 0x03ff)

/* ACL handle and flags pack/unpack */
#define hci_handle_pack(h, f)	((__u16) ((h & 0x0fff)|(f << 12)))
#define hci_handle(h)		(h & 0x0fff)
#define hci_flags(h)		(h >> 12)

/* ISO handle and flags pack/unpack */
#define hci_iso_flags_pb(f)		(f & 0x0003)
#define hci_iso_flags_ts(f)		((f >> 2) & 0x0001)
#define hci_iso_flags_pack(pb, ts)	((pb & 0x03) | ((ts & 0x01) << 2))

/* ISO data length and flags pack/unpack */
#define hci_iso_data_len_pack(h, f)	((__u16) ((h) | ((f) << 14)))
#define hci_iso_data_len(h)		((h) & 0x3fff)
#define hci_iso_data_flags(h)		((h) >> 14)

/* codec transport types */
#define HCI_TRANSPORT_SCO_ESCO	0x01

/* le24 support */
static inline void hci_cpu_to_le24(__u32 val, __u8 dst[3])
{
	dst[0] = val & 0xff;
	dst[1] = (val & 0xff00) >> 8;
	dst[2] = (val & 0xff0000) >> 16;
}

#endif /* __HCI_H */<|MERGE_RESOLUTION|>--- conflicted
+++ resolved
@@ -247,12 +247,11 @@
 	 */
 	HCI_QUIRK_NO_SUSPEND_NOTIFIER,
 
-<<<<<<< HEAD
 	/* CHROMIUM-only: This quirk prevents RTL8822 to perform remote wake
 	 * on system suspend to save power. This shouldn't be upstreamed.
 	 */
 	HCI_QUIRK_DISABLE_REMOTE_WAKE,
-=======
+
 	/*
 	 * When this quirk is set, LE tx power is not queried on startup
 	 * and the min/max tx power values default to HCI_TX_POWER_INVALID.
@@ -261,7 +260,6 @@
 	 * during the hdev->setup vendor callback.
 	 */
 	HCI_QUIRK_BROKEN_READ_TRANSMIT_POWER,
->>>>>>> 760a8530
 };
 
 /* HCI device flags */
