/*
   BlueZ - Bluetooth protocol stack for Linux
   Copyright (C) 2000-2001 Qualcomm Incorporated

   Written 2000,2001 by Maxim Krasnyansky <maxk@qualcomm.com>

   This program is free software; you can redistribute it and/or modify
   it under the terms of the GNU General Public License version 2 as
   published by the Free Software Foundation;

   THE SOFTWARE IS PROVIDED "AS IS", WITHOUT WARRANTY OF ANY KIND, EXPRESS
   OR IMPLIED, INCLUDING BUT NOT LIMITED TO THE WARRANTIES OF MERCHANTABILITY,
   FITNESS FOR A PARTICULAR PURPOSE AND NONINFRINGEMENT OF THIRD PARTY RIGHTS.
   IN NO EVENT SHALL THE COPYRIGHT HOLDER(S) AND AUTHOR(S) BE LIABLE FOR ANY
   CLAIM, OR ANY SPECIAL INDIRECT OR CONSEQUENTIAL DAMAGES, OR ANY DAMAGES
   WHATSOEVER RESULTING FROM LOSS OF USE, DATA OR PROFITS, WHETHER IN AN
   ACTION OF CONTRACT, NEGLIGENCE OR OTHER TORTIOUS ACTION, ARISING OUT OF
   OR IN CONNECTION WITH THE USE OR PERFORMANCE OF THIS SOFTWARE.

   ALL LIABILITY, INCLUDING LIABILITY FOR INFRINGEMENT OF ANY PATENTS,
   COPYRIGHTS, TRADEMARKS OR OTHER RIGHTS, RELATING TO USE OF THIS
   SOFTWARE IS DISCLAIMED.
*/

#ifndef __BLUETOOTH_H
#define __BLUETOOTH_H

#include <linux/poll.h>
#include <net/sock.h>
#include <linux/seq_file.h>

#define BT_SUBSYS_VERSION	2
#define BT_SUBSYS_REVISION	22

#ifndef AF_BLUETOOTH
#define AF_BLUETOOTH	31
#define PF_BLUETOOTH	AF_BLUETOOTH
#endif

/* Bluetooth versions */
#define BLUETOOTH_VER_1_1	1
#define BLUETOOTH_VER_1_2	2
#define BLUETOOTH_VER_2_0	3
#define BLUETOOTH_VER_2_1	4
#define BLUETOOTH_VER_4_0	6

/* Reserv for core and drivers use */
#define BT_SKB_RESERVE	8

#define BTPROTO_L2CAP	0
#define BTPROTO_HCI	1
#define BTPROTO_SCO	2
#define BTPROTO_RFCOMM	3
#define BTPROTO_BNEP	4
#define BTPROTO_CMTP	5
#define BTPROTO_HIDP	6
#define BTPROTO_AVDTP	7

#define SOL_HCI		0
#define SOL_L2CAP	6
#define SOL_SCO		17
#define SOL_RFCOMM	18

#define BT_SECURITY	4
struct bt_security {
	__u8 level;
	__u8 key_size;
};
#define BT_SECURITY_SDP		0
#define BT_SECURITY_LOW		1
#define BT_SECURITY_MEDIUM	2
#define BT_SECURITY_HIGH	3
#define BT_SECURITY_FIPS	4

#define BT_DEFER_SETUP	7

#define BT_FLUSHABLE	8

#define BT_FLUSHABLE_OFF	0
#define BT_FLUSHABLE_ON		1

#define BT_POWER	9
struct bt_power {
	__u8 force_active;
};
#define BT_POWER_FORCE_ACTIVE_OFF 0
#define BT_POWER_FORCE_ACTIVE_ON  1

#define BT_CHANNEL_POLICY	10

/* BR/EDR only (default policy)
 *   AMP controllers cannot be used.
 *   Channel move requests from the remote device are denied.
 *   If the L2CAP channel is currently using AMP, move the channel to BR/EDR.
 */
#define BT_CHANNEL_POLICY_BREDR_ONLY		0

/* BR/EDR Preferred
 *   Allow use of AMP controllers.
 *   If the L2CAP channel is currently on AMP, move it to BR/EDR.
 *   Channel move requests from the remote device are allowed.
 */
#define BT_CHANNEL_POLICY_BREDR_PREFERRED	1

/* AMP Preferred
 *   Allow use of AMP controllers
 *   If the L2CAP channel is currently on BR/EDR and AMP controller
 *     resources are available, initiate a channel move to AMP.
 *   Channel move requests from the remote device are allowed.
 *   If the L2CAP socket has not been connected yet, try to create
 *     and configure the channel directly on an AMP controller rather
 *     than BR/EDR.
 */
#define BT_CHANNEL_POLICY_AMP_PREFERRED		2

#define BT_VOICE		11
struct bt_voice {
	__u16 setting;
};

#define BT_VOICE_TRANSPARENT			0x0003
#define BT_VOICE_CVSD_16BIT			0x0060

#define BT_SNDMTU		12
#define BT_RCVMTU		13
#define BT_PHY			14

#define BT_PHY_BR_1M_1SLOT	0x00000001
#define BT_PHY_BR_1M_3SLOT	0x00000002
#define BT_PHY_BR_1M_5SLOT	0x00000004
#define BT_PHY_EDR_2M_1SLOT	0x00000008
#define BT_PHY_EDR_2M_3SLOT	0x00000010
#define BT_PHY_EDR_2M_5SLOT	0x00000020
#define BT_PHY_EDR_3M_1SLOT	0x00000040
#define BT_PHY_EDR_3M_3SLOT	0x00000080
#define BT_PHY_EDR_3M_5SLOT	0x00000100
#define BT_PHY_LE_1M_TX		0x00000200
#define BT_PHY_LE_1M_RX		0x00000400
#define BT_PHY_LE_2M_TX		0x00000800
#define BT_PHY_LE_2M_RX		0x00001000
#define BT_PHY_LE_CODED_TX	0x00002000
#define BT_PHY_LE_CODED_RX	0x00004000

#define BT_MODE			15

#define BT_MODE_BASIC		0x00
#define BT_MODE_ERTM		0x01
#define BT_MODE_STREAMING	0x02
#define BT_MODE_LE_FLOWCTL	0x03
#define BT_MODE_EXT_FLOWCTL	0x04

#define BT_PKT_STATUS          16

#define BT_SCM_PKT_STATUS	0x03

#define BT_CODEC	19

struct	bt_codec_caps {
	__u8	len;
	__u8	data[];
} __packed;

struct bt_codec {
	__u8	id;
	__u16	cid;
	__u16	vid;
	__u8	data_path;
	__u8	num_caps;
} __packed;

struct bt_codecs {
	__u8		num_codecs;
	struct bt_codec	codecs[];
} __packed;

#define BT_CODEC_CVSD		0x02
#define BT_CODEC_TRANSPARENT	0x03
#define BT_CODEC_MSBC		0x05

__printf(1, 2)
void bt_info(const char *fmt, ...);
__printf(1, 2)
void bt_warn(const char *fmt, ...);
__printf(1, 2)
void bt_err(const char *fmt, ...);
#if IS_ENABLED(CONFIG_BT_FEATURE_DEBUG)
void bt_dbg_set(bool enable);
bool bt_dbg_get(void);
__printf(1, 2)
void bt_dbg(const char *fmt, ...);
#define BT_DBG_INT	bt_dbg
#else
#define BT_DBG_INT	pr_debug
#endif
__printf(1, 2)
void bt_warn_ratelimited(const char *fmt, ...);
__printf(1, 2)
void bt_err_ratelimited(const char *fmt, ...);

#if IS_ENABLED(CONFIG_BT_FEATURE_DEBUG_FUNC_NAMES)
#define BT_PREFIX "%s() "
#define BT_PREFIX_PARAM ,__func__
#define BT_DBG(fmt, ...)	\
	BT_DBG_INT(BT_PREFIX fmt "\n", __func__, ##__VA_ARGS__)
#else
#define BT_PREFIX
#define BT_PREFIX_PARAM
#define BT_DBG(fmt, ...)	BT_DBG_INT(fmt "\n", ##__VA_ARGS__)
#endif

#define BT_INFO(fmt, ...)	\
	bt_info(BT_PREFIX fmt "\n" BT_PREFIX_PARAM, ##__VA_ARGS__)
#define BT_WARN(fmt, ...)	\
	bt_warn(BT_PREFIX fmt "\n" BT_PREFIX_PARAM, ##__VA_ARGS__)
#define BT_ERR(fmt, ...)	\
	bt_err(BT_PREFIX fmt "\n" BT_PREFIX_PARAM, ##__VA_ARGS__)

#define bt_dev_name(hdev) ((hdev) ? (hdev)->name : "null")

#define bt_dev_info(hdev, fmt, ...)				\
	BT_INFO("%s: " fmt, bt_dev_name(hdev), ##__VA_ARGS__)
#define bt_dev_warn(hdev, fmt, ...)				\
	BT_WARN("%s: " fmt, bt_dev_name(hdev), ##__VA_ARGS__)
#define bt_dev_err(hdev, fmt, ...)				\
	BT_ERR("%s: " fmt, bt_dev_name(hdev), ##__VA_ARGS__)
#define bt_dev_dbg(hdev, fmt, ...)				\
	BT_DBG("%s: " fmt, bt_dev_name(hdev), ##__VA_ARGS__)

#define bt_dev_warn_ratelimited(hdev, fmt, ...)			\
	bt_warn_ratelimited("%s: " BT_PREFIX fmt, bt_dev_name(hdev)	\
			    BT_PREFIX_PARAM, ##__VA_ARGS__)
#define bt_dev_err_ratelimited(hdev, fmt, ...)			\
	bt_err_ratelimited("%s: " fmt, bt_dev_name(hdev), ##__VA_ARGS__)

/* Connection and socket states */
enum {
	BT_CONNECTED = 1, /* Equal to TCP_ESTABLISHED to make net code happy */
	BT_OPEN,
	BT_BOUND,
	BT_LISTEN,
	BT_CONNECT,
	BT_CONNECT2,
	BT_CONFIG,
	BT_DISCONN,
	BT_CLOSED
};

/* If unused will be removed by compiler */
static inline const char *state_to_string(int state)
{
	switch (state) {
	case BT_CONNECTED:
		return "BT_CONNECTED";
	case BT_OPEN:
		return "BT_OPEN";
	case BT_BOUND:
		return "BT_BOUND";
	case BT_LISTEN:
		return "BT_LISTEN";
	case BT_CONNECT:
		return "BT_CONNECT";
	case BT_CONNECT2:
		return "BT_CONNECT2";
	case BT_CONFIG:
		return "BT_CONFIG";
	case BT_DISCONN:
		return "BT_DISCONN";
	case BT_CLOSED:
		return "BT_CLOSED";
	}

	return "invalid state";
}

/* BD Address */
typedef struct {
	__u8 b[6];
} __packed bdaddr_t;

/* BD Address type */
#define BDADDR_BREDR		0x00
#define BDADDR_LE_PUBLIC	0x01
#define BDADDR_LE_RANDOM	0x02

static inline bool bdaddr_type_is_valid(u8 type)
{
	switch (type) {
	case BDADDR_BREDR:
	case BDADDR_LE_PUBLIC:
	case BDADDR_LE_RANDOM:
		return true;
	}

	return false;
}

static inline bool bdaddr_type_is_le(u8 type)
{
	switch (type) {
	case BDADDR_LE_PUBLIC:
	case BDADDR_LE_RANDOM:
		return true;
	}

	return false;
}

#define BDADDR_ANY  (&(bdaddr_t) {{0, 0, 0, 0, 0, 0}})
#define BDADDR_NONE (&(bdaddr_t) {{0xff, 0xff, 0xff, 0xff, 0xff, 0xff}})

/* Copy, swap, convert BD Address */
static inline int bacmp(const bdaddr_t *ba1, const bdaddr_t *ba2)
{
	return memcmp(ba1, ba2, sizeof(bdaddr_t));
}
static inline void bacpy(bdaddr_t *dst, const bdaddr_t *src)
{
	memcpy(dst, src, sizeof(bdaddr_t));
}

void baswap(bdaddr_t *dst, const bdaddr_t *src);

/* Common socket structures and functions */

#define bt_sk(__sk) ((struct bt_sock *) __sk)

struct bt_sock {
	struct sock sk;
	struct list_head accept_q;
	struct sock *parent;
	unsigned long flags;
	void (*skb_msg_name)(struct sk_buff *, void *, int *);
	void (*skb_put_cmsg)(struct sk_buff *, struct msghdr *, struct sock *);
};

enum {
	BT_SK_DEFER_SETUP,
	BT_SK_SUSPEND,
};

struct bt_sock_list {
	struct hlist_head head;
	rwlock_t          lock;
#ifdef CONFIG_PROC_FS
        int (* custom_seq_show)(struct seq_file *, void *);
#endif
};

int  bt_sock_register(int proto, const struct net_proto_family *ops);
void bt_sock_unregister(int proto);
void bt_sock_link(struct bt_sock_list *l, struct sock *s);
void bt_sock_unlink(struct bt_sock_list *l, struct sock *s);
int  bt_sock_recvmsg(struct socket *sock, struct msghdr *msg, size_t len,
		     int flags);
int  bt_sock_stream_recvmsg(struct socket *sock, struct msghdr *msg,
			    size_t len, int flags);
__poll_t bt_sock_poll(struct file *file, struct socket *sock, poll_table *wait);
int  bt_sock_ioctl(struct socket *sock, unsigned int cmd, unsigned long arg);
int  bt_sock_wait_state(struct sock *sk, int state, unsigned long timeo);
int  bt_sock_wait_ready(struct sock *sk, unsigned long flags);

void bt_accept_enqueue(struct sock *parent, struct sock *sk, bool bh);
void bt_accept_unlink(struct sock *sk);
struct sock *bt_accept_dequeue(struct sock *parent, struct socket *newsock);

/* Skb helpers */
struct l2cap_ctrl {
	u8	sframe:1,
		poll:1,
		final:1,
		fcs:1,
		sar:2,
		super:2;

	u16	reqseq;
	u16	txseq;
	u8	retries;
	__le16  psm;
	bdaddr_t bdaddr;
	struct l2cap_chan *chan;
};

struct sco_ctrl {
	u8	pkt_status;
};

struct hci_dev;

typedef void (*hci_req_complete_t)(struct hci_dev *hdev, u8 status, u16 opcode);
typedef void (*hci_req_complete_skb_t)(struct hci_dev *hdev, u8 status,
				       u16 opcode, struct sk_buff *skb);

#define HCI_REQ_START	BIT(0)
#define HCI_REQ_SKB	BIT(1)

struct hci_ctrl {
	struct sock *sk;
	u16 opcode;
	u8 req_flags;
	u8 req_event;
	union {
		hci_req_complete_t req_complete;
		hci_req_complete_skb_t req_complete_skb;
	};
};

struct mgmt_ctrl {
	struct hci_dev *hdev;
	u16 opcode;
};

struct bt_skb_cb {
	u8 pkt_type;
	u8 force_active;
	u16 expect;
	u8 incoming:1;
	union {
		struct l2cap_ctrl l2cap;
		struct sco_ctrl sco;
		struct hci_ctrl hci;
		struct mgmt_ctrl mgmt;
	};
};
#define bt_cb(skb) ((struct bt_skb_cb *)((skb)->cb))

#define hci_skb_pkt_type(skb) bt_cb((skb))->pkt_type
#define hci_skb_expect(skb) bt_cb((skb))->expect
#define hci_skb_opcode(skb) bt_cb((skb))->hci.opcode
#define hci_skb_event(skb) bt_cb((skb))->hci.req_event
#define hci_skb_sk(skb) bt_cb((skb))->hci.sk

static inline struct sk_buff *bt_skb_alloc(unsigned int len, gfp_t how)
{
	struct sk_buff *skb;

	skb = alloc_skb(len + BT_SKB_RESERVE, how);
	if (skb)
		skb_reserve(skb, BT_SKB_RESERVE);
	return skb;
}

static inline struct sk_buff *bt_skb_send_alloc(struct sock *sk,
					unsigned long len, int nb, int *err)
{
	struct sk_buff *skb;

	skb = sock_alloc_send_skb(sk, len + BT_SKB_RESERVE, nb, err);
	if (skb)
		skb_reserve(skb, BT_SKB_RESERVE);

	if (!skb && *err)
		return NULL;

	*err = sock_error(sk);
	if (*err)
		goto out;

	if (sk->sk_shutdown) {
		*err = -ECONNRESET;
		goto out;
	}

	return skb;

out:
	kfree_skb(skb);
	return NULL;
}

/* Shall not be called with lock_sock held */
static inline struct sk_buff *bt_skb_sendmsg(struct sock *sk,
					     struct msghdr *msg,
					     size_t len, size_t mtu,
					     size_t headroom, size_t tailroom)
{
	struct sk_buff *skb;
	size_t size = min_t(size_t, len, mtu);
	int err;

	skb = bt_skb_send_alloc(sk, size + headroom + tailroom,
				msg->msg_flags & MSG_DONTWAIT, &err);
	if (!skb)
		return ERR_PTR(err);

	skb_reserve(skb, headroom);
	skb_tailroom_reserve(skb, mtu, tailroom);

	if (!copy_from_iter_full(skb_put(skb, size), size, &msg->msg_iter)) {
		kfree_skb(skb);
		return ERR_PTR(-EFAULT);
	}

	skb->priority = sk->sk_priority;

	return skb;
}

/* Similar to bt_skb_sendmsg but can split the msg into multiple fragments
 * accourding to the MTU.
 */
static inline struct sk_buff *bt_skb_sendmmsg(struct sock *sk,
					      struct msghdr *msg,
					      size_t len, size_t mtu,
					      size_t headroom, size_t tailroom)
{
	struct sk_buff *skb, **frag;

	skb = bt_skb_sendmsg(sk, msg, len, mtu, headroom, tailroom);
	if (IS_ERR_OR_NULL(skb))
		return skb;

	len -= skb->len;
	if (!len)
		return skb;

	/* Add remaining data over MTU as continuation fragments */
	frag = &skb_shinfo(skb)->frag_list;
	while (len) {
		struct sk_buff *tmp;

		tmp = bt_skb_sendmsg(sk, msg, len, mtu, headroom, tailroom);
<<<<<<< HEAD
		if (IS_ERR_OR_NULL(tmp)) {
=======
		if (IS_ERR(tmp)) {
>>>>>>> a97dac42
			return skb;
		}

		len -= tmp->len;

		*frag = tmp;
		frag = &(*frag)->next;
	}

	return skb;
}

int bt_to_errno(u16 code);

void hci_sock_set_flag(struct sock *sk, int nr);
void hci_sock_clear_flag(struct sock *sk, int nr);
int hci_sock_test_flag(struct sock *sk, int nr);
unsigned short hci_sock_get_channel(struct sock *sk);
u32 hci_sock_get_cookie(struct sock *sk);

int hci_sock_init(void);
void hci_sock_cleanup(void);

int bt_sysfs_init(void);
void bt_sysfs_cleanup(void);

int bt_procfs_init(struct net *net, const char *name,
		   struct bt_sock_list *sk_list,
		   int (*seq_show)(struct seq_file *, void *));
void bt_procfs_cleanup(struct net *net, const char *name);

extern struct dentry *bt_debugfs;

int l2cap_init(void);
void l2cap_exit(void);

#if IS_ENABLED(CONFIG_BT_BREDR)
int sco_init(void);
void sco_exit(void);
#else
static inline int sco_init(void)
{
	return 0;
}

static inline void sco_exit(void)
{
}
#endif

int mgmt_init(void);
void mgmt_exit(void);

void bt_sock_reclassify_lock(struct sock *sk, int proto);

#endif /* __BLUETOOTH_H */<|MERGE_RESOLUTION|>--- conflicted
+++ resolved
@@ -519,11 +519,7 @@
 		struct sk_buff *tmp;
 
 		tmp = bt_skb_sendmsg(sk, msg, len, mtu, headroom, tailroom);
-<<<<<<< HEAD
-		if (IS_ERR_OR_NULL(tmp)) {
-=======
 		if (IS_ERR(tmp)) {
->>>>>>> a97dac42
 			return skb;
 		}
 
