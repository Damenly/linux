--- conflicted
+++ resolved
@@ -611,8 +611,6 @@
 	return btf_name_by_offset(btf, btf_type_by_id(btf, id)->name_off);
 }
 
-<<<<<<< HEAD
-=======
 static void mark_reg_scratched(struct bpf_verifier_env *env, u32 regno)
 {
 	env->scratched_regs |= 1U << regno;
@@ -651,7 +649,6 @@
 	env->scratched_stack_slots = ~0ULL;
 }
 
->>>>>>> 754e0b0e
 /* The reg state of a pointer or a bounded scalar was saved when
  * it was spilled to the stack.
  */
@@ -1743,7 +1740,6 @@
 	tab = prog->aux->kfunc_tab;
 	return bsearch(&desc, tab->descs, tab->nr_descs,
 		       sizeof(tab->descs[0]), kfunc_desc_cmp_by_id_off);
-<<<<<<< HEAD
 }
 
 static struct btf *__find_kfunc_desc_btf(struct bpf_verifier_env *env,
@@ -1836,100 +1832,6 @@
 	return btf_vmlinux ?: ERR_PTR(-ENOENT);
 }
 
-=======
-}
-
-static struct btf *__find_kfunc_desc_btf(struct bpf_verifier_env *env,
-					 s16 offset, struct module **btf_modp)
-{
-	struct bpf_kfunc_btf kf_btf = { .offset = offset };
-	struct bpf_kfunc_btf_tab *tab;
-	struct bpf_kfunc_btf *b;
-	struct module *mod;
-	struct btf *btf;
-	int btf_fd;
-
-	tab = env->prog->aux->kfunc_btf_tab;
-	b = bsearch(&kf_btf, tab->descs, tab->nr_descs,
-		    sizeof(tab->descs[0]), kfunc_btf_cmp_by_off);
-	if (!b) {
-		if (tab->nr_descs == MAX_KFUNC_BTFS) {
-			verbose(env, "too many different module BTFs\n");
-			return ERR_PTR(-E2BIG);
-		}
-
-		if (bpfptr_is_null(env->fd_array)) {
-			verbose(env, "kfunc offset > 0 without fd_array is invalid\n");
-			return ERR_PTR(-EPROTO);
-		}
-
-		if (copy_from_bpfptr_offset(&btf_fd, env->fd_array,
-					    offset * sizeof(btf_fd),
-					    sizeof(btf_fd)))
-			return ERR_PTR(-EFAULT);
-
-		btf = btf_get_by_fd(btf_fd);
-		if (IS_ERR(btf)) {
-			verbose(env, "invalid module BTF fd specified\n");
-			return btf;
-		}
-
-		if (!btf_is_module(btf)) {
-			verbose(env, "BTF fd for kfunc is not a module BTF\n");
-			btf_put(btf);
-			return ERR_PTR(-EINVAL);
-		}
-
-		mod = btf_try_get_module(btf);
-		if (!mod) {
-			btf_put(btf);
-			return ERR_PTR(-ENXIO);
-		}
-
-		b = &tab->descs[tab->nr_descs++];
-		b->btf = btf;
-		b->module = mod;
-		b->offset = offset;
-
-		sort(tab->descs, tab->nr_descs, sizeof(tab->descs[0]),
-		     kfunc_btf_cmp_by_off, NULL);
-	}
-	if (btf_modp)
-		*btf_modp = b->module;
-	return b->btf;
-}
-
-void bpf_free_kfunc_btf_tab(struct bpf_kfunc_btf_tab *tab)
-{
-	if (!tab)
-		return;
-
-	while (tab->nr_descs--) {
-		module_put(tab->descs[tab->nr_descs].module);
-		btf_put(tab->descs[tab->nr_descs].btf);
-	}
-	kfree(tab);
-}
-
-static struct btf *find_kfunc_desc_btf(struct bpf_verifier_env *env,
-				       u32 func_id, s16 offset,
-				       struct module **btf_modp)
-{
-	if (offset) {
-		if (offset < 0) {
-			/* In the future, this can be allowed to increase limit
-			 * of fd index into fd_array, interpreted as u16.
-			 */
-			verbose(env, "negative offset disallowed for kernel module function call\n");
-			return ERR_PTR(-EINVAL);
-		}
-
-		return __find_kfunc_desc_btf(env, offset, btf_modp);
-	}
-	return btf_vmlinux ?: ERR_PTR(-ENOENT);
-}
-
->>>>>>> 754e0b0e
 static int add_kfunc_call(struct bpf_verifier_env *env, u32 func_id, s16 offset)
 {
 	const struct btf_type *func, *func_proto;
@@ -2971,10 +2873,7 @@
 			env->insn_aux_data[insn_idx].sanitize_stack_spill = true;
 	}
 
-<<<<<<< HEAD
-=======
 	mark_stack_slot_scratched(env, spi);
->>>>>>> 754e0b0e
 	if (reg && !(off % BPF_REG_SIZE) && register_is_bounded(reg) &&
 	    !register_is_null(reg) && env->bpf_capable) {
 		if (dst_reg != BPF_REG_FP) {
