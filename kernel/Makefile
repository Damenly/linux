# SPDX-License-Identifier: GPL-2.0
#
# Makefile for the linux kernel.
#

obj-y     = fork.o exec_domain.o panic.o \
	    cpu.o exit.o softirq.o resource.o \
	    sysctl.o capability.o ptrace.o user.o \
	    signal.o sys.o umh.o workqueue.o pid.o task_work.o \
	    extable.o params.o \
	    kthread.o sys_ni.o nsproxy.o \
	    notifier.o ksysfs.o cred.o reboot.o \
	    async.o range.o smpboot.o ucount.o regset.o

obj-$(CONFIG_USERMODE_DRIVER) += usermode_driver.o
obj-$(CONFIG_MODULES) += kmod.o
obj-$(CONFIG_MULTIUSER) += groups.o

ifdef CONFIG_FUNCTION_TRACER
# Do not trace internal ftrace files
CFLAGS_REMOVE_irq_work.o = $(CC_FLAGS_FTRACE)
endif

# Prevents flicker of uninteresting __do_softirq()/__local_bh_disable_ip()
# in coverage traces.
KCOV_INSTRUMENT_softirq.o := n
# Avoid KCSAN instrumentation in softirq ("No shared variables, all the data
# are CPU local" => assume no data races), to reduce overhead in interrupts.
KCSAN_SANITIZE_softirq.o = n
# These are called from save_stack_trace() on slub debug path,
# and produce insane amounts of uninteresting coverage.
KCOV_INSTRUMENT_module.o := n
KCOV_INSTRUMENT_extable.o := n
KCOV_INSTRUMENT_stacktrace.o := n
# Don't self-instrument.
KCOV_INSTRUMENT_kcov.o := n
KASAN_SANITIZE_kcov.o := n
KCSAN_SANITIZE_kcov.o := n
CFLAGS_kcov.o := $(call cc-option, -fno-conserve-stack) -fno-stack-protector

obj-y += sched/
obj-y += locking/
obj-y += power/
obj-y += printk/
obj-y += irq/
obj-y += rcu/
obj-y += livepatch/
obj-y += dma/
obj-y += entry/

<<<<<<< HEAD
obj-$(CONFIG_ALT_SYSCALL) += alt-syscall.o

obj-$(CONFIG_CHECKPOINT_RESTORE) += kcmp.o
=======
obj-$(CONFIG_KCMP) += kcmp.o
>>>>>>> 83be32b6
obj-$(CONFIG_FREEZER) += freezer.o
obj-$(CONFIG_PROFILING) += profile.o
obj-$(CONFIG_STACKTRACE) += stacktrace.o
obj-y += time/
obj-$(CONFIG_FUTEX) += futex.o
obj-$(CONFIG_GENERIC_ISA_DMA) += dma.o
obj-$(CONFIG_SMP) += smp.o
ifneq ($(CONFIG_SMP),y)
obj-y += up.o
endif
obj-$(CONFIG_UID16) += uid16.o
obj-$(CONFIG_MODULES) += module.o
obj-$(CONFIG_MODULE_SIG) += module_signing.o
obj-$(CONFIG_MODULE_SIG_FORMAT) += module_signature.o
obj-$(CONFIG_KALLSYMS) += kallsyms.o
obj-$(CONFIG_BSD_PROCESS_ACCT) += acct.o
obj-$(CONFIG_CRASH_CORE) += crash_core.o
obj-$(CONFIG_KEXEC_CORE) += kexec_core.o
obj-$(CONFIG_KEXEC) += kexec.o
obj-$(CONFIG_KEXEC_FILE) += kexec_file.o
obj-$(CONFIG_KEXEC_ELF) += kexec_elf.o
obj-$(CONFIG_BACKTRACE_SELF_TEST) += backtracetest.o
obj-$(CONFIG_COMPAT) += compat.o
obj-$(CONFIG_CGROUPS) += cgroup/
obj-$(CONFIG_UTS_NS) += utsname.o
obj-$(CONFIG_USER_NS) += user_namespace.o
obj-$(CONFIG_PID_NS) += pid_namespace.o
obj-$(CONFIG_IKCONFIG) += configs.o
obj-$(CONFIG_IKHEADERS) += kheaders.o
obj-$(CONFIG_SMP) += stop_machine.o
obj-$(CONFIG_KPROBES_SANITY_TEST) += test_kprobes.o
obj-$(CONFIG_AUDIT) += audit.o auditfilter.o
obj-$(CONFIG_AUDITSYSCALL) += auditsc.o audit_watch.o audit_fsnotify.o audit_tree.o
obj-$(CONFIG_GCOV_KERNEL) += gcov/
obj-$(CONFIG_KCOV) += kcov.o
obj-$(CONFIG_KPROBES) += kprobes.o
obj-$(CONFIG_FAIL_FUNCTION) += fail_function.o
obj-$(CONFIG_KGDB) += debug/
obj-$(CONFIG_DETECT_HUNG_TASK) += hung_task.o
obj-$(CONFIG_LOCKUP_DETECTOR) += watchdog.o
obj-$(CONFIG_HARDLOCKUP_DETECTOR_BUDDY_CPU) += watchdog_buddy_cpu.o
obj-$(CONFIG_HARDLOCKUP_DETECTOR_PERF) += watchdog_hld.o
obj-$(CONFIG_SECCOMP) += seccomp.o
obj-$(CONFIG_RELAY) += relay.o
obj-$(CONFIG_SYSCTL) += utsname_sysctl.o
obj-$(CONFIG_TASK_DELAY_ACCT) += delayacct.o
obj-$(CONFIG_TASKSTATS) += taskstats.o tsacct.o
obj-$(CONFIG_TRACEPOINTS) += tracepoint.o
obj-$(CONFIG_LATENCYTOP) += latencytop.o
obj-$(CONFIG_FUNCTION_TRACER) += trace/
obj-$(CONFIG_TRACING) += trace/
obj-$(CONFIG_TRACE_CLOCK) += trace/
obj-$(CONFIG_RING_BUFFER) += trace/
obj-$(CONFIG_TRACEPOINTS) += trace/
obj-$(CONFIG_IRQ_WORK) += irq_work.o
obj-$(CONFIG_CPU_PM) += cpu_pm.o
obj-$(CONFIG_BPF) += bpf/
obj-$(CONFIG_KCSAN) += kcsan/
obj-$(CONFIG_SHADOW_CALL_STACK) += scs.o
obj-$(CONFIG_HAVE_STATIC_CALL_INLINE) += static_call.o

obj-$(CONFIG_PERF_EVENTS) += events/

obj-$(CONFIG_USER_RETURN_NOTIFIER) += user-return-notifier.o
obj-$(CONFIG_PADATA) += padata.o
obj-$(CONFIG_CRASH_DUMP) += crash_dump.o
obj-$(CONFIG_JUMP_LABEL) += jump_label.o
obj-$(CONFIG_CONTEXT_TRACKING) += context_tracking.o
obj-$(CONFIG_TORTURE_TEST) += torture.o

obj-$(CONFIG_HAS_IOMEM) += iomem.o
obj-$(CONFIG_RSEQ) += rseq.o
obj-$(CONFIG_WATCH_QUEUE) += watch_queue.o

obj-$(CONFIG_SYSCTL_KUNIT_TEST) += sysctl-test.o

CFLAGS_stackleak.o += $(DISABLE_STACKLEAK_PLUGIN)
obj-$(CONFIG_GCC_PLUGIN_STACKLEAK) += stackleak.o
KASAN_SANITIZE_stackleak.o := n
KCSAN_SANITIZE_stackleak.o := n
KCOV_INSTRUMENT_stackleak.o := n

obj-$(CONFIG_SCF_TORTURE_TEST) += scftorture.o

$(obj)/configs.o: $(obj)/config_data.gz

targets += config_data.gz
$(obj)/config_data.gz: $(KCONFIG_CONFIG) FORCE
	$(call if_changed,gzip)

$(obj)/kheaders.o: $(obj)/kheaders_data.tar.xz

quiet_cmd_genikh = CHK     $(obj)/kheaders_data.tar.xz
      cmd_genikh = $(CONFIG_SHELL) $(srctree)/kernel/gen_kheaders.sh $@
$(obj)/kheaders_data.tar.xz: FORCE
	$(call cmd,genikh)

clean-files := kheaders_data.tar.xz kheaders.md5<|MERGE_RESOLUTION|>--- conflicted
+++ resolved
@@ -48,13 +48,9 @@
 obj-y += dma/
 obj-y += entry/
 
-<<<<<<< HEAD
 obj-$(CONFIG_ALT_SYSCALL) += alt-syscall.o
 
-obj-$(CONFIG_CHECKPOINT_RESTORE) += kcmp.o
-=======
 obj-$(CONFIG_KCMP) += kcmp.o
->>>>>>> 83be32b6
 obj-$(CONFIG_FREEZER) += freezer.o
 obj-$(CONFIG_PROFILING) += profile.o
 obj-$(CONFIG_STACKTRACE) += stacktrace.o
