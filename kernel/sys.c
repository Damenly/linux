// SPDX-License-Identifier: GPL-2.0
/*
 *  linux/kernel/sys.c
 *
 *  Copyright (C) 1991, 1992  Linus Torvalds
 */

#include <linux/export.h>
#include <linux/mm.h>
#include <linux/utsname.h>
#include <linux/mman.h>
#include <linux/reboot.h>
#include <linux/prctl.h>
#include <linux/highuid.h>
#include <linux/fs.h>
#include <linux/kmod.h>
#include <linux/perf_event.h>
#include <linux/resource.h>
#include <linux/kernel.h>
#include <linux/workqueue.h>
#include <linux/capability.h>
#include <linux/device.h>
#include <linux/key.h>
#include <linux/times.h>
#include <linux/posix-timers.h>
#include <linux/security.h>
#include <linux/dcookies.h>
#include <linux/suspend.h>
#include <linux/tty.h>
#include <linux/signal.h>
#include <linux/cn_proc.h>
#include <linux/getcpu.h>
#include <linux/task_io_accounting_ops.h>
#include <linux/seccomp.h>
#include <linux/cpu.h>
#include <linux/personality.h>
#include <linux/ptrace.h>
#include <linux/fs_struct.h>
#include <linux/file.h>
#include <linux/mount.h>
#include <linux/gfp.h>
#include <linux/syscore_ops.h>
#include <linux/version.h>
#include <linux/ctype.h>
#include <linux/mm.h>
#include <linux/mempolicy.h>

#include <linux/compat.h>
#include <linux/syscalls.h>
#include <linux/kprobes.h>
#include <linux/user_namespace.h>
#include <linux/binfmts.h>

#include <linux/sched.h>
#include <linux/sched/autogroup.h>
#include <linux/sched/loadavg.h>
#include <linux/sched/stat.h>
#include <linux/sched/mm.h>
#include <linux/sched/coredump.h>
#include <linux/sched/task.h>
#include <linux/sched/cputime.h>
#include <linux/rcupdate.h>
#include <linux/uidgid.h>
#include <linux/cred.h>

#include <linux/nospec.h>

#include <linux/kmsg_dump.h>
/* Move somewhere else to avoid recompiling? */
#include <generated/utsrelease.h>

#include <linux/uaccess.h>
#include <asm/io.h>
#include <asm/unistd.h>

#include "uid16.h"

#ifndef SET_UNALIGN_CTL
# define SET_UNALIGN_CTL(a, b)	(-EINVAL)
#endif
#ifndef GET_UNALIGN_CTL
# define GET_UNALIGN_CTL(a, b)	(-EINVAL)
#endif
#ifndef SET_FPEMU_CTL
# define SET_FPEMU_CTL(a, b)	(-EINVAL)
#endif
#ifndef GET_FPEMU_CTL
# define GET_FPEMU_CTL(a, b)	(-EINVAL)
#endif
#ifndef SET_FPEXC_CTL
# define SET_FPEXC_CTL(a, b)	(-EINVAL)
#endif
#ifndef GET_FPEXC_CTL
# define GET_FPEXC_CTL(a, b)	(-EINVAL)
#endif
#ifndef GET_ENDIAN
# define GET_ENDIAN(a, b)	(-EINVAL)
#endif
#ifndef SET_ENDIAN
# define SET_ENDIAN(a, b)	(-EINVAL)
#endif
#ifndef GET_TSC_CTL
# define GET_TSC_CTL(a)		(-EINVAL)
#endif
#ifndef SET_TSC_CTL
# define SET_TSC_CTL(a)		(-EINVAL)
#endif
#ifndef GET_FP_MODE
# define GET_FP_MODE(a)		(-EINVAL)
#endif
#ifndef SET_FP_MODE
# define SET_FP_MODE(a,b)	(-EINVAL)
#endif
#ifndef SVE_SET_VL
# define SVE_SET_VL(a)		(-EINVAL)
#endif
#ifndef SVE_GET_VL
# define SVE_GET_VL()		(-EINVAL)
#endif
#ifndef PAC_RESET_KEYS
# define PAC_RESET_KEYS(a, b)	(-EINVAL)
#endif
#ifndef SET_TAGGED_ADDR_CTRL
# define SET_TAGGED_ADDR_CTRL(a)	(-EINVAL)
#endif
#ifndef GET_TAGGED_ADDR_CTRL
# define GET_TAGGED_ADDR_CTRL()		(-EINVAL)
#endif

/*
 * this is where the system-wide overflow UID and GID are defined, for
 * architectures that now have 32-bit UID/GID but didn't in the past
 */

int overflowuid = DEFAULT_OVERFLOWUID;
int overflowgid = DEFAULT_OVERFLOWGID;

EXPORT_SYMBOL(overflowuid);
EXPORT_SYMBOL(overflowgid);

/*
 * the same as above, but for filesystems which can only store a 16-bit
 * UID and GID. as such, this is needed on all architectures
 */

int fs_overflowuid = DEFAULT_FS_OVERFLOWUID;
int fs_overflowgid = DEFAULT_FS_OVERFLOWGID;

EXPORT_SYMBOL(fs_overflowuid);
EXPORT_SYMBOL(fs_overflowgid);

/*
 * Returns true if current's euid is same as p's uid or euid,
 * or has CAP_SYS_NICE to p's user_ns.
 *
 * Called with rcu_read_lock, creds are safe
 */
static bool set_one_prio_perm(struct task_struct *p)
{
	const struct cred *cred = current_cred(), *pcred = __task_cred(p);

	if (uid_eq(pcred->uid,  cred->euid) ||
	    uid_eq(pcred->euid, cred->euid))
		return true;
	if (ns_capable(pcred->user_ns, CAP_SYS_NICE))
		return true;
	return false;
}

/*
 * set the priority of a task
 * - the caller must hold the RCU read lock
 */
static int set_one_prio(struct task_struct *p, int niceval, int error)
{
	int no_nice;

	if (!set_one_prio_perm(p)) {
		error = -EPERM;
		goto out;
	}
	if (niceval < task_nice(p) && !can_nice(p, niceval)) {
		error = -EACCES;
		goto out;
	}
	no_nice = security_task_setnice(p, niceval);
	if (no_nice) {
		error = no_nice;
		goto out;
	}
	if (error == -ESRCH)
		error = 0;
	set_user_nice(p, niceval);
out:
	return error;
}

SYSCALL_DEFINE3(setpriority, int, which, int, who, int, niceval)
{
	struct task_struct *g, *p;
	struct user_struct *user;
	const struct cred *cred = current_cred();
	int error = -EINVAL;
	struct pid *pgrp;
	kuid_t uid;

	if (which > PRIO_USER || which < PRIO_PROCESS)
		goto out;

	/* normalize: avoid signed division (rounding problems) */
	error = -ESRCH;
	if (niceval < MIN_NICE)
		niceval = MIN_NICE;
	if (niceval > MAX_NICE)
		niceval = MAX_NICE;

	rcu_read_lock();
	read_lock(&tasklist_lock);
	switch (which) {
	case PRIO_PROCESS:
		if (who)
			p = find_task_by_vpid(who);
		else
			p = current;
		if (p)
			error = set_one_prio(p, niceval, error);
		break;
	case PRIO_PGRP:
		if (who)
			pgrp = find_vpid(who);
		else
			pgrp = task_pgrp(current);
		do_each_pid_thread(pgrp, PIDTYPE_PGID, p) {
			error = set_one_prio(p, niceval, error);
		} while_each_pid_thread(pgrp, PIDTYPE_PGID, p);
		break;
	case PRIO_USER:
		uid = make_kuid(cred->user_ns, who);
		user = cred->user;
		if (!who)
			uid = cred->uid;
		else if (!uid_eq(uid, cred->uid)) {
			user = find_user(uid);
			if (!user)
				goto out_unlock;	/* No processes for this user */
		}
		do_each_thread(g, p) {
			if (uid_eq(task_uid(p), uid) && task_pid_vnr(p))
				error = set_one_prio(p, niceval, error);
		} while_each_thread(g, p);
		if (!uid_eq(uid, cred->uid))
			free_uid(user);		/* For find_user() */
		break;
	}
out_unlock:
	read_unlock(&tasklist_lock);
	rcu_read_unlock();
out:
	return error;
}

/*
 * Ugh. To avoid negative return values, "getpriority()" will
 * not return the normal nice-value, but a negated value that
 * has been offset by 20 (ie it returns 40..1 instead of -20..19)
 * to stay compatible.
 */
SYSCALL_DEFINE2(getpriority, int, which, int, who)
{
	struct task_struct *g, *p;
	struct user_struct *user;
	const struct cred *cred = current_cred();
	long niceval, retval = -ESRCH;
	struct pid *pgrp;
	kuid_t uid;

	if (which > PRIO_USER || which < PRIO_PROCESS)
		return -EINVAL;

	rcu_read_lock();
	read_lock(&tasklist_lock);
	switch (which) {
	case PRIO_PROCESS:
		if (who)
			p = find_task_by_vpid(who);
		else
			p = current;
		if (p) {
			niceval = nice_to_rlimit(task_nice(p));
			if (niceval > retval)
				retval = niceval;
		}
		break;
	case PRIO_PGRP:
		if (who)
			pgrp = find_vpid(who);
		else
			pgrp = task_pgrp(current);
		do_each_pid_thread(pgrp, PIDTYPE_PGID, p) {
			niceval = nice_to_rlimit(task_nice(p));
			if (niceval > retval)
				retval = niceval;
		} while_each_pid_thread(pgrp, PIDTYPE_PGID, p);
		break;
	case PRIO_USER:
		uid = make_kuid(cred->user_ns, who);
		user = cred->user;
		if (!who)
			uid = cred->uid;
		else if (!uid_eq(uid, cred->uid)) {
			user = find_user(uid);
			if (!user)
				goto out_unlock;	/* No processes for this user */
		}
		do_each_thread(g, p) {
			if (uid_eq(task_uid(p), uid) && task_pid_vnr(p)) {
				niceval = nice_to_rlimit(task_nice(p));
				if (niceval > retval)
					retval = niceval;
			}
		} while_each_thread(g, p);
		if (!uid_eq(uid, cred->uid))
			free_uid(user);		/* for find_user() */
		break;
	}
out_unlock:
	read_unlock(&tasklist_lock);
	rcu_read_unlock();

	return retval;
}

/*
 * Unprivileged users may change the real gid to the effective gid
 * or vice versa.  (BSD-style)
 *
 * If you set the real gid at all, or set the effective gid to a value not
 * equal to the real gid, then the saved gid is set to the new effective gid.
 *
 * This makes it possible for a setgid program to completely drop its
 * privileges, which is often a useful assertion to make when you are doing
 * a security audit over a program.
 *
 * The general idea is that a program which uses just setregid() will be
 * 100% compatible with BSD.  A program which uses just setgid() will be
 * 100% compatible with POSIX with saved IDs.
 *
 * SMP: There are not races, the GIDs are checked only by filesystem
 *      operations (as far as semantic preservation is concerned).
 */
#ifdef CONFIG_MULTIUSER
long __sys_setregid(gid_t rgid, gid_t egid)
{
	struct user_namespace *ns = current_user_ns();
	const struct cred *old;
	struct cred *new;
	int retval;
	kgid_t krgid, kegid;

	krgid = make_kgid(ns, rgid);
	kegid = make_kgid(ns, egid);

	if ((rgid != (gid_t) -1) && !gid_valid(krgid))
		return -EINVAL;
	if ((egid != (gid_t) -1) && !gid_valid(kegid))
		return -EINVAL;

	new = prepare_creds();
	if (!new)
		return -ENOMEM;
	old = current_cred();

	retval = -EPERM;
	if (rgid != (gid_t) -1) {
		if (gid_eq(old->gid, krgid) ||
		    gid_eq(old->egid, krgid) ||
		    ns_capable(old->user_ns, CAP_SETGID))
			new->gid = krgid;
		else
			goto error;
	}
	if (egid != (gid_t) -1) {
		if (gid_eq(old->gid, kegid) ||
		    gid_eq(old->egid, kegid) ||
		    gid_eq(old->sgid, kegid) ||
		    ns_capable(old->user_ns, CAP_SETGID))
			new->egid = kegid;
		else
			goto error;
	}

	if (rgid != (gid_t) -1 ||
	    (egid != (gid_t) -1 && !gid_eq(kegid, old->gid)))
		new->sgid = new->egid;
	new->fsgid = new->egid;

	return commit_creds(new);

error:
	abort_creds(new);
	return retval;
}

SYSCALL_DEFINE2(setregid, gid_t, rgid, gid_t, egid)
{
	return __sys_setregid(rgid, egid);
}

/*
 * setgid() is implemented like SysV w/ SAVED_IDS
 *
 * SMP: Same implicit races as above.
 */
long __sys_setgid(gid_t gid)
{
	struct user_namespace *ns = current_user_ns();
	const struct cred *old;
	struct cred *new;
	int retval;
	kgid_t kgid;

	kgid = make_kgid(ns, gid);
	if (!gid_valid(kgid))
		return -EINVAL;

	new = prepare_creds();
	if (!new)
		return -ENOMEM;
	old = current_cred();

	retval = -EPERM;
	if (ns_capable(old->user_ns, CAP_SETGID))
		new->gid = new->egid = new->sgid = new->fsgid = kgid;
	else if (gid_eq(kgid, old->gid) || gid_eq(kgid, old->sgid))
		new->egid = new->fsgid = kgid;
	else
		goto error;

	return commit_creds(new);

error:
	abort_creds(new);
	return retval;
}

SYSCALL_DEFINE1(setgid, gid_t, gid)
{
	return __sys_setgid(gid);
}

/*
 * change the user struct in a credentials set to match the new UID
 */
static int set_user(struct cred *new)
{
	struct user_struct *new_user;

	new_user = alloc_uid(new->uid);
	if (!new_user)
		return -EAGAIN;

	/*
	 * We don't fail in case of NPROC limit excess here because too many
	 * poorly written programs don't check set*uid() return code, assuming
	 * it never fails if called by root.  We may still enforce NPROC limit
	 * for programs doing set*uid()+execve() by harmlessly deferring the
	 * failure to the execve() stage.
	 */
	if (atomic_read(&new_user->processes) >= rlimit(RLIMIT_NPROC) &&
			new_user != INIT_USER)
		current->flags |= PF_NPROC_EXCEEDED;
	else
		current->flags &= ~PF_NPROC_EXCEEDED;

	free_uid(new->user);
	new->user = new_user;
	return 0;
}

/*
 * Unprivileged users may change the real uid to the effective uid
 * or vice versa.  (BSD-style)
 *
 * If you set the real uid at all, or set the effective uid to a value not
 * equal to the real uid, then the saved uid is set to the new effective uid.
 *
 * This makes it possible for a setuid program to completely drop its
 * privileges, which is often a useful assertion to make when you are doing
 * a security audit over a program.
 *
 * The general idea is that a program which uses just setreuid() will be
 * 100% compatible with BSD.  A program which uses just setuid() will be
 * 100% compatible with POSIX with saved IDs.
 */
long __sys_setreuid(uid_t ruid, uid_t euid)
{
	struct user_namespace *ns = current_user_ns();
	const struct cred *old;
	struct cred *new;
	int retval;
	kuid_t kruid, keuid;

	kruid = make_kuid(ns, ruid);
	keuid = make_kuid(ns, euid);

	if ((ruid != (uid_t) -1) && !uid_valid(kruid))
		return -EINVAL;
	if ((euid != (uid_t) -1) && !uid_valid(keuid))
		return -EINVAL;

	new = prepare_creds();
	if (!new)
		return -ENOMEM;
	old = current_cred();

	retval = -EPERM;
	if (ruid != (uid_t) -1) {
		new->uid = kruid;
		if (!uid_eq(old->uid, kruid) &&
		    !uid_eq(old->euid, kruid) &&
		    !ns_capable_setid(old->user_ns, CAP_SETUID))
			goto error;
	}

	if (euid != (uid_t) -1) {
		new->euid = keuid;
		if (!uid_eq(old->uid, keuid) &&
		    !uid_eq(old->euid, keuid) &&
		    !uid_eq(old->suid, keuid) &&
		    !ns_capable_setid(old->user_ns, CAP_SETUID))
			goto error;
	}

	if (!uid_eq(new->uid, old->uid)) {
		retval = set_user(new);
		if (retval < 0)
			goto error;
	}
	if (ruid != (uid_t) -1 ||
	    (euid != (uid_t) -1 && !uid_eq(keuid, old->uid)))
		new->suid = new->euid;
	new->fsuid = new->euid;

	retval = security_task_fix_setuid(new, old, LSM_SETID_RE);
	if (retval < 0)
		goto error;

	return commit_creds(new);

error:
	abort_creds(new);
	return retval;
}

SYSCALL_DEFINE2(setreuid, uid_t, ruid, uid_t, euid)
{
	return __sys_setreuid(ruid, euid);
}

/*
 * setuid() is implemented like SysV with SAVED_IDS
 *
 * Note that SAVED_ID's is deficient in that a setuid root program
 * like sendmail, for example, cannot set its uid to be a normal
 * user and then switch back, because if you're root, setuid() sets
 * the saved uid too.  If you don't like this, blame the bright people
 * in the POSIX committee and/or USG.  Note that the BSD-style setreuid()
 * will allow a root program to temporarily drop privileges and be able to
 * regain them by swapping the real and effective uid.
 */
long __sys_setuid(uid_t uid)
{
	struct user_namespace *ns = current_user_ns();
	const struct cred *old;
	struct cred *new;
	int retval;
	kuid_t kuid;

	kuid = make_kuid(ns, uid);
	if (!uid_valid(kuid))
		return -EINVAL;

	new = prepare_creds();
	if (!new)
		return -ENOMEM;
	old = current_cred();

	retval = -EPERM;
	if (ns_capable_setid(old->user_ns, CAP_SETUID)) {
		new->suid = new->uid = kuid;
		if (!uid_eq(kuid, old->uid)) {
			retval = set_user(new);
			if (retval < 0)
				goto error;
		}
	} else if (!uid_eq(kuid, old->uid) && !uid_eq(kuid, new->suid)) {
		goto error;
	}

	new->fsuid = new->euid = kuid;

	retval = security_task_fix_setuid(new, old, LSM_SETID_ID);
	if (retval < 0)
		goto error;

	return commit_creds(new);

error:
	abort_creds(new);
	return retval;
}

SYSCALL_DEFINE1(setuid, uid_t, uid)
{
	return __sys_setuid(uid);
}


/*
 * This function implements a generic ability to update ruid, euid,
 * and suid.  This allows you to implement the 4.4 compatible seteuid().
 */
long __sys_setresuid(uid_t ruid, uid_t euid, uid_t suid)
{
	struct user_namespace *ns = current_user_ns();
	const struct cred *old;
	struct cred *new;
	int retval;
	kuid_t kruid, keuid, ksuid;

	kruid = make_kuid(ns, ruid);
	keuid = make_kuid(ns, euid);
	ksuid = make_kuid(ns, suid);

	if ((ruid != (uid_t) -1) && !uid_valid(kruid))
		return -EINVAL;

	if ((euid != (uid_t) -1) && !uid_valid(keuid))
		return -EINVAL;

	if ((suid != (uid_t) -1) && !uid_valid(ksuid))
		return -EINVAL;

	new = prepare_creds();
	if (!new)
		return -ENOMEM;

	old = current_cred();

	retval = -EPERM;
	if (!ns_capable_setid(old->user_ns, CAP_SETUID)) {
		if (ruid != (uid_t) -1        && !uid_eq(kruid, old->uid) &&
		    !uid_eq(kruid, old->euid) && !uid_eq(kruid, old->suid))
			goto error;
		if (euid != (uid_t) -1        && !uid_eq(keuid, old->uid) &&
		    !uid_eq(keuid, old->euid) && !uid_eq(keuid, old->suid))
			goto error;
		if (suid != (uid_t) -1        && !uid_eq(ksuid, old->uid) &&
		    !uid_eq(ksuid, old->euid) && !uid_eq(ksuid, old->suid))
			goto error;
	}

	if (ruid != (uid_t) -1) {
		new->uid = kruid;
		if (!uid_eq(kruid, old->uid)) {
			retval = set_user(new);
			if (retval < 0)
				goto error;
		}
	}
	if (euid != (uid_t) -1)
		new->euid = keuid;
	if (suid != (uid_t) -1)
		new->suid = ksuid;
	new->fsuid = new->euid;

	retval = security_task_fix_setuid(new, old, LSM_SETID_RES);
	if (retval < 0)
		goto error;

	return commit_creds(new);

error:
	abort_creds(new);
	return retval;
}

SYSCALL_DEFINE3(setresuid, uid_t, ruid, uid_t, euid, uid_t, suid)
{
	return __sys_setresuid(ruid, euid, suid);
}

SYSCALL_DEFINE3(getresuid, uid_t __user *, ruidp, uid_t __user *, euidp, uid_t __user *, suidp)
{
	const struct cred *cred = current_cred();
	int retval;
	uid_t ruid, euid, suid;

	ruid = from_kuid_munged(cred->user_ns, cred->uid);
	euid = from_kuid_munged(cred->user_ns, cred->euid);
	suid = from_kuid_munged(cred->user_ns, cred->suid);

	retval = put_user(ruid, ruidp);
	if (!retval) {
		retval = put_user(euid, euidp);
		if (!retval)
			return put_user(suid, suidp);
	}
	return retval;
}

/*
 * Same as above, but for rgid, egid, sgid.
 */
long __sys_setresgid(gid_t rgid, gid_t egid, gid_t sgid)
{
	struct user_namespace *ns = current_user_ns();
	const struct cred *old;
	struct cred *new;
	int retval;
	kgid_t krgid, kegid, ksgid;

	krgid = make_kgid(ns, rgid);
	kegid = make_kgid(ns, egid);
	ksgid = make_kgid(ns, sgid);

	if ((rgid != (gid_t) -1) && !gid_valid(krgid))
		return -EINVAL;
	if ((egid != (gid_t) -1) && !gid_valid(kegid))
		return -EINVAL;
	if ((sgid != (gid_t) -1) && !gid_valid(ksgid))
		return -EINVAL;

	new = prepare_creds();
	if (!new)
		return -ENOMEM;
	old = current_cred();

	retval = -EPERM;
	if (!ns_capable(old->user_ns, CAP_SETGID)) {
		if (rgid != (gid_t) -1        && !gid_eq(krgid, old->gid) &&
		    !gid_eq(krgid, old->egid) && !gid_eq(krgid, old->sgid))
			goto error;
		if (egid != (gid_t) -1        && !gid_eq(kegid, old->gid) &&
		    !gid_eq(kegid, old->egid) && !gid_eq(kegid, old->sgid))
			goto error;
		if (sgid != (gid_t) -1        && !gid_eq(ksgid, old->gid) &&
		    !gid_eq(ksgid, old->egid) && !gid_eq(ksgid, old->sgid))
			goto error;
	}

	if (rgid != (gid_t) -1)
		new->gid = krgid;
	if (egid != (gid_t) -1)
		new->egid = kegid;
	if (sgid != (gid_t) -1)
		new->sgid = ksgid;
	new->fsgid = new->egid;

	return commit_creds(new);

error:
	abort_creds(new);
	return retval;
}

SYSCALL_DEFINE3(setresgid, gid_t, rgid, gid_t, egid, gid_t, sgid)
{
	return __sys_setresgid(rgid, egid, sgid);
}

SYSCALL_DEFINE3(getresgid, gid_t __user *, rgidp, gid_t __user *, egidp, gid_t __user *, sgidp)
{
	const struct cred *cred = current_cred();
	int retval;
	gid_t rgid, egid, sgid;

	rgid = from_kgid_munged(cred->user_ns, cred->gid);
	egid = from_kgid_munged(cred->user_ns, cred->egid);
	sgid = from_kgid_munged(cred->user_ns, cred->sgid);

	retval = put_user(rgid, rgidp);
	if (!retval) {
		retval = put_user(egid, egidp);
		if (!retval)
			retval = put_user(sgid, sgidp);
	}

	return retval;
}


/*
 * "setfsuid()" sets the fsuid - the uid used for filesystem checks. This
 * is used for "access()" and for the NFS daemon (letting nfsd stay at
 * whatever uid it wants to). It normally shadows "euid", except when
 * explicitly set by setfsuid() or for access..
 */
long __sys_setfsuid(uid_t uid)
{
	const struct cred *old;
	struct cred *new;
	uid_t old_fsuid;
	kuid_t kuid;

	old = current_cred();
	old_fsuid = from_kuid_munged(old->user_ns, old->fsuid);

	kuid = make_kuid(old->user_ns, uid);
	if (!uid_valid(kuid))
		return old_fsuid;

	new = prepare_creds();
	if (!new)
		return old_fsuid;

	if (uid_eq(kuid, old->uid)  || uid_eq(kuid, old->euid)  ||
	    uid_eq(kuid, old->suid) || uid_eq(kuid, old->fsuid) ||
	    ns_capable_setid(old->user_ns, CAP_SETUID)) {
		if (!uid_eq(kuid, old->fsuid)) {
			new->fsuid = kuid;
			if (security_task_fix_setuid(new, old, LSM_SETID_FS) == 0)
				goto change_okay;
		}
	}

	abort_creds(new);
	return old_fsuid;

change_okay:
	commit_creds(new);
	return old_fsuid;
}

SYSCALL_DEFINE1(setfsuid, uid_t, uid)
{
	return __sys_setfsuid(uid);
}

/*
 * Samma på svenska..
 */
long __sys_setfsgid(gid_t gid)
{
	const struct cred *old;
	struct cred *new;
	gid_t old_fsgid;
	kgid_t kgid;

	old = current_cred();
	old_fsgid = from_kgid_munged(old->user_ns, old->fsgid);

	kgid = make_kgid(old->user_ns, gid);
	if (!gid_valid(kgid))
		return old_fsgid;

	new = prepare_creds();
	if (!new)
		return old_fsgid;

	if (gid_eq(kgid, old->gid)  || gid_eq(kgid, old->egid)  ||
	    gid_eq(kgid, old->sgid) || gid_eq(kgid, old->fsgid) ||
	    ns_capable(old->user_ns, CAP_SETGID)) {
		if (!gid_eq(kgid, old->fsgid)) {
			new->fsgid = kgid;
			goto change_okay;
		}
	}

	abort_creds(new);
	return old_fsgid;

change_okay:
	commit_creds(new);
	return old_fsgid;
}

SYSCALL_DEFINE1(setfsgid, gid_t, gid)
{
	return __sys_setfsgid(gid);
}
#endif /* CONFIG_MULTIUSER */

/**
 * sys_getpid - return the thread group id of the current process
 *
 * Note, despite the name, this returns the tgid not the pid.  The tgid and
 * the pid are identical unless CLONE_THREAD was specified on clone() in
 * which case the tgid is the same in all threads of the same group.
 *
 * This is SMP safe as current->tgid does not change.
 */
SYSCALL_DEFINE0(getpid)
{
	return task_tgid_vnr(current);
}

/* Thread ID - the internal kernel "pid" */
SYSCALL_DEFINE0(gettid)
{
	return task_pid_vnr(current);
}

/*
 * Accessing ->real_parent is not SMP-safe, it could
 * change from under us. However, we can use a stale
 * value of ->real_parent under rcu_read_lock(), see
 * release_task()->call_rcu(delayed_put_task_struct).
 */
SYSCALL_DEFINE0(getppid)
{
	int pid;

	rcu_read_lock();
	pid = task_tgid_vnr(rcu_dereference(current->real_parent));
	rcu_read_unlock();

	return pid;
}

SYSCALL_DEFINE0(getuid)
{
	/* Only we change this so SMP safe */
	return from_kuid_munged(current_user_ns(), current_uid());
}

SYSCALL_DEFINE0(geteuid)
{
	/* Only we change this so SMP safe */
	return from_kuid_munged(current_user_ns(), current_euid());
}

SYSCALL_DEFINE0(getgid)
{
	/* Only we change this so SMP safe */
	return from_kgid_munged(current_user_ns(), current_gid());
}

SYSCALL_DEFINE0(getegid)
{
	/* Only we change this so SMP safe */
	return from_kgid_munged(current_user_ns(), current_egid());
}

static void do_sys_times(struct tms *tms)
{
	u64 tgutime, tgstime, cutime, cstime;

	thread_group_cputime_adjusted(current, &tgutime, &tgstime);
	cutime = current->signal->cutime;
	cstime = current->signal->cstime;
	tms->tms_utime = nsec_to_clock_t(tgutime);
	tms->tms_stime = nsec_to_clock_t(tgstime);
	tms->tms_cutime = nsec_to_clock_t(cutime);
	tms->tms_cstime = nsec_to_clock_t(cstime);
}

SYSCALL_DEFINE1(times, struct tms __user *, tbuf)
{
	if (tbuf) {
		struct tms tmp;

		do_sys_times(&tmp);
		if (copy_to_user(tbuf, &tmp, sizeof(struct tms)))
			return -EFAULT;
	}
	force_successful_syscall_return();
	return (long) jiffies_64_to_clock_t(get_jiffies_64());
}

#ifdef CONFIG_COMPAT
static compat_clock_t clock_t_to_compat_clock_t(clock_t x)
{
	return compat_jiffies_to_clock_t(clock_t_to_jiffies(x));
}

COMPAT_SYSCALL_DEFINE1(times, struct compat_tms __user *, tbuf)
{
	if (tbuf) {
		struct tms tms;
		struct compat_tms tmp;

		do_sys_times(&tms);
		/* Convert our struct tms to the compat version. */
		tmp.tms_utime = clock_t_to_compat_clock_t(tms.tms_utime);
		tmp.tms_stime = clock_t_to_compat_clock_t(tms.tms_stime);
		tmp.tms_cutime = clock_t_to_compat_clock_t(tms.tms_cutime);
		tmp.tms_cstime = clock_t_to_compat_clock_t(tms.tms_cstime);
		if (copy_to_user(tbuf, &tmp, sizeof(tmp)))
			return -EFAULT;
	}
	force_successful_syscall_return();
	return compat_jiffies_to_clock_t(jiffies);
}
#endif

/*
 * This needs some heavy checking ...
 * I just haven't the stomach for it. I also don't fully
 * understand sessions/pgrp etc. Let somebody who does explain it.
 *
 * OK, I think I have the protection semantics right.... this is really
 * only important on a multi-user system anyway, to make sure one user
 * can't send a signal to a process owned by another.  -TYT, 12/12/91
 *
 * !PF_FORKNOEXEC check to conform completely to POSIX.
 */
SYSCALL_DEFINE2(setpgid, pid_t, pid, pid_t, pgid)
{
	struct task_struct *p;
	struct task_struct *group_leader = current->group_leader;
	struct pid *pgrp;
	int err;

	if (!pid)
		pid = task_pid_vnr(group_leader);
	if (!pgid)
		pgid = pid;
	if (pgid < 0)
		return -EINVAL;
	rcu_read_lock();

	/* From this point forward we keep holding onto the tasklist lock
	 * so that our parent does not change from under us. -DaveM
	 */
	write_lock_irq(&tasklist_lock);

	err = -ESRCH;
	p = find_task_by_vpid(pid);
	if (!p)
		goto out;

	err = -EINVAL;
	if (!thread_group_leader(p))
		goto out;

	if (same_thread_group(p->real_parent, group_leader)) {
		err = -EPERM;
		if (task_session(p) != task_session(group_leader))
			goto out;
		err = -EACCES;
		if (!(p->flags & PF_FORKNOEXEC))
			goto out;
	} else {
		err = -ESRCH;
		if (p != group_leader)
			goto out;
	}

	err = -EPERM;
	if (p->signal->leader)
		goto out;

	pgrp = task_pid(p);
	if (pgid != pid) {
		struct task_struct *g;

		pgrp = find_vpid(pgid);
		g = pid_task(pgrp, PIDTYPE_PGID);
		if (!g || task_session(g) != task_session(group_leader))
			goto out;
	}

	err = security_task_setpgid(p, pgid);
	if (err)
		goto out;

	if (task_pgrp(p) != pgrp)
		change_pid(p, PIDTYPE_PGID, pgrp);

	err = 0;
out:
	/* All paths lead to here, thus we are safe. -DaveM */
	write_unlock_irq(&tasklist_lock);
	rcu_read_unlock();
	return err;
}

static int do_getpgid(pid_t pid)
{
	struct task_struct *p;
	struct pid *grp;
	int retval;

	rcu_read_lock();
	if (!pid)
		grp = task_pgrp(current);
	else {
		retval = -ESRCH;
		p = find_task_by_vpid(pid);
		if (!p)
			goto out;
		grp = task_pgrp(p);
		if (!grp)
			goto out;

		retval = security_task_getpgid(p);
		if (retval)
			goto out;
	}
	retval = pid_vnr(grp);
out:
	rcu_read_unlock();
	return retval;
}

SYSCALL_DEFINE1(getpgid, pid_t, pid)
{
	return do_getpgid(pid);
}

#ifdef __ARCH_WANT_SYS_GETPGRP

SYSCALL_DEFINE0(getpgrp)
{
	return do_getpgid(0);
}

#endif

SYSCALL_DEFINE1(getsid, pid_t, pid)
{
	struct task_struct *p;
	struct pid *sid;
	int retval;

	rcu_read_lock();
	if (!pid)
		sid = task_session(current);
	else {
		retval = -ESRCH;
		p = find_task_by_vpid(pid);
		if (!p)
			goto out;
		sid = task_session(p);
		if (!sid)
			goto out;

		retval = security_task_getsid(p);
		if (retval)
			goto out;
	}
	retval = pid_vnr(sid);
out:
	rcu_read_unlock();
	return retval;
}

static void set_special_pids(struct pid *pid)
{
	struct task_struct *curr = current->group_leader;

	if (task_session(curr) != pid)
		change_pid(curr, PIDTYPE_SID, pid);

	if (task_pgrp(curr) != pid)
		change_pid(curr, PIDTYPE_PGID, pid);
}

int ksys_setsid(void)
{
	struct task_struct *group_leader = current->group_leader;
	struct pid *sid = task_pid(group_leader);
	pid_t session = pid_vnr(sid);
	int err = -EPERM;

	write_lock_irq(&tasklist_lock);
	/* Fail if I am already a session leader */
	if (group_leader->signal->leader)
		goto out;

	/* Fail if a process group id already exists that equals the
	 * proposed session id.
	 */
	if (pid_task(sid, PIDTYPE_PGID))
		goto out;

	group_leader->signal->leader = 1;
	set_special_pids(sid);

	proc_clear_tty(group_leader);

	err = session;
out:
	write_unlock_irq(&tasklist_lock);
	if (err > 0) {
		proc_sid_connector(group_leader);
		sched_autogroup_create_attach(group_leader);
	}
	return err;
}

SYSCALL_DEFINE0(setsid)
{
	return ksys_setsid();
}

DECLARE_RWSEM(uts_sem);

#ifdef COMPAT_UTS_MACHINE
#define override_architecture(name) \
	(personality(current->personality) == PER_LINUX32 && \
	 copy_to_user(name->machine, COMPAT_UTS_MACHINE, \
		      sizeof(COMPAT_UTS_MACHINE)))
#else
#define override_architecture(name)	0
#endif

/*
 * Work around broken programs that cannot handle "Linux 3.0".
 * Instead we map 3.x to 2.6.40+x, so e.g. 3.0 would be 2.6.40
 * And we map 4.x and later versions to 2.6.60+x, so 4.0/5.0/6.0/... would be
 * 2.6.60.
 */
static int override_release(char __user *release, size_t len)
{
	int ret = 0;

	if (current->personality & UNAME26) {
		const char *rest = UTS_RELEASE;
		char buf[65] = { 0 };
		int ndots = 0;
		unsigned v;
		size_t copy;

		while (*rest) {
			if (*rest == '.' && ++ndots >= 3)
				break;
			if (!isdigit(*rest) && *rest != '.')
				break;
			rest++;
		}
		v = ((LINUX_VERSION_CODE >> 8) & 0xff) + 60;
		copy = clamp_t(size_t, len, 1, sizeof(buf));
		copy = scnprintf(buf, copy, "2.6.%u%s", v, rest);
		ret = copy_to_user(release, buf, copy + 1);
	}
	return ret;
}

SYSCALL_DEFINE1(newuname, struct new_utsname __user *, name)
{
	struct new_utsname tmp;

	down_read(&uts_sem);
	memcpy(&tmp, utsname(), sizeof(tmp));
	up_read(&uts_sem);
	if (copy_to_user(name, &tmp, sizeof(tmp)))
		return -EFAULT;

	if (override_release(name->release, sizeof(name->release)))
		return -EFAULT;
	if (override_architecture(name))
		return -EFAULT;
	return 0;
}

#ifdef __ARCH_WANT_SYS_OLD_UNAME
/*
 * Old cruft
 */
SYSCALL_DEFINE1(uname, struct old_utsname __user *, name)
{
	struct old_utsname tmp;

	if (!name)
		return -EFAULT;

	down_read(&uts_sem);
	memcpy(&tmp, utsname(), sizeof(tmp));
	up_read(&uts_sem);
	if (copy_to_user(name, &tmp, sizeof(tmp)))
		return -EFAULT;

	if (override_release(name->release, sizeof(name->release)))
		return -EFAULT;
	if (override_architecture(name))
		return -EFAULT;
	return 0;
}

SYSCALL_DEFINE1(olduname, struct oldold_utsname __user *, name)
{
	struct oldold_utsname tmp;

	if (!name)
		return -EFAULT;

	memset(&tmp, 0, sizeof(tmp));

	down_read(&uts_sem);
	memcpy(&tmp.sysname, &utsname()->sysname, __OLD_UTS_LEN);
	memcpy(&tmp.nodename, &utsname()->nodename, __OLD_UTS_LEN);
	memcpy(&tmp.release, &utsname()->release, __OLD_UTS_LEN);
	memcpy(&tmp.version, &utsname()->version, __OLD_UTS_LEN);
	memcpy(&tmp.machine, &utsname()->machine, __OLD_UTS_LEN);
	up_read(&uts_sem);
	if (copy_to_user(name, &tmp, sizeof(tmp)))
		return -EFAULT;

	if (override_architecture(name))
		return -EFAULT;
	if (override_release(name->release, sizeof(name->release)))
		return -EFAULT;
	return 0;
}
#endif

SYSCALL_DEFINE2(sethostname, char __user *, name, int, len)
{
	int errno;
	char tmp[__NEW_UTS_LEN];

	if (!ns_capable(current->nsproxy->uts_ns->user_ns, CAP_SYS_ADMIN))
		return -EPERM;

	if (len < 0 || len > __NEW_UTS_LEN)
		return -EINVAL;
	errno = -EFAULT;
	if (!copy_from_user(tmp, name, len)) {
		struct new_utsname *u;

		down_write(&uts_sem);
		u = utsname();
		memcpy(u->nodename, tmp, len);
		memset(u->nodename + len, 0, sizeof(u->nodename) - len);
		errno = 0;
		uts_proc_notify(UTS_PROC_HOSTNAME);
		up_write(&uts_sem);
	}
	return errno;
}

#ifdef __ARCH_WANT_SYS_GETHOSTNAME

SYSCALL_DEFINE2(gethostname, char __user *, name, int, len)
{
	int i;
	struct new_utsname *u;
	char tmp[__NEW_UTS_LEN + 1];

	if (len < 0)
		return -EINVAL;
	down_read(&uts_sem);
	u = utsname();
	i = 1 + strlen(u->nodename);
	if (i > len)
		i = len;
	memcpy(tmp, u->nodename, i);
	up_read(&uts_sem);
	if (copy_to_user(name, tmp, i))
		return -EFAULT;
	return 0;
}

#endif

/*
 * Only setdomainname; getdomainname can be implemented by calling
 * uname()
 */
SYSCALL_DEFINE2(setdomainname, char __user *, name, int, len)
{
	int errno;
	char tmp[__NEW_UTS_LEN];

	if (!ns_capable(current->nsproxy->uts_ns->user_ns, CAP_SYS_ADMIN))
		return -EPERM;
	if (len < 0 || len > __NEW_UTS_LEN)
		return -EINVAL;

	errno = -EFAULT;
	if (!copy_from_user(tmp, name, len)) {
		struct new_utsname *u;

		down_write(&uts_sem);
		u = utsname();
		memcpy(u->domainname, tmp, len);
		memset(u->domainname + len, 0, sizeof(u->domainname) - len);
		errno = 0;
		uts_proc_notify(UTS_PROC_DOMAINNAME);
		up_write(&uts_sem);
	}
	return errno;
}

SYSCALL_DEFINE2(getrlimit, unsigned int, resource, struct rlimit __user *, rlim)
{
	struct rlimit value;
	int ret;

	ret = do_prlimit(current, resource, NULL, &value);
	if (!ret)
		ret = copy_to_user(rlim, &value, sizeof(*rlim)) ? -EFAULT : 0;

	return ret;
}

#ifdef CONFIG_COMPAT

COMPAT_SYSCALL_DEFINE2(setrlimit, unsigned int, resource,
		       struct compat_rlimit __user *, rlim)
{
	struct rlimit r;
	struct compat_rlimit r32;

	if (copy_from_user(&r32, rlim, sizeof(struct compat_rlimit)))
		return -EFAULT;

	if (r32.rlim_cur == COMPAT_RLIM_INFINITY)
		r.rlim_cur = RLIM_INFINITY;
	else
		r.rlim_cur = r32.rlim_cur;
	if (r32.rlim_max == COMPAT_RLIM_INFINITY)
		r.rlim_max = RLIM_INFINITY;
	else
		r.rlim_max = r32.rlim_max;
	return do_prlimit(current, resource, &r, NULL);
}

COMPAT_SYSCALL_DEFINE2(getrlimit, unsigned int, resource,
		       struct compat_rlimit __user *, rlim)
{
	struct rlimit r;
	int ret;

	ret = do_prlimit(current, resource, NULL, &r);
	if (!ret) {
		struct compat_rlimit r32;
		if (r.rlim_cur > COMPAT_RLIM_INFINITY)
			r32.rlim_cur = COMPAT_RLIM_INFINITY;
		else
			r32.rlim_cur = r.rlim_cur;
		if (r.rlim_max > COMPAT_RLIM_INFINITY)
			r32.rlim_max = COMPAT_RLIM_INFINITY;
		else
			r32.rlim_max = r.rlim_max;

		if (copy_to_user(rlim, &r32, sizeof(struct compat_rlimit)))
			return -EFAULT;
	}
	return ret;
}

#endif

#ifdef __ARCH_WANT_SYS_OLD_GETRLIMIT

/*
 *	Back compatibility for getrlimit. Needed for some apps.
 */
SYSCALL_DEFINE2(old_getrlimit, unsigned int, resource,
		struct rlimit __user *, rlim)
{
	struct rlimit x;
	if (resource >= RLIM_NLIMITS)
		return -EINVAL;

	resource = array_index_nospec(resource, RLIM_NLIMITS);
	task_lock(current->group_leader);
	x = current->signal->rlim[resource];
	task_unlock(current->group_leader);
	if (x.rlim_cur > 0x7FFFFFFF)
		x.rlim_cur = 0x7FFFFFFF;
	if (x.rlim_max > 0x7FFFFFFF)
		x.rlim_max = 0x7FFFFFFF;
	return copy_to_user(rlim, &x, sizeof(x)) ? -EFAULT : 0;
}

#ifdef CONFIG_COMPAT
COMPAT_SYSCALL_DEFINE2(old_getrlimit, unsigned int, resource,
		       struct compat_rlimit __user *, rlim)
{
	struct rlimit r;

	if (resource >= RLIM_NLIMITS)
		return -EINVAL;

	resource = array_index_nospec(resource, RLIM_NLIMITS);
	task_lock(current->group_leader);
	r = current->signal->rlim[resource];
	task_unlock(current->group_leader);
	if (r.rlim_cur > 0x7FFFFFFF)
		r.rlim_cur = 0x7FFFFFFF;
	if (r.rlim_max > 0x7FFFFFFF)
		r.rlim_max = 0x7FFFFFFF;

	if (put_user(r.rlim_cur, &rlim->rlim_cur) ||
	    put_user(r.rlim_max, &rlim->rlim_max))
		return -EFAULT;
	return 0;
}
#endif

#endif

static inline bool rlim64_is_infinity(__u64 rlim64)
{
#if BITS_PER_LONG < 64
	return rlim64 >= ULONG_MAX;
#else
	return rlim64 == RLIM64_INFINITY;
#endif
}

static void rlim_to_rlim64(const struct rlimit *rlim, struct rlimit64 *rlim64)
{
	if (rlim->rlim_cur == RLIM_INFINITY)
		rlim64->rlim_cur = RLIM64_INFINITY;
	else
		rlim64->rlim_cur = rlim->rlim_cur;
	if (rlim->rlim_max == RLIM_INFINITY)
		rlim64->rlim_max = RLIM64_INFINITY;
	else
		rlim64->rlim_max = rlim->rlim_max;
}

static void rlim64_to_rlim(const struct rlimit64 *rlim64, struct rlimit *rlim)
{
	if (rlim64_is_infinity(rlim64->rlim_cur))
		rlim->rlim_cur = RLIM_INFINITY;
	else
		rlim->rlim_cur = (unsigned long)rlim64->rlim_cur;
	if (rlim64_is_infinity(rlim64->rlim_max))
		rlim->rlim_max = RLIM_INFINITY;
	else
		rlim->rlim_max = (unsigned long)rlim64->rlim_max;
}

/* make sure you are allowed to change @tsk limits before calling this */
int do_prlimit(struct task_struct *tsk, unsigned int resource,
		struct rlimit *new_rlim, struct rlimit *old_rlim)
{
	struct rlimit *rlim;
	int retval = 0;

	if (resource >= RLIM_NLIMITS)
		return -EINVAL;
	if (new_rlim) {
		if (new_rlim->rlim_cur > new_rlim->rlim_max)
			return -EINVAL;
		if (resource == RLIMIT_NOFILE &&
				new_rlim->rlim_max > sysctl_nr_open)
			return -EPERM;
	}

	/* protect tsk->signal and tsk->sighand from disappearing */
	read_lock(&tasklist_lock);
	if (!tsk->sighand) {
		retval = -ESRCH;
		goto out;
	}

	rlim = tsk->signal->rlim + resource;
	task_lock(tsk->group_leader);
	if (new_rlim) {
		/* Keep the capable check against init_user_ns until
		   cgroups can contain all limits */
		if (new_rlim->rlim_max > rlim->rlim_max &&
				!capable(CAP_SYS_RESOURCE))
			retval = -EPERM;
		if (!retval)
			retval = security_task_setrlimit(tsk, resource, new_rlim);
	}
	if (!retval) {
		if (old_rlim)
			*old_rlim = *rlim;
		if (new_rlim)
			*rlim = *new_rlim;
	}
	task_unlock(tsk->group_leader);

	/*
	 * RLIMIT_CPU handling. Arm the posix CPU timer if the limit is not
	 * infite. In case of RLIM_INFINITY the posix CPU timer code
	 * ignores the rlimit.
	 */
	 if (!retval && new_rlim && resource == RLIMIT_CPU &&
	     new_rlim->rlim_cur != RLIM_INFINITY &&
	     IS_ENABLED(CONFIG_POSIX_TIMERS))
		update_rlimit_cpu(tsk, new_rlim->rlim_cur);
out:
	read_unlock(&tasklist_lock);
	return retval;
}

/* rcu lock must be held */
static int check_prlimit_permission(struct task_struct *task,
				    unsigned int flags)
{
	const struct cred *cred = current_cred(), *tcred;
	bool id_match;

	if (current == task)
		return 0;

	tcred = __task_cred(task);
	id_match = (uid_eq(cred->uid, tcred->euid) &&
		    uid_eq(cred->uid, tcred->suid) &&
		    uid_eq(cred->uid, tcred->uid)  &&
		    gid_eq(cred->gid, tcred->egid) &&
		    gid_eq(cred->gid, tcred->sgid) &&
		    gid_eq(cred->gid, tcred->gid));
	if (!id_match && !ns_capable(tcred->user_ns, CAP_SYS_RESOURCE))
		return -EPERM;

	return security_task_prlimit(cred, tcred, flags);
}

SYSCALL_DEFINE4(prlimit64, pid_t, pid, unsigned int, resource,
		const struct rlimit64 __user *, new_rlim,
		struct rlimit64 __user *, old_rlim)
{
	struct rlimit64 old64, new64;
	struct rlimit old, new;
	struct task_struct *tsk;
	unsigned int checkflags = 0;
	int ret;

	if (old_rlim)
		checkflags |= LSM_PRLIMIT_READ;

	if (new_rlim) {
		if (copy_from_user(&new64, new_rlim, sizeof(new64)))
			return -EFAULT;
		rlim64_to_rlim(&new64, &new);
		checkflags |= LSM_PRLIMIT_WRITE;
	}

	rcu_read_lock();
	tsk = pid ? find_task_by_vpid(pid) : current;
	if (!tsk) {
		rcu_read_unlock();
		return -ESRCH;
	}
	ret = check_prlimit_permission(tsk, checkflags);
	if (ret) {
		rcu_read_unlock();
		return ret;
	}
	get_task_struct(tsk);
	rcu_read_unlock();

	ret = do_prlimit(tsk, resource, new_rlim ? &new : NULL,
			old_rlim ? &old : NULL);

	if (!ret && old_rlim) {
		rlim_to_rlim64(&old, &old64);
		if (copy_to_user(old_rlim, &old64, sizeof(old64)))
			ret = -EFAULT;
	}

	put_task_struct(tsk);
	return ret;
}

SYSCALL_DEFINE2(setrlimit, unsigned int, resource, struct rlimit __user *, rlim)
{
	struct rlimit new_rlim;

	if (copy_from_user(&new_rlim, rlim, sizeof(*rlim)))
		return -EFAULT;
	return do_prlimit(current, resource, &new_rlim, NULL);
}

/*
 * It would make sense to put struct rusage in the task_struct,
 * except that would make the task_struct be *really big*.  After
 * task_struct gets moved into malloc'ed memory, it would
 * make sense to do this.  It will make moving the rest of the information
 * a lot simpler!  (Which we're not doing right now because we're not
 * measuring them yet).
 *
 * When sampling multiple threads for RUSAGE_SELF, under SMP we might have
 * races with threads incrementing their own counters.  But since word
 * reads are atomic, we either get new values or old values and we don't
 * care which for the sums.  We always take the siglock to protect reading
 * the c* fields from p->signal from races with exit.c updating those
 * fields when reaping, so a sample either gets all the additions of a
 * given child after it's reaped, or none so this sample is before reaping.
 *
 * Locking:
 * We need to take the siglock for CHILDEREN, SELF and BOTH
 * for  the cases current multithreaded, non-current single threaded
 * non-current multithreaded.  Thread traversal is now safe with
 * the siglock held.
 * Strictly speaking, we donot need to take the siglock if we are current and
 * single threaded,  as no one else can take our signal_struct away, no one
 * else can  reap the  children to update signal->c* counters, and no one else
 * can race with the signal-> fields. If we do not take any lock, the
 * signal-> fields could be read out of order while another thread was just
 * exiting. So we should  place a read memory barrier when we avoid the lock.
 * On the writer side,  write memory barrier is implied in  __exit_signal
 * as __exit_signal releases  the siglock spinlock after updating the signal->
 * fields. But we don't do this yet to keep things simple.
 *
 */

static void accumulate_thread_rusage(struct task_struct *t, struct rusage *r)
{
	r->ru_nvcsw += t->nvcsw;
	r->ru_nivcsw += t->nivcsw;
	r->ru_minflt += t->min_flt;
	r->ru_majflt += t->maj_flt;
	r->ru_inblock += task_io_get_inblock(t);
	r->ru_oublock += task_io_get_oublock(t);
}

void getrusage(struct task_struct *p, int who, struct rusage *r)
{
	struct task_struct *t;
	unsigned long flags;
	u64 tgutime, tgstime, utime, stime;
	unsigned long maxrss = 0;

	memset((char *)r, 0, sizeof (*r));
	utime = stime = 0;

	if (who == RUSAGE_THREAD) {
		task_cputime_adjusted(current, &utime, &stime);
		accumulate_thread_rusage(p, r);
		maxrss = p->signal->maxrss;
		goto out;
	}

	if (!lock_task_sighand(p, &flags))
		return;

	switch (who) {
	case RUSAGE_BOTH:
	case RUSAGE_CHILDREN:
		utime = p->signal->cutime;
		stime = p->signal->cstime;
		r->ru_nvcsw = p->signal->cnvcsw;
		r->ru_nivcsw = p->signal->cnivcsw;
		r->ru_minflt = p->signal->cmin_flt;
		r->ru_majflt = p->signal->cmaj_flt;
		r->ru_inblock = p->signal->cinblock;
		r->ru_oublock = p->signal->coublock;
		maxrss = p->signal->cmaxrss;

		if (who == RUSAGE_CHILDREN)
			break;
		/* fall through */

	case RUSAGE_SELF:
		thread_group_cputime_adjusted(p, &tgutime, &tgstime);
		utime += tgutime;
		stime += tgstime;
		r->ru_nvcsw += p->signal->nvcsw;
		r->ru_nivcsw += p->signal->nivcsw;
		r->ru_minflt += p->signal->min_flt;
		r->ru_majflt += p->signal->maj_flt;
		r->ru_inblock += p->signal->inblock;
		r->ru_oublock += p->signal->oublock;
		if (maxrss < p->signal->maxrss)
			maxrss = p->signal->maxrss;
		t = p;
		do {
			accumulate_thread_rusage(t, r);
		} while_each_thread(p, t);
		break;

	default:
		BUG();
	}
	unlock_task_sighand(p, &flags);

out:
	r->ru_utime = ns_to_kernel_old_timeval(utime);
	r->ru_stime = ns_to_kernel_old_timeval(stime);

	if (who != RUSAGE_CHILDREN) {
		struct mm_struct *mm = get_task_mm(p);

		if (mm) {
			setmax_mm_hiwater_rss(&maxrss, mm);
			mmput(mm);
		}
	}
	r->ru_maxrss = maxrss * (PAGE_SIZE / 1024); /* convert pages to KBs */
}

SYSCALL_DEFINE2(getrusage, int, who, struct rusage __user *, ru)
{
	struct rusage r;

	if (who != RUSAGE_SELF && who != RUSAGE_CHILDREN &&
	    who != RUSAGE_THREAD)
		return -EINVAL;

	getrusage(current, who, &r);
	return copy_to_user(ru, &r, sizeof(r)) ? -EFAULT : 0;
}

#ifdef CONFIG_COMPAT
COMPAT_SYSCALL_DEFINE2(getrusage, int, who, struct compat_rusage __user *, ru)
{
	struct rusage r;

	if (who != RUSAGE_SELF && who != RUSAGE_CHILDREN &&
	    who != RUSAGE_THREAD)
		return -EINVAL;

	getrusage(current, who, &r);
	return put_compat_rusage(&r, ru);
}
#endif

SYSCALL_DEFINE1(umask, int, mask)
{
	mask = xchg(&current->fs->umask, mask & S_IRWXUGO);
	return mask;
}

static int prctl_set_mm_exe_file(struct mm_struct *mm, unsigned int fd)
{
	struct fd exe;
	struct file *old_exe, *exe_file;
	struct inode *inode;
	int err;

	exe = fdget(fd);
	if (!exe.file)
		return -EBADF;

	inode = file_inode(exe.file);

	/*
	 * Because the original mm->exe_file points to executable file, make
	 * sure that this one is executable as well, to avoid breaking an
	 * overall picture.
	 */
	err = -EACCES;
	if (!S_ISREG(inode->i_mode) || path_noexec(&exe.file->f_path))
		goto exit;

	err = inode_permission(inode, MAY_EXEC);
	if (err)
		goto exit;

	/*
	 * Forbid mm->exe_file change if old file still mapped.
	 */
	exe_file = get_mm_exe_file(mm);
	err = -EBUSY;
	if (exe_file) {
		struct vm_area_struct *vma;

		down_read(&mm->mmap_sem);
		for (vma = mm->mmap; vma; vma = vma->vm_next) {
			if (!vma->vm_file)
				continue;
			if (path_equal(&vma->vm_file->f_path,
				       &exe_file->f_path))
				goto exit_err;
		}

		up_read(&mm->mmap_sem);
		fput(exe_file);
	}

	err = 0;
	/* set the new file, lockless */
	get_file(exe.file);
	old_exe = xchg(&mm->exe_file, exe.file);
	if (old_exe)
		fput(old_exe);
exit:
	fdput(exe);
	return err;
exit_err:
	up_read(&mm->mmap_sem);
	fput(exe_file);
	goto exit;
}

/*
 * Check arithmetic relations of passed addresses.
 *
 * WARNING: we don't require any capability here so be very careful
 * in what is allowed for modification from userspace.
 */
static int validate_prctl_map_addr(struct prctl_mm_map *prctl_map)
{
	unsigned long mmap_max_addr = TASK_SIZE;
	int error = -EINVAL, i;

	static const unsigned char offsets[] = {
		offsetof(struct prctl_mm_map, start_code),
		offsetof(struct prctl_mm_map, end_code),
		offsetof(struct prctl_mm_map, start_data),
		offsetof(struct prctl_mm_map, end_data),
		offsetof(struct prctl_mm_map, start_brk),
		offsetof(struct prctl_mm_map, brk),
		offsetof(struct prctl_mm_map, start_stack),
		offsetof(struct prctl_mm_map, arg_start),
		offsetof(struct prctl_mm_map, arg_end),
		offsetof(struct prctl_mm_map, env_start),
		offsetof(struct prctl_mm_map, env_end),
	};

	/*
	 * Make sure the members are not somewhere outside
	 * of allowed address space.
	 */
	for (i = 0; i < ARRAY_SIZE(offsets); i++) {
		u64 val = *(u64 *)((char *)prctl_map + offsets[i]);

		if ((unsigned long)val >= mmap_max_addr ||
		    (unsigned long)val < mmap_min_addr)
			goto out;
	}

	/*
	 * Make sure the pairs are ordered.
	 */
#define __prctl_check_order(__m1, __op, __m2)				\
	((unsigned long)prctl_map->__m1 __op				\
	 (unsigned long)prctl_map->__m2) ? 0 : -EINVAL
	error  = __prctl_check_order(start_code, <, end_code);
	error |= __prctl_check_order(start_data,<=, end_data);
	error |= __prctl_check_order(start_brk, <=, brk);
	error |= __prctl_check_order(arg_start, <=, arg_end);
	error |= __prctl_check_order(env_start, <=, env_end);
	if (error)
		goto out;
#undef __prctl_check_order

	error = -EINVAL;

	/*
	 * @brk should be after @end_data in traditional maps.
	 */
	if (prctl_map->start_brk <= prctl_map->end_data ||
	    prctl_map->brk <= prctl_map->end_data)
		goto out;

	/*
	 * Neither we should allow to override limits if they set.
	 */
	if (check_data_rlimit(rlimit(RLIMIT_DATA), prctl_map->brk,
			      prctl_map->start_brk, prctl_map->end_data,
			      prctl_map->start_data))
			goto out;

	error = 0;
out:
	return error;
}

#ifdef CONFIG_CHECKPOINT_RESTORE
static int prctl_set_mm_map(int opt, const void __user *addr, unsigned long data_size)
{
	struct prctl_mm_map prctl_map = { .exe_fd = (u32)-1, };
	unsigned long user_auxv[AT_VECTOR_SIZE];
	struct mm_struct *mm = current->mm;
	int error;

	BUILD_BUG_ON(sizeof(user_auxv) != sizeof(mm->saved_auxv));
	BUILD_BUG_ON(sizeof(struct prctl_mm_map) > 256);

	if (opt == PR_SET_MM_MAP_SIZE)
		return put_user((unsigned int)sizeof(prctl_map),
				(unsigned int __user *)addr);

	if (data_size != sizeof(prctl_map))
		return -EINVAL;

	if (copy_from_user(&prctl_map, addr, sizeof(prctl_map)))
		return -EFAULT;

	error = validate_prctl_map_addr(&prctl_map);
	if (error)
		return error;

	if (prctl_map.auxv_size) {
		/*
		 * Someone is trying to cheat the auxv vector.
		 */
		if (!prctl_map.auxv ||
				prctl_map.auxv_size > sizeof(mm->saved_auxv))
			return -EINVAL;

		memset(user_auxv, 0, sizeof(user_auxv));
		if (copy_from_user(user_auxv,
				   (const void __user *)prctl_map.auxv,
				   prctl_map.auxv_size))
			return -EFAULT;

		/* Last entry must be AT_NULL as specification requires */
		user_auxv[AT_VECTOR_SIZE - 2] = AT_NULL;
		user_auxv[AT_VECTOR_SIZE - 1] = AT_NULL;
	}

	if (prctl_map.exe_fd != (u32)-1) {
		/*
		 * Make sure the caller has the rights to
		 * change /proc/pid/exe link: only local sys admin should
		 * be allowed to.
		 */
		if (!ns_capable(current_user_ns(), CAP_SYS_ADMIN))
			return -EINVAL;

		error = prctl_set_mm_exe_file(mm, prctl_map.exe_fd);
		if (error)
			return error;
	}

	/*
	 * arg_lock protects concurent updates but we still need mmap_sem for
	 * read to exclude races with sys_brk.
	 */
	down_read(&mm->mmap_sem);

	/*
	 * We don't validate if these members are pointing to
	 * real present VMAs because application may have correspond
	 * VMAs already unmapped and kernel uses these members for statistics
	 * output in procfs mostly, except
	 *
	 *  - @start_brk/@brk which are used in do_brk but kernel lookups
	 *    for VMAs when updating these memvers so anything wrong written
	 *    here cause kernel to swear at userspace program but won't lead
	 *    to any problem in kernel itself
	 */

	spin_lock(&mm->arg_lock);
	mm->start_code	= prctl_map.start_code;
	mm->end_code	= prctl_map.end_code;
	mm->start_data	= prctl_map.start_data;
	mm->end_data	= prctl_map.end_data;
	mm->start_brk	= prctl_map.start_brk;
	mm->brk		= prctl_map.brk;
	mm->start_stack	= prctl_map.start_stack;
	mm->arg_start	= prctl_map.arg_start;
	mm->arg_end	= prctl_map.arg_end;
	mm->env_start	= prctl_map.env_start;
	mm->env_end	= prctl_map.env_end;
	spin_unlock(&mm->arg_lock);

	/*
	 * Note this update of @saved_auxv is lockless thus
	 * if someone reads this member in procfs while we're
	 * updating -- it may get partly updated results. It's
	 * known and acceptable trade off: we leave it as is to
	 * not introduce additional locks here making the kernel
	 * more complex.
	 */
	if (prctl_map.auxv_size)
		memcpy(mm->saved_auxv, user_auxv, sizeof(user_auxv));

	up_read(&mm->mmap_sem);
	return 0;
}
#endif /* CONFIG_CHECKPOINT_RESTORE */

static int prctl_set_auxv(struct mm_struct *mm, unsigned long addr,
			  unsigned long len)
{
	/*
	 * This doesn't move the auxiliary vector itself since it's pinned to
	 * mm_struct, but it permits filling the vector with new values.  It's
	 * up to the caller to provide sane values here, otherwise userspace
	 * tools which use this vector might be unhappy.
	 */
	unsigned long user_auxv[AT_VECTOR_SIZE];

	if (len > sizeof(user_auxv))
		return -EINVAL;

	if (copy_from_user(user_auxv, (const void __user *)addr, len))
		return -EFAULT;

	/* Make sure the last entry is always AT_NULL */
	user_auxv[AT_VECTOR_SIZE - 2] = 0;
	user_auxv[AT_VECTOR_SIZE - 1] = 0;

	BUILD_BUG_ON(sizeof(user_auxv) != sizeof(mm->saved_auxv));

	task_lock(current);
	memcpy(mm->saved_auxv, user_auxv, len);
	task_unlock(current);

	return 0;
}

static int prctl_set_mm(int opt, unsigned long addr,
			unsigned long arg4, unsigned long arg5)
{
	struct mm_struct *mm = current->mm;
	struct prctl_mm_map prctl_map = {
		.auxv = NULL,
		.auxv_size = 0,
		.exe_fd = -1,
	};
	struct vm_area_struct *vma;
	int error;

	if (arg5 || (arg4 && (opt != PR_SET_MM_AUXV &&
			      opt != PR_SET_MM_MAP &&
			      opt != PR_SET_MM_MAP_SIZE)))
		return -EINVAL;

#ifdef CONFIG_CHECKPOINT_RESTORE
	if (opt == PR_SET_MM_MAP || opt == PR_SET_MM_MAP_SIZE)
		return prctl_set_mm_map(opt, (const void __user *)addr, arg4);
#endif

	if (!capable(CAP_SYS_RESOURCE))
		return -EPERM;

	if (opt == PR_SET_MM_EXE_FILE)
		return prctl_set_mm_exe_file(mm, (unsigned int)addr);

	if (opt == PR_SET_MM_AUXV)
		return prctl_set_auxv(mm, addr, arg4);

	if (addr >= TASK_SIZE || addr < mmap_min_addr)
		return -EINVAL;

	error = -EINVAL;

	/*
	 * arg_lock protects concurent updates of arg boundaries, we need
	 * mmap_sem for a) concurrent sys_brk, b) finding VMA for addr
	 * validation.
	 */
	down_read(&mm->mmap_sem);
	vma = find_vma(mm, addr);

	spin_lock(&mm->arg_lock);
	prctl_map.start_code	= mm->start_code;
	prctl_map.end_code	= mm->end_code;
	prctl_map.start_data	= mm->start_data;
	prctl_map.end_data	= mm->end_data;
	prctl_map.start_brk	= mm->start_brk;
	prctl_map.brk		= mm->brk;
	prctl_map.start_stack	= mm->start_stack;
	prctl_map.arg_start	= mm->arg_start;
	prctl_map.arg_end	= mm->arg_end;
	prctl_map.env_start	= mm->env_start;
	prctl_map.env_end	= mm->env_end;

	switch (opt) {
	case PR_SET_MM_START_CODE:
		prctl_map.start_code = addr;
		break;
	case PR_SET_MM_END_CODE:
		prctl_map.end_code = addr;
		break;
	case PR_SET_MM_START_DATA:
		prctl_map.start_data = addr;
		break;
	case PR_SET_MM_END_DATA:
		prctl_map.end_data = addr;
		break;
	case PR_SET_MM_START_STACK:
		prctl_map.start_stack = addr;
		break;
	case PR_SET_MM_START_BRK:
		prctl_map.start_brk = addr;
		break;
	case PR_SET_MM_BRK:
		prctl_map.brk = addr;
		break;
	case PR_SET_MM_ARG_START:
		prctl_map.arg_start = addr;
		break;
	case PR_SET_MM_ARG_END:
		prctl_map.arg_end = addr;
		break;
	case PR_SET_MM_ENV_START:
		prctl_map.env_start = addr;
		break;
	case PR_SET_MM_ENV_END:
		prctl_map.env_end = addr;
		break;
	default:
		goto out;
	}

	error = validate_prctl_map_addr(&prctl_map);
	if (error)
		goto out;

	switch (opt) {
	/*
	 * If command line arguments and environment
	 * are placed somewhere else on stack, we can
	 * set them up here, ARG_START/END to setup
	 * command line argumets and ENV_START/END
	 * for environment.
	 */
	case PR_SET_MM_START_STACK:
	case PR_SET_MM_ARG_START:
	case PR_SET_MM_ARG_END:
	case PR_SET_MM_ENV_START:
	case PR_SET_MM_ENV_END:
		if (!vma) {
			error = -EFAULT;
			goto out;
		}
	}

	mm->start_code	= prctl_map.start_code;
	mm->end_code	= prctl_map.end_code;
	mm->start_data	= prctl_map.start_data;
	mm->end_data	= prctl_map.end_data;
	mm->start_brk	= prctl_map.start_brk;
	mm->brk		= prctl_map.brk;
	mm->start_stack	= prctl_map.start_stack;
	mm->arg_start	= prctl_map.arg_start;
	mm->arg_end	= prctl_map.arg_end;
	mm->env_start	= prctl_map.env_start;
	mm->env_end	= prctl_map.env_end;

	error = 0;
out:
	spin_unlock(&mm->arg_lock);
	up_read(&mm->mmap_sem);
	return error;
}

#ifdef CONFIG_CHECKPOINT_RESTORE
static int prctl_get_tid_address(struct task_struct *me, int __user **tid_addr)
{
	return put_user(me->clear_child_tid, tid_addr);
}
#else
static int prctl_get_tid_address(struct task_struct *me, int __user **tid_addr)
{
	return -EINVAL;
}
#endif

static int propagate_has_child_subreaper(struct task_struct *p, void *data)
{
	/*
	 * If task has has_child_subreaper - all its decendants
	 * already have these flag too and new decendants will
	 * inherit it on fork, skip them.
	 *
	 * If we've found child_reaper - skip descendants in
	 * it's subtree as they will never get out pidns.
	 */
	if (p->signal->has_child_subreaper ||
	    is_child_reaper(task_pid(p)))
		return 0;

	p->signal->has_child_subreaper = 1;
	return 1;
}

int __weak arch_prctl_spec_ctrl_get(struct task_struct *t, unsigned long which)
{
	return -EINVAL;
}

int __weak arch_prctl_spec_ctrl_set(struct task_struct *t, unsigned long which,
				    unsigned long ctrl)
{
	return -EINVAL;
}

<<<<<<< HEAD
#ifdef CONFIG_MMU
static int prctl_update_vma_anon_name(struct vm_area_struct *vma,
		struct vm_area_struct **prev,
		unsigned long start, unsigned long end,
		const char __user *name_addr)
{
	struct mm_struct *mm = vma->vm_mm;
	int error = 0;
	pgoff_t pgoff;

	if (name_addr == vma_get_anon_name(vma)) {
		*prev = vma;
		goto out;
	}

	pgoff = vma->vm_pgoff + ((start - vma->vm_start) >> PAGE_SHIFT);
	*prev = vma_merge(mm, *prev, start, end, vma->vm_flags, vma->anon_vma,
				vma->vm_file, pgoff, vma_policy(vma),
				vma->vm_userfaultfd_ctx, name_addr);
	if (*prev) {
		vma = *prev;
		goto success;
	}

	*prev = vma;

	if (start != vma->vm_start) {
		error = split_vma(mm, vma, start, 1);
		if (error)
			goto out;
	}

	if (end != vma->vm_end) {
		error = split_vma(mm, vma, end, 0);
		if (error)
			goto out;
	}

success:
	if (!vma->vm_file)
		vma->anon_name = name_addr;

out:
	if (error == -ENOMEM)
		error = -EAGAIN;
	return error;
}

static int prctl_set_vma_anon_name(unsigned long start, unsigned long end,
			unsigned long arg)
{
	unsigned long tmp;
	struct vm_area_struct *vma, *prev;
	int unmapped_error = 0;
	int error = -EINVAL;

	/*
	 * If the interval [start,end) covers some unmapped address
	 * ranges, just ignore them, but return -ENOMEM at the end.
	 * - this matches the handling in madvise.
	 */
	vma = find_vma_prev(current->mm, start, &prev);
	if (vma && start > vma->vm_start)
		prev = vma;

	for (;;) {
		/* Still start < end. */
		error = -ENOMEM;
		if (!vma)
			return error;

		/* Here start < (end|vma->vm_end). */
		if (start < vma->vm_start) {
			unmapped_error = -ENOMEM;
			start = vma->vm_start;
			if (start >= end)
				return error;
		}

		/* Here vma->vm_start <= start < (end|vma->vm_end) */
		tmp = vma->vm_end;
		if (end < tmp)
			tmp = end;

		/* Here vma->vm_start <= start < tmp <= (end|vma->vm_end). */
		error = prctl_update_vma_anon_name(vma, &prev, start, tmp,
				(const char __user *)arg);
		if (error)
			return error;
		start = tmp;
		if (prev && start < prev->vm_end)
			start = prev->vm_end;
		error = unmapped_error;
		if (start >= end)
			return error;
		if (prev)
			vma = prev->vm_next;
		else	/* madvise_remove dropped mmap_sem */
			vma = find_vma(current->mm, start);
	}
}

static int prctl_set_vma(unsigned long opt, unsigned long start,
		unsigned long len_in, unsigned long arg)
{
	struct mm_struct *mm = current->mm;
	int error;
	unsigned long len;
	unsigned long end;

	if (start & ~PAGE_MASK)
		return -EINVAL;
	len = (len_in + ~PAGE_MASK) & PAGE_MASK;

	/* Check to see whether len was rounded up from small -ve to zero */
	if (len_in && !len)
		return -EINVAL;

	end = start + len;
	if (end < start)
		return -EINVAL;

	if (end == start)
		return 0;

	down_write(&mm->mmap_sem);

	switch (opt) {
	case PR_SET_VMA_ANON_NAME:
		error = prctl_set_vma_anon_name(start, end, arg);
		break;
	default:
		error = -EINVAL;
	}

	up_write(&mm->mmap_sem);

	return error;
}
#else /* CONFIG_MMU */
static int prctl_set_vma(unsigned long opt, unsigned long start,
		unsigned long len_in, unsigned long arg)
{
	return -EINVAL;
}
#endif
=======
#define PR_IO_FLUSHER (PF_MEMALLOC_NOIO | PF_LESS_THROTTLE)
>>>>>>> 39bed42d

SYSCALL_DEFINE5(prctl, int, option, unsigned long, arg2, unsigned long, arg3,
		unsigned long, arg4, unsigned long, arg5)
{
	struct task_struct *me = current;
	unsigned char comm[sizeof(me->comm)];
	long error;

	error = security_task_prctl(option, arg2, arg3, arg4, arg5);
	if (error != -ENOSYS)
		return error;

	error = 0;
	switch (option) {
	case PR_SET_PDEATHSIG:
		if (!valid_signal(arg2)) {
			error = -EINVAL;
			break;
		}
		me->pdeath_signal = arg2;
		break;
	case PR_GET_PDEATHSIG:
		error = put_user(me->pdeath_signal, (int __user *)arg2);
		break;
	case PR_GET_DUMPABLE:
		error = get_dumpable(me->mm);
		break;
	case PR_SET_DUMPABLE:
		if (arg2 != SUID_DUMP_DISABLE && arg2 != SUID_DUMP_USER) {
			error = -EINVAL;
			break;
		}
		set_dumpable(me->mm, arg2);
		break;

	case PR_SET_UNALIGN:
		error = SET_UNALIGN_CTL(me, arg2);
		break;
	case PR_GET_UNALIGN:
		error = GET_UNALIGN_CTL(me, arg2);
		break;
	case PR_SET_FPEMU:
		error = SET_FPEMU_CTL(me, arg2);
		break;
	case PR_GET_FPEMU:
		error = GET_FPEMU_CTL(me, arg2);
		break;
	case PR_SET_FPEXC:
		error = SET_FPEXC_CTL(me, arg2);
		break;
	case PR_GET_FPEXC:
		error = GET_FPEXC_CTL(me, arg2);
		break;
	case PR_GET_TIMING:
		error = PR_TIMING_STATISTICAL;
		break;
	case PR_SET_TIMING:
		if (arg2 != PR_TIMING_STATISTICAL)
			error = -EINVAL;
		break;
	case PR_SET_NAME:
		comm[sizeof(me->comm) - 1] = 0;
		if (strncpy_from_user(comm, (char __user *)arg2,
				      sizeof(me->comm) - 1) < 0)
			return -EFAULT;
		set_task_comm(me, comm);
		proc_comm_connector(me);
		break;
	case PR_GET_NAME:
		get_task_comm(comm, me);
		if (copy_to_user((char __user *)arg2, comm, sizeof(comm)))
			return -EFAULT;
		break;
	case PR_GET_ENDIAN:
		error = GET_ENDIAN(me, arg2);
		break;
	case PR_SET_ENDIAN:
		error = SET_ENDIAN(me, arg2);
		break;
	case PR_GET_SECCOMP:
		error = prctl_get_seccomp();
		break;
	case PR_SET_SECCOMP:
		error = prctl_set_seccomp(arg2, (char __user *)arg3);
		break;
	case PR_GET_TSC:
		error = GET_TSC_CTL(arg2);
		break;
	case PR_SET_TSC:
		error = SET_TSC_CTL(arg2);
		break;
	case PR_TASK_PERF_EVENTS_DISABLE:
		error = perf_event_task_disable();
		break;
	case PR_TASK_PERF_EVENTS_ENABLE:
		error = perf_event_task_enable();
		break;
	case PR_GET_TIMERSLACK:
		if (current->timer_slack_ns > ULONG_MAX)
			error = ULONG_MAX;
		else
			error = current->timer_slack_ns;
		break;
	case PR_SET_TIMERSLACK:
		if (arg2 <= 0)
			current->timer_slack_ns =
					current->default_timer_slack_ns;
		else
			current->timer_slack_ns = arg2;
		break;
	case PR_MCE_KILL:
		if (arg4 | arg5)
			return -EINVAL;
		switch (arg2) {
		case PR_MCE_KILL_CLEAR:
			if (arg3 != 0)
				return -EINVAL;
			current->flags &= ~PF_MCE_PROCESS;
			break;
		case PR_MCE_KILL_SET:
			current->flags |= PF_MCE_PROCESS;
			if (arg3 == PR_MCE_KILL_EARLY)
				current->flags |= PF_MCE_EARLY;
			else if (arg3 == PR_MCE_KILL_LATE)
				current->flags &= ~PF_MCE_EARLY;
			else if (arg3 == PR_MCE_KILL_DEFAULT)
				current->flags &=
						~(PF_MCE_EARLY|PF_MCE_PROCESS);
			else
				return -EINVAL;
			break;
		default:
			return -EINVAL;
		}
		break;
	case PR_MCE_KILL_GET:
		if (arg2 | arg3 | arg4 | arg5)
			return -EINVAL;
		if (current->flags & PF_MCE_PROCESS)
			error = (current->flags & PF_MCE_EARLY) ?
				PR_MCE_KILL_EARLY : PR_MCE_KILL_LATE;
		else
			error = PR_MCE_KILL_DEFAULT;
		break;
	case PR_SET_MM:
		error = prctl_set_mm(arg2, arg3, arg4, arg5);
		break;
	case PR_GET_TID_ADDRESS:
		error = prctl_get_tid_address(me, (int __user **)arg2);
		break;
	case PR_SET_CHILD_SUBREAPER:
		me->signal->is_child_subreaper = !!arg2;
		if (!arg2)
			break;

		walk_process_tree(me, propagate_has_child_subreaper, NULL);
		break;
	case PR_GET_CHILD_SUBREAPER:
		error = put_user(me->signal->is_child_subreaper,
				 (int __user *)arg2);
		break;
	case PR_SET_NO_NEW_PRIVS:
		if (arg2 != 1 || arg3 || arg4 || arg5)
			return -EINVAL;

		task_set_no_new_privs(current);
		break;
	case PR_GET_NO_NEW_PRIVS:
		if (arg2 || arg3 || arg4 || arg5)
			return -EINVAL;
		return task_no_new_privs(current) ? 1 : 0;
	case PR_GET_THP_DISABLE:
		if (arg2 || arg3 || arg4 || arg5)
			return -EINVAL;
		error = !!test_bit(MMF_DISABLE_THP, &me->mm->flags);
		break;
	case PR_SET_THP_DISABLE:
		if (arg3 || arg4 || arg5)
			return -EINVAL;
		if (down_write_killable(&me->mm->mmap_sem))
			return -EINTR;
		if (arg2)
			set_bit(MMF_DISABLE_THP, &me->mm->flags);
		else
			clear_bit(MMF_DISABLE_THP, &me->mm->flags);
		up_write(&me->mm->mmap_sem);
		break;
	case PR_MPX_ENABLE_MANAGEMENT:
	case PR_MPX_DISABLE_MANAGEMENT:
		/* No longer implemented: */
		return -EINVAL;
	case PR_SET_FP_MODE:
		error = SET_FP_MODE(me, arg2);
		break;
	case PR_GET_FP_MODE:
		error = GET_FP_MODE(me);
		break;
	case PR_SVE_SET_VL:
		error = SVE_SET_VL(arg2);
		break;
	case PR_SVE_GET_VL:
		error = SVE_GET_VL();
		break;
	case PR_GET_SPECULATION_CTRL:
		if (arg3 || arg4 || arg5)
			return -EINVAL;
		error = arch_prctl_spec_ctrl_get(me, arg2);
		break;
	case PR_SET_SPECULATION_CTRL:
		if (arg4 || arg5)
			return -EINVAL;
		error = arch_prctl_spec_ctrl_set(me, arg2, arg3);
		break;
	case PR_SET_VMA:
		error = prctl_set_vma(arg2, arg3, arg4, arg5);
		break;
	case PR_PAC_RESET_KEYS:
		if (arg3 || arg4 || arg5)
			return -EINVAL;
		error = PAC_RESET_KEYS(me, arg2);
		break;
	case PR_SET_TAGGED_ADDR_CTRL:
		if (arg3 || arg4 || arg5)
			return -EINVAL;
		error = SET_TAGGED_ADDR_CTRL(arg2);
		break;
	case PR_GET_TAGGED_ADDR_CTRL:
		if (arg2 || arg3 || arg4 || arg5)
			return -EINVAL;
		error = GET_TAGGED_ADDR_CTRL();
		break;
	case PR_SET_IO_FLUSHER:
		if (!capable(CAP_SYS_RESOURCE))
			return -EPERM;

		if (arg3 || arg4 || arg5)
			return -EINVAL;

		if (arg2 == 1)
			current->flags |= PR_IO_FLUSHER;
		else if (!arg2)
			current->flags &= ~PR_IO_FLUSHER;
		else
			return -EINVAL;
		break;
	case PR_GET_IO_FLUSHER:
		if (!capable(CAP_SYS_RESOURCE))
			return -EPERM;

		if (arg2 || arg3 || arg4 || arg5)
			return -EINVAL;

		error = (current->flags & PR_IO_FLUSHER) == PR_IO_FLUSHER;
		break;
	default:
		error = -EINVAL;
		break;
	}
	return error;
}

SYSCALL_DEFINE3(getcpu, unsigned __user *, cpup, unsigned __user *, nodep,
		struct getcpu_cache __user *, unused)
{
	int err = 0;
	int cpu = raw_smp_processor_id();

	if (cpup)
		err |= put_user(cpu, cpup);
	if (nodep)
		err |= put_user(cpu_to_node(cpu), nodep);
	return err ? -EFAULT : 0;
}

/**
 * do_sysinfo - fill in sysinfo struct
 * @info: pointer to buffer to fill
 */
static int do_sysinfo(struct sysinfo *info)
{
	unsigned long mem_total, sav_total;
	unsigned int mem_unit, bitcount;
	struct timespec64 tp;

	memset(info, 0, sizeof(struct sysinfo));

	ktime_get_boottime_ts64(&tp);
	info->uptime = tp.tv_sec + (tp.tv_nsec ? 1 : 0);

	get_avenrun(info->loads, 0, SI_LOAD_SHIFT - FSHIFT);

	info->procs = nr_threads;

	si_meminfo(info);
	si_swapinfo(info);

	/*
	 * If the sum of all the available memory (i.e. ram + swap)
	 * is less than can be stored in a 32 bit unsigned long then
	 * we can be binary compatible with 2.2.x kernels.  If not,
	 * well, in that case 2.2.x was broken anyways...
	 *
	 *  -Erik Andersen <andersee@debian.org>
	 */

	mem_total = info->totalram + info->totalswap;
	if (mem_total < info->totalram || mem_total < info->totalswap)
		goto out;
	bitcount = 0;
	mem_unit = info->mem_unit;
	while (mem_unit > 1) {
		bitcount++;
		mem_unit >>= 1;
		sav_total = mem_total;
		mem_total <<= 1;
		if (mem_total < sav_total)
			goto out;
	}

	/*
	 * If mem_total did not overflow, multiply all memory values by
	 * info->mem_unit and set it to 1.  This leaves things compatible
	 * with 2.2.x, and also retains compatibility with earlier 2.4.x
	 * kernels...
	 */

	info->mem_unit = 1;
	info->totalram <<= bitcount;
	info->freeram <<= bitcount;
	info->sharedram <<= bitcount;
	info->bufferram <<= bitcount;
	info->totalswap <<= bitcount;
	info->freeswap <<= bitcount;
	info->totalhigh <<= bitcount;
	info->freehigh <<= bitcount;

out:
	return 0;
}

SYSCALL_DEFINE1(sysinfo, struct sysinfo __user *, info)
{
	struct sysinfo val;

	do_sysinfo(&val);

	if (copy_to_user(info, &val, sizeof(struct sysinfo)))
		return -EFAULT;

	return 0;
}

#ifdef CONFIG_COMPAT
struct compat_sysinfo {
	s32 uptime;
	u32 loads[3];
	u32 totalram;
	u32 freeram;
	u32 sharedram;
	u32 bufferram;
	u32 totalswap;
	u32 freeswap;
	u16 procs;
	u16 pad;
	u32 totalhigh;
	u32 freehigh;
	u32 mem_unit;
	char _f[20-2*sizeof(u32)-sizeof(int)];
};

COMPAT_SYSCALL_DEFINE1(sysinfo, struct compat_sysinfo __user *, info)
{
	struct sysinfo s;

	do_sysinfo(&s);

	/* Check to see if any memory value is too large for 32-bit and scale
	 *  down if needed
	 */
	if (upper_32_bits(s.totalram) || upper_32_bits(s.totalswap)) {
		int bitcount = 0;

		while (s.mem_unit < PAGE_SIZE) {
			s.mem_unit <<= 1;
			bitcount++;
		}

		s.totalram >>= bitcount;
		s.freeram >>= bitcount;
		s.sharedram >>= bitcount;
		s.bufferram >>= bitcount;
		s.totalswap >>= bitcount;
		s.freeswap >>= bitcount;
		s.totalhigh >>= bitcount;
		s.freehigh >>= bitcount;
	}

	if (!access_ok(info, sizeof(struct compat_sysinfo)) ||
	    __put_user(s.uptime, &info->uptime) ||
	    __put_user(s.loads[0], &info->loads[0]) ||
	    __put_user(s.loads[1], &info->loads[1]) ||
	    __put_user(s.loads[2], &info->loads[2]) ||
	    __put_user(s.totalram, &info->totalram) ||
	    __put_user(s.freeram, &info->freeram) ||
	    __put_user(s.sharedram, &info->sharedram) ||
	    __put_user(s.bufferram, &info->bufferram) ||
	    __put_user(s.totalswap, &info->totalswap) ||
	    __put_user(s.freeswap, &info->freeswap) ||
	    __put_user(s.procs, &info->procs) ||
	    __put_user(s.totalhigh, &info->totalhigh) ||
	    __put_user(s.freehigh, &info->freehigh) ||
	    __put_user(s.mem_unit, &info->mem_unit))
		return -EFAULT;

	return 0;
}
#endif /* CONFIG_COMPAT */<|MERGE_RESOLUTION|>--- conflicted
+++ resolved
@@ -2263,7 +2263,6 @@
 	return -EINVAL;
 }
 
-<<<<<<< HEAD
 #ifdef CONFIG_MMU
 static int prctl_update_vma_anon_name(struct vm_area_struct *vma,
 		struct vm_area_struct **prev,
@@ -2410,9 +2409,8 @@
 	return -EINVAL;
 }
 #endif
-=======
+
 #define PR_IO_FLUSHER (PF_MEMALLOC_NOIO | PF_LESS_THROTTLE)
->>>>>>> 39bed42d
 
 SYSCALL_DEFINE5(prctl, int, option, unsigned long, arg2, unsigned long, arg3,
 		unsigned long, arg4, unsigned long, arg5)
