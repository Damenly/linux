--- conflicted
+++ resolved
@@ -633,9 +633,7 @@
 	tk->ktime_sec = seconds;
 
 	/* Update the monotonic raw base */
-	seconds = tk->raw_sec;
-	nsec = (u32)(tk->tkr_raw.xtime_nsec >> tk->tkr_raw.shift);
-	tk->tkr_raw.base = ns_to_ktime(seconds * NSEC_PER_SEC + nsec);
+	tk->tkr_raw.base = ns_to_ktime(tk->raw_sec * NSEC_PER_SEC);
 }
 
 /* must hold timekeeper_lock */
@@ -1818,23 +1816,12 @@
 	*clock_set |= accumulate_nsecs_to_secs(tk);
 
 	/* Accumulate raw time */
-<<<<<<< HEAD
-	tk->tkr_raw.xtime_nsec += (u64)tk->raw_time.tv_nsec << tk->tkr_raw.shift;
-=======
->>>>>>> c210bc40
 	tk->tkr_raw.xtime_nsec += tk->raw_interval << shift;
 	snsec_per_sec = (u64)NSEC_PER_SEC << tk->tkr_raw.shift;
 	while (tk->tkr_raw.xtime_nsec >= snsec_per_sec) {
 		tk->tkr_raw.xtime_nsec -= snsec_per_sec;
-<<<<<<< HEAD
-		tk->raw_time.tv_sec++;
-	}
-	tk->raw_time.tv_nsec = tk->tkr_raw.xtime_nsec >> tk->tkr_raw.shift;
-	tk->tkr_raw.xtime_nsec -= (u64)tk->raw_time.tv_nsec << tk->tkr_raw.shift;
-=======
 		tk->raw_sec++;
 	}
->>>>>>> c210bc40
 
 	/* Accumulate error between NTP and clock interval */
 	tk->ntp_error += tk->ntp_tick << shift;
