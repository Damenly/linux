--- conflicted
+++ resolved
@@ -1114,7 +1114,15 @@
 			cval->res = 384;
 		}
 		break;
-<<<<<<< HEAD
+
+	case USB_ID(0x0495, 0x3042): /* ESS Technology Asus USB DAC */
+		if ((strstr(kctl->id.name, "Playback Volume") != NULL) ||
+			strstr(kctl->id.name, "Capture Volume") != NULL) {
+			cval->min >>= 8;
+			cval->max = 0;
+			cval->res = 1;
+		}
+		break;
 
 	case USB_ID(0x0b0e, 0x0412): /* Jabra Speakerphone 410 */
 	case USB_ID(0x0b0e, 0x0420): /* Jabra Speakerphone 510 */
@@ -1122,14 +1130,6 @@
 			cval->min = -8765; /* -36 dB + 1 step (0xdc00 - 451) */
 			cval->max = 1597;  /*  +8 dB - 1 step (0x0800 - 451) */
 			cval->res = 451;   /* 25 steps between -36 and +8 dB */
-=======
-	case USB_ID(0x0495, 0x3042): /* ESS Technology Asus USB DAC */
-		if ((strstr(kctl->id.name, "Playback Volume") != NULL) ||
-			strstr(kctl->id.name, "Capture Volume") != NULL) {
-			cval->min >>= 8;
-			cval->max = 0;
-			cval->res = 1;
->>>>>>> 95a3867e
 		}
 		break;
 	}
