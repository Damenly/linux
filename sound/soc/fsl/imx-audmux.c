/*
 * Copyright 2012 Freescale Semiconductor, Inc.
 * Copyright 2012 Linaro Ltd.
 * Copyright 2009 Pengutronix, Sascha Hauer <s.hauer@pengutronix.de>
 *
 * Initial development of this code was funded by
 * Phytec Messtechnik GmbH, http://www.phytec.de
 *
 * This program is free software; you can redistribute it and/or modify
 * it under the terms of the GNU General Public License as published by
 * the Free Software Foundation; either version 2 of the License, or
 * (at your option) any later version.
 *
 * This program is distributed in the hope that it will be useful,
 * but WITHOUT ANY WARRANTY; without even the implied warranty of
 * MERCHANTABILITY or FITNESS FOR A PARTICULAR PURPOSE.  See the
 * GNU General Public License for more details.
 */

#include <linux/clk.h>
#include <linux/debugfs.h>
#include <linux/err.h>
#include <linux/io.h>
#include <linux/module.h>
#include <linux/of.h>
#include <linux/of_device.h>
#include <linux/platform_device.h>
#include <linux/slab.h>

#include "imx-audmux.h"

#define DRIVER_NAME "imx-audmux"

static struct clk *audmux_clk;
static void __iomem *audmux_base;

#define IMX_AUDMUX_V2_PTCR(x)		((x) * 8)
#define IMX_AUDMUX_V2_PDCR(x)		((x) * 8 + 4)

#ifdef CONFIG_DEBUG_FS
static struct dentry *audmux_debugfs_root;

/* There is an annoying discontinuity in the SSI numbering with regard
 * to the Linux number of the devices */
static const char *audmux_port_string(int port)
{
	switch (port) {
	case MX31_AUDMUX_PORT1_SSI0:
		return "imx-ssi.0";
	case MX31_AUDMUX_PORT2_SSI1:
		return "imx-ssi.1";
	case MX31_AUDMUX_PORT3_SSI_PINS_3:
		return "SSI3";
	case MX31_AUDMUX_PORT4_SSI_PINS_4:
		return "SSI4";
	case MX31_AUDMUX_PORT5_SSI_PINS_5:
		return "SSI5";
	case MX31_AUDMUX_PORT6_SSI_PINS_6:
		return "SSI6";
	default:
		return "UNKNOWN";
	}
}

static ssize_t audmux_read_file(struct file *file, char __user *user_buf,
				size_t count, loff_t *ppos)
{
	ssize_t ret;
	char *buf;
	int port = (int)file->private_data;
	u32 pdcr, ptcr;

<<<<<<< HEAD
	if (!buf)
		return -ENOMEM;

=======
>>>>>>> d8ec26d7
	if (audmux_clk) {
		ret = clk_prepare_enable(audmux_clk);
		if (ret)
			return ret;
	}

	ptcr = readl(audmux_base + IMX_AUDMUX_V2_PTCR(port));
	pdcr = readl(audmux_base + IMX_AUDMUX_V2_PDCR(port));

	if (audmux_clk)
		clk_disable_unprepare(audmux_clk);

	buf = kmalloc(PAGE_SIZE, GFP_KERNEL);
	if (!buf)
		return -ENOMEM;

	ret = snprintf(buf, PAGE_SIZE, "PDCR: %08x\nPTCR: %08x\n",
		       pdcr, ptcr);

	if (ptcr & IMX_AUDMUX_V2_PTCR_TFSDIR)
		ret += snprintf(buf + ret, PAGE_SIZE - ret,
				"TxFS output from %s, ",
				audmux_port_string((ptcr >> 27) & 0x7));
	else
		ret += snprintf(buf + ret, PAGE_SIZE - ret,
				"TxFS input, ");

	if (ptcr & IMX_AUDMUX_V2_PTCR_TCLKDIR)
		ret += snprintf(buf + ret, PAGE_SIZE - ret,
				"TxClk output from %s",
				audmux_port_string((ptcr >> 22) & 0x7));
	else
		ret += snprintf(buf + ret, PAGE_SIZE - ret,
				"TxClk input");

	ret += snprintf(buf + ret, PAGE_SIZE - ret, "\n");

	if (ptcr & IMX_AUDMUX_V2_PTCR_SYN) {
		ret += snprintf(buf + ret, PAGE_SIZE - ret,
				"Port is symmetric");
	} else {
		if (ptcr & IMX_AUDMUX_V2_PTCR_RFSDIR)
			ret += snprintf(buf + ret, PAGE_SIZE - ret,
					"RxFS output from %s, ",
					audmux_port_string((ptcr >> 17) & 0x7));
		else
			ret += snprintf(buf + ret, PAGE_SIZE - ret,
					"RxFS input, ");

		if (ptcr & IMX_AUDMUX_V2_PTCR_RCLKDIR)
			ret += snprintf(buf + ret, PAGE_SIZE - ret,
					"RxClk output from %s",
					audmux_port_string((ptcr >> 12) & 0x7));
		else
			ret += snprintf(buf + ret, PAGE_SIZE - ret,
					"RxClk input");
	}

	ret += snprintf(buf + ret, PAGE_SIZE - ret,
			"\nData received from %s\n",
			audmux_port_string((pdcr >> 13) & 0x7));

	ret = simple_read_from_buffer(user_buf, count, ppos, buf, ret);

	kfree(buf);

	return ret;
}

static const struct file_operations audmux_debugfs_fops = {
	.open = simple_open,
	.read = audmux_read_file,
	.llseek = default_llseek,
};

static void __init audmux_debugfs_init(void)
{
	int i;
	char buf[20];

	audmux_debugfs_root = debugfs_create_dir("audmux", NULL);
	if (!audmux_debugfs_root) {
		pr_warning("Failed to create AUDMUX debugfs root\n");
		return;
	}

	for (i = 0; i < MX31_AUDMUX_PORT7_SSI_PINS_7 + 1; i++) {
		snprintf(buf, sizeof(buf), "ssi%d", i);
		if (!debugfs_create_file(buf, 0444, audmux_debugfs_root,
					 (void *)i, &audmux_debugfs_fops))
			pr_warning("Failed to create AUDMUX port %d debugfs file\n",
				   i);
	}
}

static void audmux_debugfs_remove(void)
{
	debugfs_remove_recursive(audmux_debugfs_root);
}
#else
static inline void audmux_debugfs_init(void)
{
}

static inline void audmux_debugfs_remove(void)
{
}
#endif

static enum imx_audmux_type {
	IMX21_AUDMUX,
	IMX31_AUDMUX,
} audmux_type;

static struct platform_device_id imx_audmux_ids[] = {
	{
		.name = "imx21-audmux",
		.driver_data = IMX21_AUDMUX,
	}, {
		.name = "imx31-audmux",
		.driver_data = IMX31_AUDMUX,
	}, {
		/* sentinel */
	}
};
MODULE_DEVICE_TABLE(platform, imx_audmux_ids);

static const struct of_device_id imx_audmux_dt_ids[] = {
	{ .compatible = "fsl,imx21-audmux", .data = &imx_audmux_ids[0], },
	{ .compatible = "fsl,imx31-audmux", .data = &imx_audmux_ids[1], },
	{ /* sentinel */ }
};
MODULE_DEVICE_TABLE(of, imx_audmux_dt_ids);

static const uint8_t port_mapping[] = {
	0x0, 0x4, 0x8, 0x10, 0x14, 0x1c,
};

int imx_audmux_v1_configure_port(unsigned int port, unsigned int pcr)
{
	if (audmux_type != IMX21_AUDMUX)
		return -EINVAL;

	if (!audmux_base)
		return -ENOSYS;

	if (port >= ARRAY_SIZE(port_mapping))
		return -EINVAL;

	writel(pcr, audmux_base + port_mapping[port]);

	return 0;
}
EXPORT_SYMBOL_GPL(imx_audmux_v1_configure_port);

int imx_audmux_v2_configure_port(unsigned int port, unsigned int ptcr,
		unsigned int pdcr)
{
	int ret;

	if (audmux_type != IMX31_AUDMUX)
		return -EINVAL;

	if (!audmux_base)
		return -ENOSYS;

	if (audmux_clk) {
		ret = clk_prepare_enable(audmux_clk);
		if (ret)
			return ret;
	}

	writel(ptcr, audmux_base + IMX_AUDMUX_V2_PTCR(port));
	writel(pdcr, audmux_base + IMX_AUDMUX_V2_PDCR(port));

	if (audmux_clk)
		clk_disable_unprepare(audmux_clk);

	return 0;
}
EXPORT_SYMBOL_GPL(imx_audmux_v2_configure_port);

static int imx_audmux_parse_dt_defaults(struct platform_device *pdev,
		struct device_node *of_node)
{
	struct device_node *child;

	for_each_available_child_of_node(of_node, child) {
		unsigned int port;
		unsigned int ptcr = 0;
		unsigned int pdcr = 0;
		unsigned int pcr = 0;
		unsigned int val;
		int ret;
		int i = 0;

		ret = of_property_read_u32(child, "fsl,audmux-port", &port);
		if (ret) {
			dev_warn(&pdev->dev, "Failed to get fsl,audmux-port of child node \"%s\"\n",
					child->full_name);
			continue;
		}
		if (!of_property_read_bool(child, "fsl,port-config")) {
			dev_warn(&pdev->dev, "child node \"%s\" does not have property fsl,port-config\n",
					child->full_name);
			continue;
		}

		for (i = 0; (ret = of_property_read_u32_index(child,
					"fsl,port-config", i, &val)) == 0;
				++i) {
			if (audmux_type == IMX31_AUDMUX) {
				if (i % 2)
					pdcr |= val;
				else
					ptcr |= val;
			} else {
				pcr |= val;
			}
		}

		if (ret != -EOVERFLOW) {
			dev_err(&pdev->dev, "Failed to read u32 at index %d of child %s\n",
					i, child->full_name);
			continue;
		}

		if (audmux_type == IMX31_AUDMUX) {
			if (i % 2) {
				dev_err(&pdev->dev, "One pdcr value is missing in child node %s\n",
						child->full_name);
				continue;
			}
			imx_audmux_v2_configure_port(port, ptcr, pdcr);
		} else {
			imx_audmux_v1_configure_port(port, pcr);
		}
	}

	return 0;
}

static int imx_audmux_probe(struct platform_device *pdev)
{
	struct resource *res;
	const struct of_device_id *of_id =
			of_match_device(imx_audmux_dt_ids, &pdev->dev);

	res = platform_get_resource(pdev, IORESOURCE_MEM, 0);
	audmux_base = devm_ioremap_resource(&pdev->dev, res);
	if (IS_ERR(audmux_base))
		return PTR_ERR(audmux_base);

	audmux_clk = devm_clk_get(&pdev->dev, "audmux");
	if (IS_ERR(audmux_clk)) {
		dev_dbg(&pdev->dev, "cannot get clock: %ld\n",
				PTR_ERR(audmux_clk));
		audmux_clk = NULL;
	}

	if (of_id)
		pdev->id_entry = of_id->data;
	audmux_type = pdev->id_entry->driver_data;
	if (audmux_type == IMX31_AUDMUX)
		audmux_debugfs_init();

	if (of_id)
		imx_audmux_parse_dt_defaults(pdev, pdev->dev.of_node);

	return 0;
}

static int imx_audmux_remove(struct platform_device *pdev)
{
	if (audmux_type == IMX31_AUDMUX)
		audmux_debugfs_remove();

	return 0;
}

static struct platform_driver imx_audmux_driver = {
	.probe		= imx_audmux_probe,
	.remove		= imx_audmux_remove,
	.id_table	= imx_audmux_ids,
	.driver	= {
		.name	= DRIVER_NAME,
		.owner	= THIS_MODULE,
		.of_match_table = imx_audmux_dt_ids,
	}
};

static int __init imx_audmux_init(void)
{
	return platform_driver_register(&imx_audmux_driver);
}
subsys_initcall(imx_audmux_init);

static void __exit imx_audmux_exit(void)
{
	platform_driver_unregister(&imx_audmux_driver);
}
module_exit(imx_audmux_exit);

MODULE_DESCRIPTION("Freescale i.MX AUDMUX driver");
MODULE_AUTHOR("Sascha Hauer <s.hauer@pengutronix.de>");
MODULE_LICENSE("GPL v2");
MODULE_ALIAS("platform:" DRIVER_NAME);<|MERGE_RESOLUTION|>--- conflicted
+++ resolved
@@ -70,12 +70,6 @@
 	int port = (int)file->private_data;
 	u32 pdcr, ptcr;
 
-<<<<<<< HEAD
-	if (!buf)
-		return -ENOMEM;
-
-=======
->>>>>>> d8ec26d7
 	if (audmux_clk) {
 		ret = clk_prepare_enable(audmux_clk);
 		if (ret)
