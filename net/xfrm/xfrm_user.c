/* xfrm_user.c: User interface to configure xfrm engine.
 *
 * Copyright (C) 2002 David S. Miller (davem@redhat.com)
 *
 * Changes:
 *	Mitsuru KANDA @USAGI
 * 	Kazunori MIYAZAWA @USAGI
 * 	Kunihiro Ishiguro <kunihiro@ipinfusion.com>
 * 		IPv6 support
 *
 */

#include <linux/crypto.h>
#include <linux/module.h>
#include <linux/kernel.h>
#include <linux/types.h>
#include <linux/slab.h>
#include <linux/socket.h>
#include <linux/string.h>
#include <linux/net.h>
#include <linux/skbuff.h>
#include <linux/pfkeyv2.h>
#include <linux/ipsec.h>
#include <linux/init.h>
#include <linux/security.h>
#include <net/sock.h>
#include <net/xfrm.h>
#include <net/netlink.h>
#include <net/ah.h>
#include <asm/uaccess.h>
#if IS_ENABLED(CONFIG_IPV6)
#include <linux/in6.h>
#endif
#include <asm/unaligned.h>

static int verify_one_alg(struct nlattr **attrs, enum xfrm_attr_type_t type)
{
	struct nlattr *rt = attrs[type];
	struct xfrm_algo *algp;

	if (!rt)
		return 0;

	algp = nla_data(rt);
	if (nla_len(rt) < xfrm_alg_len(algp))
		return -EINVAL;

	switch (type) {
	case XFRMA_ALG_AUTH:
	case XFRMA_ALG_CRYPT:
	case XFRMA_ALG_COMP:
		break;

	default:
		return -EINVAL;
	}

	algp->alg_name[CRYPTO_MAX_ALG_NAME - 1] = '\0';
	return 0;
}

static int verify_auth_trunc(struct nlattr **attrs)
{
	struct nlattr *rt = attrs[XFRMA_ALG_AUTH_TRUNC];
	struct xfrm_algo_auth *algp;

	if (!rt)
		return 0;

	algp = nla_data(rt);
	if (nla_len(rt) < xfrm_alg_auth_len(algp))
		return -EINVAL;

	algp->alg_name[CRYPTO_MAX_ALG_NAME - 1] = '\0';
	return 0;
}

static int verify_aead(struct nlattr **attrs)
{
	struct nlattr *rt = attrs[XFRMA_ALG_AEAD];
	struct xfrm_algo_aead *algp;

	if (!rt)
		return 0;

	algp = nla_data(rt);
	if (nla_len(rt) < aead_len(algp))
		return -EINVAL;

	algp->alg_name[CRYPTO_MAX_ALG_NAME - 1] = '\0';
	return 0;
}

static void verify_one_addr(struct nlattr **attrs, enum xfrm_attr_type_t type,
			   xfrm_address_t **addrp)
{
	struct nlattr *rt = attrs[type];

	if (rt && addrp)
		*addrp = nla_data(rt);
}

static inline int verify_sec_ctx_len(struct nlattr **attrs)
{
	struct nlattr *rt = attrs[XFRMA_SEC_CTX];
	struct xfrm_user_sec_ctx *uctx;

	if (!rt)
		return 0;

	uctx = nla_data(rt);
	if (uctx->len > nla_len(rt) ||
	    uctx->len != (sizeof(struct xfrm_user_sec_ctx) + uctx->ctx_len))
		return -EINVAL;

	return 0;
}

static inline int verify_replay(struct xfrm_usersa_info *p,
				struct nlattr **attrs)
{
	struct nlattr *rt = attrs[XFRMA_REPLAY_ESN_VAL];
	struct xfrm_replay_state_esn *rs;

	if (!rt)
		return (p->flags & XFRM_STATE_ESN) ? -EINVAL : 0;

	rs = nla_data(rt);

	if (rs->bmp_len > XFRMA_REPLAY_ESN_MAX / sizeof(rs->bmp[0]) / 8)
		return -EINVAL;

	if (nla_len(rt) < xfrm_replay_state_esn_len(rs) &&
	    nla_len(rt) != sizeof(*rs))
		return -EINVAL;

	/* As only ESP and AH support ESN feature. */
	if ((p->id.proto != IPPROTO_ESP) && (p->id.proto != IPPROTO_AH))
		return -EINVAL;

	if (p->replay_window != 0)
		return -EINVAL;

	return 0;
}

static int verify_newsa_info(struct xfrm_usersa_info *p,
			     struct nlattr **attrs)
{
	int err;

	err = -EINVAL;
	switch (p->family) {
	case AF_INET:
		break;

	case AF_INET6:
#if IS_ENABLED(CONFIG_IPV6)
		break;
#else
		err = -EAFNOSUPPORT;
		goto out;
#endif

	default:
		goto out;
	}

	switch (p->sel.family) {
	case AF_UNSPEC:
		break;

	case AF_INET:
		if (p->sel.prefixlen_d > 32 || p->sel.prefixlen_s > 32)
			goto out;

		break;

	case AF_INET6:
#if IS_ENABLED(CONFIG_IPV6)
		if (p->sel.prefixlen_d > 128 || p->sel.prefixlen_s > 128)
			goto out;

		break;
#else
		err = -EAFNOSUPPORT;
		goto out;
#endif

	default:
		goto out;
	}

	err = -EINVAL;
	switch (p->id.proto) {
	case IPPROTO_AH:
		if ((!attrs[XFRMA_ALG_AUTH]	&&
		     !attrs[XFRMA_ALG_AUTH_TRUNC]) ||
		    attrs[XFRMA_ALG_AEAD]	||
		    attrs[XFRMA_ALG_CRYPT]	||
		    attrs[XFRMA_ALG_COMP]	||
		    attrs[XFRMA_TFCPAD])
			goto out;
		break;

	case IPPROTO_ESP:
		if (attrs[XFRMA_ALG_COMP])
			goto out;
		if (!attrs[XFRMA_ALG_AUTH] &&
		    !attrs[XFRMA_ALG_AUTH_TRUNC] &&
		    !attrs[XFRMA_ALG_CRYPT] &&
		    !attrs[XFRMA_ALG_AEAD])
			goto out;
		if ((attrs[XFRMA_ALG_AUTH] ||
		     attrs[XFRMA_ALG_AUTH_TRUNC] ||
		     attrs[XFRMA_ALG_CRYPT]) &&
		    attrs[XFRMA_ALG_AEAD])
			goto out;
		if (attrs[XFRMA_TFCPAD] &&
		    p->mode != XFRM_MODE_TUNNEL)
			goto out;
		break;

	case IPPROTO_COMP:
		if (!attrs[XFRMA_ALG_COMP]	||
		    attrs[XFRMA_ALG_AEAD]	||
		    attrs[XFRMA_ALG_AUTH]	||
		    attrs[XFRMA_ALG_AUTH_TRUNC]	||
		    attrs[XFRMA_ALG_CRYPT]	||
		    attrs[XFRMA_TFCPAD]		||
		    (ntohl(p->id.spi) >= 0x10000))
			goto out;
		break;

#if IS_ENABLED(CONFIG_IPV6)
	case IPPROTO_DSTOPTS:
	case IPPROTO_ROUTING:
		if (attrs[XFRMA_ALG_COMP]	||
		    attrs[XFRMA_ALG_AUTH]	||
		    attrs[XFRMA_ALG_AUTH_TRUNC]	||
		    attrs[XFRMA_ALG_AEAD]	||
		    attrs[XFRMA_ALG_CRYPT]	||
		    attrs[XFRMA_ENCAP]		||
		    attrs[XFRMA_SEC_CTX]	||
		    attrs[XFRMA_TFCPAD]		||
		    !attrs[XFRMA_COADDR])
			goto out;
		break;
#endif

	default:
		goto out;
	}

	if ((err = verify_aead(attrs)))
		goto out;
	if ((err = verify_auth_trunc(attrs)))
		goto out;
	if ((err = verify_one_alg(attrs, XFRMA_ALG_AUTH)))
		goto out;
	if ((err = verify_one_alg(attrs, XFRMA_ALG_CRYPT)))
		goto out;
	if ((err = verify_one_alg(attrs, XFRMA_ALG_COMP)))
		goto out;
	if ((err = verify_sec_ctx_len(attrs)))
		goto out;
	if ((err = verify_replay(p, attrs)))
		goto out;

	err = -EINVAL;
	switch (p->mode) {
	case XFRM_MODE_TRANSPORT:
	case XFRM_MODE_TUNNEL:
	case XFRM_MODE_ROUTEOPTIMIZATION:
	case XFRM_MODE_BEET:
		break;

	default:
		goto out;
	}

	err = 0;

out:
	return err;
}

static int attach_one_algo(struct xfrm_algo **algpp, u8 *props,
			   struct xfrm_algo_desc *(*get_byname)(const char *, int),
			   struct nlattr *rta)
{
	struct xfrm_algo *p, *ualg;
	struct xfrm_algo_desc *algo;

	if (!rta)
		return 0;

	ualg = nla_data(rta);

	algo = get_byname(ualg->alg_name, 1);
	if (!algo)
		return -ENOSYS;
	*props = algo->desc.sadb_alg_id;

	p = kmemdup(ualg, xfrm_alg_len(ualg), GFP_KERNEL);
	if (!p)
		return -ENOMEM;

	strcpy(p->alg_name, algo->name);
	*algpp = p;
	return 0;
}

static int attach_crypt(struct xfrm_state *x, struct nlattr *rta)
{
	struct xfrm_algo *p, *ualg;
	struct xfrm_algo_desc *algo;

	if (!rta)
		return 0;

	ualg = nla_data(rta);

	algo = xfrm_ealg_get_byname(ualg->alg_name, 1);
	if (!algo)
		return -ENOSYS;
	x->props.ealgo = algo->desc.sadb_alg_id;

	p = kmemdup(ualg, xfrm_alg_len(ualg), GFP_KERNEL);
	if (!p)
		return -ENOMEM;

	strcpy(p->alg_name, algo->name);
	x->ealg = p;
	x->geniv = algo->uinfo.encr.geniv;
	return 0;
}

static int attach_auth(struct xfrm_algo_auth **algpp, u8 *props,
		       struct nlattr *rta)
{
	struct xfrm_algo *ualg;
	struct xfrm_algo_auth *p;
	struct xfrm_algo_desc *algo;

	if (!rta)
		return 0;

	ualg = nla_data(rta);

	algo = xfrm_aalg_get_byname(ualg->alg_name, 1);
	if (!algo)
		return -ENOSYS;
	*props = algo->desc.sadb_alg_id;

	p = kmalloc(sizeof(*p) + (ualg->alg_key_len + 7) / 8, GFP_KERNEL);
	if (!p)
		return -ENOMEM;

	strcpy(p->alg_name, algo->name);
	p->alg_key_len = ualg->alg_key_len;
	p->alg_trunc_len = algo->uinfo.auth.icv_truncbits;
	memcpy(p->alg_key, ualg->alg_key, (ualg->alg_key_len + 7) / 8);

	*algpp = p;
	return 0;
}

static int attach_auth_trunc(struct xfrm_algo_auth **algpp, u8 *props,
			     struct nlattr *rta)
{
	struct xfrm_algo_auth *p, *ualg;
	struct xfrm_algo_desc *algo;

	if (!rta)
		return 0;

	ualg = nla_data(rta);

	algo = xfrm_aalg_get_byname(ualg->alg_name, 1);
	if (!algo)
		return -ENOSYS;
	if (ualg->alg_trunc_len > algo->uinfo.auth.icv_fullbits)
		return -EINVAL;
	*props = algo->desc.sadb_alg_id;

	p = kmemdup(ualg, xfrm_alg_auth_len(ualg), GFP_KERNEL);
	if (!p)
		return -ENOMEM;

	strcpy(p->alg_name, algo->name);
	if (!p->alg_trunc_len)
		p->alg_trunc_len = algo->uinfo.auth.icv_truncbits;

	*algpp = p;
	return 0;
}

static int attach_aead(struct xfrm_state *x, struct nlattr *rta)
{
	struct xfrm_algo_aead *p, *ualg;
	struct xfrm_algo_desc *algo;

	if (!rta)
		return 0;

	ualg = nla_data(rta);

	algo = xfrm_aead_get_byname(ualg->alg_name, ualg->alg_icv_len, 1);
	if (!algo)
		return -ENOSYS;
	x->props.ealgo = algo->desc.sadb_alg_id;

	p = kmemdup(ualg, aead_len(ualg), GFP_KERNEL);
	if (!p)
		return -ENOMEM;

	strcpy(p->alg_name, algo->name);
	x->aead = p;
	x->geniv = algo->uinfo.aead.geniv;
	return 0;
}

static inline int xfrm_replay_verify_len(struct xfrm_replay_state_esn *replay_esn,
					 struct nlattr *rp)
{
	struct xfrm_replay_state_esn *up;
	int ulen;

	if (!replay_esn || !rp)
		return 0;

	up = nla_data(rp);
	ulen = xfrm_replay_state_esn_len(up);

	/* Check the overall length and the internal bitmap length to avoid
	 * potential overflow. */
	if (nla_len(rp) < ulen ||
	    xfrm_replay_state_esn_len(replay_esn) != ulen ||
	    replay_esn->bmp_len != up->bmp_len)
		return -EINVAL;

	if (up->replay_window > up->bmp_len * sizeof(__u32) * 8)
		return -EINVAL;

	return 0;
}

static int xfrm_alloc_replay_state_esn(struct xfrm_replay_state_esn **replay_esn,
				       struct xfrm_replay_state_esn **preplay_esn,
				       struct nlattr *rta)
{
	struct xfrm_replay_state_esn *p, *pp, *up;
	int klen, ulen;

	if (!rta)
		return 0;

	up = nla_data(rta);
	klen = xfrm_replay_state_esn_len(up);
	ulen = nla_len(rta) >= klen ? klen : sizeof(*up);

	p = kzalloc(klen, GFP_KERNEL);
	if (!p)
		return -ENOMEM;

	pp = kzalloc(klen, GFP_KERNEL);
	if (!pp) {
		kfree(p);
		return -ENOMEM;
	}

	memcpy(p, up, ulen);
	memcpy(pp, up, ulen);

	*replay_esn = p;
	*preplay_esn = pp;

	return 0;
}

static inline int xfrm_user_sec_ctx_size(struct xfrm_sec_ctx *xfrm_ctx)
{
	int len = 0;

	if (xfrm_ctx) {
		len += sizeof(struct xfrm_user_sec_ctx);
		len += xfrm_ctx->ctx_len;
	}
	return len;
}

static void copy_from_user_state(struct xfrm_state *x, struct xfrm_usersa_info *p)
{
	memcpy(&x->id, &p->id, sizeof(x->id));
	memcpy(&x->sel, &p->sel, sizeof(x->sel));
	memcpy(&x->lft, &p->lft, sizeof(x->lft));
	x->props.mode = p->mode;
	x->props.replay_window = min_t(unsigned int, p->replay_window,
					sizeof(x->replay.bitmap) * 8);
	x->props.reqid = p->reqid;
	x->props.family = p->family;
	memcpy(&x->props.saddr, &p->saddr, sizeof(x->props.saddr));
	x->props.flags = p->flags;

	if (!x->sel.family && !(p->flags & XFRM_STATE_AF_UNSPEC))
		x->sel.family = p->family;
}

/*
 * someday when pfkey also has support, we could have the code
 * somehow made shareable and move it to xfrm_state.c - JHS
 *
*/
static void xfrm_update_ae_params(struct xfrm_state *x, struct nlattr **attrs,
				  int update_esn)
{
	struct nlattr *rp = attrs[XFRMA_REPLAY_VAL];
	struct nlattr *re = update_esn ? attrs[XFRMA_REPLAY_ESN_VAL] : NULL;
	struct nlattr *lt = attrs[XFRMA_LTIME_VAL];
	struct nlattr *et = attrs[XFRMA_ETIMER_THRESH];
	struct nlattr *rt = attrs[XFRMA_REPLAY_THRESH];

	if (re) {
		struct xfrm_replay_state_esn *replay_esn;
		replay_esn = nla_data(re);
		memcpy(x->replay_esn, replay_esn,
		       xfrm_replay_state_esn_len(replay_esn));
		memcpy(x->preplay_esn, replay_esn,
		       xfrm_replay_state_esn_len(replay_esn));
	}

	if (rp) {
		struct xfrm_replay_state *replay;
		replay = nla_data(rp);
		memcpy(&x->replay, replay, sizeof(*replay));
		memcpy(&x->preplay, replay, sizeof(*replay));
	}

	if (lt) {
		struct xfrm_lifetime_cur *ltime;
		ltime = nla_data(lt);
		x->curlft.bytes = ltime->bytes;
		x->curlft.packets = ltime->packets;
		x->curlft.add_time = ltime->add_time;
		x->curlft.use_time = ltime->use_time;
	}

	if (et)
		x->replay_maxage = nla_get_u32(et);

	if (rt)
		x->replay_maxdiff = nla_get_u32(rt);
}

static struct xfrm_state *xfrm_state_construct(struct net *net,
					       struct xfrm_usersa_info *p,
					       struct nlattr **attrs,
					       int *errp)
{
	struct xfrm_state *x = xfrm_state_alloc(net);
	int err = -ENOMEM;

	if (!x)
		goto error_no_put;

	copy_from_user_state(x, p);

	if (attrs[XFRMA_SA_EXTRA_FLAGS])
		x->props.extra_flags = nla_get_u32(attrs[XFRMA_SA_EXTRA_FLAGS]);

	if ((err = attach_aead(x, attrs[XFRMA_ALG_AEAD])))
		goto error;
	if ((err = attach_auth_trunc(&x->aalg, &x->props.aalgo,
				     attrs[XFRMA_ALG_AUTH_TRUNC])))
		goto error;
	if (!x->props.aalgo) {
		if ((err = attach_auth(&x->aalg, &x->props.aalgo,
				       attrs[XFRMA_ALG_AUTH])))
			goto error;
	}
	if ((err = attach_crypt(x, attrs[XFRMA_ALG_CRYPT])))
		goto error;
	if ((err = attach_one_algo(&x->calg, &x->props.calgo,
				   xfrm_calg_get_byname,
				   attrs[XFRMA_ALG_COMP])))
		goto error;

	if (attrs[XFRMA_ENCAP]) {
		x->encap = kmemdup(nla_data(attrs[XFRMA_ENCAP]),
				   sizeof(*x->encap), GFP_KERNEL);
		if (x->encap == NULL)
			goto error;
	}

	if (attrs[XFRMA_TFCPAD])
		x->tfcpad = nla_get_u32(attrs[XFRMA_TFCPAD]);

	if (attrs[XFRMA_COADDR]) {
		x->coaddr = kmemdup(nla_data(attrs[XFRMA_COADDR]),
				    sizeof(*x->coaddr), GFP_KERNEL);
		if (x->coaddr == NULL)
			goto error;
	}

	xfrm_mark_get(attrs, &x->mark);

	if (attrs[XFRMA_OUTPUT_MARK])
		x->props.output_mark = nla_get_u32(attrs[XFRMA_OUTPUT_MARK]);

	err = __xfrm_init_state(x, false);
	if (err)
		goto error;

	if (attrs[XFRMA_SEC_CTX] &&
	    security_xfrm_state_alloc(x, nla_data(attrs[XFRMA_SEC_CTX])))
		goto error;

	if ((err = xfrm_alloc_replay_state_esn(&x->replay_esn, &x->preplay_esn,
					       attrs[XFRMA_REPLAY_ESN_VAL])))
		goto error;

	x->km.seq = p->seq;
	x->replay_maxdiff = net->xfrm.sysctl_aevent_rseqth;
	/* sysctl_xfrm_aevent_etime is in 100ms units */
	x->replay_maxage = (net->xfrm.sysctl_aevent_etime*HZ)/XFRM_AE_ETH_M;

	if ((err = xfrm_init_replay(x)))
		goto error;

	/* override default values from above */
	xfrm_update_ae_params(x, attrs, 0);

	return x;

error:
	x->km.state = XFRM_STATE_DEAD;
	xfrm_state_put(x);
error_no_put:
	*errp = err;
	return NULL;
}

static int xfrm_add_sa(struct sk_buff *skb, struct nlmsghdr *nlh,
		struct nlattr **attrs)
{
	struct net *net = sock_net(skb->sk);
	struct xfrm_usersa_info *p = nlmsg_data(nlh);
	struct xfrm_state *x;
	int err;
	struct km_event c;

	err = verify_newsa_info(p, attrs);
	if (err)
		return err;

	x = xfrm_state_construct(net, p, attrs, &err);
	if (!x)
		return err;

	xfrm_state_hold(x);
	if (nlh->nlmsg_type == XFRM_MSG_NEWSA)
		err = xfrm_state_add(x);
	else
		err = xfrm_state_update(x);

	xfrm_audit_state_add(x, err ? 0 : 1, true);

	if (err < 0) {
		x->km.state = XFRM_STATE_DEAD;
		__xfrm_state_put(x);
		goto out;
	}

	c.seq = nlh->nlmsg_seq;
	c.portid = nlh->nlmsg_pid;
	c.event = nlh->nlmsg_type;

	km_state_notify(x, &c);
out:
	xfrm_state_put(x);
	return err;
}

static struct xfrm_state *xfrm_user_state_lookup(struct net *net,
						 struct xfrm_usersa_id *p,
						 struct nlattr **attrs,
						 int *errp)
{
	struct xfrm_state *x = NULL;
	struct xfrm_mark m;
	int err;
	u32 mark = xfrm_mark_get(attrs, &m);

	if (xfrm_id_proto_match(p->proto, IPSEC_PROTO_ANY)) {
		err = -ESRCH;
		x = xfrm_state_lookup(net, mark, &p->daddr, p->spi, p->proto, p->family);
	} else {
		xfrm_address_t *saddr = NULL;

		verify_one_addr(attrs, XFRMA_SRCADDR, &saddr);
		if (!saddr) {
			err = -EINVAL;
			goto out;
		}

		err = -ESRCH;
		x = xfrm_state_lookup_byaddr(net, mark,
					     &p->daddr, saddr,
					     p->proto, p->family);
	}

 out:
	if (!x && errp)
		*errp = err;
	return x;
}

static int xfrm_del_sa(struct sk_buff *skb, struct nlmsghdr *nlh,
		struct nlattr **attrs)
{
	struct net *net = sock_net(skb->sk);
	struct xfrm_state *x;
	int err = -ESRCH;
	struct km_event c;
	struct xfrm_usersa_id *p = nlmsg_data(nlh);

	x = xfrm_user_state_lookup(net, p, attrs, &err);
	if (x == NULL)
		return err;

	if ((err = security_xfrm_state_delete(x)) != 0)
		goto out;

	if (xfrm_state_kern(x)) {
		err = -EPERM;
		goto out;
	}

	err = xfrm_state_delete(x);

	if (err < 0)
		goto out;

	c.seq = nlh->nlmsg_seq;
	c.portid = nlh->nlmsg_pid;
	c.event = nlh->nlmsg_type;
	km_state_notify(x, &c);

out:
	xfrm_audit_state_delete(x, err ? 0 : 1, true);
	xfrm_state_put(x);
	return err;
}

static void copy_to_user_state(struct xfrm_state *x, struct xfrm_usersa_info *p)
{
	memset(p, 0, sizeof(*p));
	memcpy(&p->id, &x->id, sizeof(p->id));
	memcpy(&p->sel, &x->sel, sizeof(p->sel));
	memcpy(&p->lft, &x->lft, sizeof(p->lft));
	memcpy(&p->curlft, &x->curlft, sizeof(p->curlft));
	put_unaligned(x->stats.replay_window, &p->stats.replay_window);
	put_unaligned(x->stats.replay, &p->stats.replay);
	put_unaligned(x->stats.integrity_failed, &p->stats.integrity_failed);
	memcpy(&p->saddr, &x->props.saddr, sizeof(p->saddr));
	p->mode = x->props.mode;
	p->replay_window = x->props.replay_window;
	p->reqid = x->props.reqid;
	p->family = x->props.family;
	p->flags = x->props.flags;
	p->seq = x->km.seq;
}

struct xfrm_dump_info {
	struct sk_buff *in_skb;
	struct sk_buff *out_skb;
	u32 nlmsg_seq;
	u16 nlmsg_flags;
};

static int copy_sec_ctx(struct xfrm_sec_ctx *s, struct sk_buff *skb)
{
	struct xfrm_user_sec_ctx *uctx;
	struct nlattr *attr;
	int ctx_size = sizeof(*uctx) + s->ctx_len;

	attr = nla_reserve(skb, XFRMA_SEC_CTX, ctx_size);
	if (attr == NULL)
		return -EMSGSIZE;

	uctx = nla_data(attr);
	uctx->exttype = XFRMA_SEC_CTX;
	uctx->len = ctx_size;
	uctx->ctx_doi = s->ctx_doi;
	uctx->ctx_alg = s->ctx_alg;
	uctx->ctx_len = s->ctx_len;
	memcpy(uctx + 1, s->ctx_str, s->ctx_len);

	return 0;
}

static int copy_to_user_auth(struct xfrm_algo_auth *auth, struct sk_buff *skb)
{
	struct xfrm_algo *algo;
	struct nlattr *nla;

	nla = nla_reserve(skb, XFRMA_ALG_AUTH,
			  sizeof(*algo) + (auth->alg_key_len + 7) / 8);
	if (!nla)
		return -EMSGSIZE;

	algo = nla_data(nla);
	strncpy(algo->alg_name, auth->alg_name, sizeof(algo->alg_name));
	memcpy(algo->alg_key, auth->alg_key, (auth->alg_key_len + 7) / 8);
	algo->alg_key_len = auth->alg_key_len;

	return 0;
}

/* Don't change this without updating xfrm_sa_len! */
static int copy_to_user_state_extra(struct xfrm_state *x,
				    struct xfrm_usersa_info *p,
				    struct sk_buff *skb)
{
	int ret = 0;

	copy_to_user_state(x, p);

	if (x->props.extra_flags) {
		ret = nla_put_u32(skb, XFRMA_SA_EXTRA_FLAGS,
				  x->props.extra_flags);
		if (ret)
			goto out;
	}

	if (x->coaddr) {
		ret = nla_put(skb, XFRMA_COADDR, sizeof(*x->coaddr), x->coaddr);
		if (ret)
			goto out;
	}
	if (x->lastused) {
		ret = nla_put_u64(skb, XFRMA_LASTUSED, x->lastused);
		if (ret)
			goto out;
	}
	if (x->aead) {
		ret = nla_put(skb, XFRMA_ALG_AEAD, aead_len(x->aead), x->aead);
		if (ret)
			goto out;
	}
	if (x->aalg) {
		ret = copy_to_user_auth(x->aalg, skb);
		if (!ret)
			ret = nla_put(skb, XFRMA_ALG_AUTH_TRUNC,
				      xfrm_alg_auth_len(x->aalg), x->aalg);
		if (ret)
			goto out;
	}
	if (x->ealg) {
		ret = nla_put(skb, XFRMA_ALG_CRYPT, xfrm_alg_len(x->ealg), x->ealg);
		if (ret)
			goto out;
	}
	if (x->calg) {
		ret = nla_put(skb, XFRMA_ALG_COMP, sizeof(*(x->calg)), x->calg);
		if (ret)
			goto out;
	}
	if (x->encap) {
		ret = nla_put(skb, XFRMA_ENCAP, sizeof(*x->encap), x->encap);
		if (ret)
			goto out;
	}
	if (x->tfcpad) {
		ret = nla_put_u32(skb, XFRMA_TFCPAD, x->tfcpad);
		if (ret)
			goto out;
	}
	ret = xfrm_mark_put(skb, &x->mark);
	if (ret)
		goto out;
	if (x->replay_esn)
		ret = nla_put(skb, XFRMA_REPLAY_ESN_VAL,
			      xfrm_replay_state_esn_len(x->replay_esn),
			      x->replay_esn);
	else
		ret = nla_put(skb, XFRMA_REPLAY_VAL, sizeof(x->replay),
			      &x->replay);
	if (ret)
		goto out;
	if (x->security)
		ret = copy_sec_ctx(x->security, skb);
	if (x->props.output_mark) {
		ret = nla_put_u32(skb, XFRMA_OUTPUT_MARK, x->props.output_mark);
		if (ret)
			goto out;
	}
out:
	return ret;
}

static int dump_one_state(struct xfrm_state *x, int count, void *ptr)
{
	struct xfrm_dump_info *sp = ptr;
	struct sk_buff *in_skb = sp->in_skb;
	struct sk_buff *skb = sp->out_skb;
	struct xfrm_usersa_info *p;
	struct nlmsghdr *nlh;
	int err;

	nlh = nlmsg_put(skb, NETLINK_CB(in_skb).portid, sp->nlmsg_seq,
			XFRM_MSG_NEWSA, sizeof(*p), sp->nlmsg_flags);
	if (nlh == NULL)
		return -EMSGSIZE;

	p = nlmsg_data(nlh);

	err = copy_to_user_state_extra(x, p, skb);
	if (err) {
		nlmsg_cancel(skb, nlh);
		return err;
	}
	nlmsg_end(skb, nlh);
	return 0;
}

static int xfrm_dump_sa_done(struct netlink_callback *cb)
{
	struct xfrm_state_walk *walk = (struct xfrm_state_walk *) &cb->args[1];
	struct sock *sk = cb->skb->sk;
	struct net *net = sock_net(sk);

	if (cb->args[0])
		xfrm_state_walk_done(walk, net);
	return 0;
}

static const struct nla_policy xfrma_policy[XFRMA_MAX+1];
static int xfrm_dump_sa(struct sk_buff *skb, struct netlink_callback *cb)
{
	struct net *net = sock_net(skb->sk);
	struct xfrm_state_walk *walk = (struct xfrm_state_walk *) &cb->args[1];
	struct xfrm_dump_info info;

	BUILD_BUG_ON(sizeof(struct xfrm_state_walk) >
		     sizeof(cb->args) - sizeof(cb->args[0]));

	info.in_skb = cb->skb;
	info.out_skb = skb;
	info.nlmsg_seq = cb->nlh->nlmsg_seq;
	info.nlmsg_flags = NLM_F_MULTI;

	if (!cb->args[0]) {
		struct nlattr *attrs[XFRMA_MAX+1];
		struct xfrm_address_filter *filter = NULL;
		u8 proto = 0;
		int err;

		err = nlmsg_parse(cb->nlh, 0, attrs, XFRMA_MAX,
				  xfrma_policy);
		if (err < 0)
			return err;

		if (attrs[XFRMA_ADDRESS_FILTER]) {
			filter = kmemdup(nla_data(attrs[XFRMA_ADDRESS_FILTER]),
					 sizeof(*filter), GFP_KERNEL);
			if (filter == NULL)
				return -ENOMEM;
		}

		if (attrs[XFRMA_PROTO])
			proto = nla_get_u8(attrs[XFRMA_PROTO]);

		xfrm_state_walk_init(walk, proto, filter);
		cb->args[0] = 1;
	}

	(void) xfrm_state_walk(net, walk, dump_one_state, &info);

	return skb->len;
}

static struct sk_buff *xfrm_state_netlink(struct sk_buff *in_skb,
					  struct xfrm_state *x, u32 seq)
{
	struct xfrm_dump_info info;
	struct sk_buff *skb;
	int err;

	skb = nlmsg_new(NLMSG_DEFAULT_SIZE, GFP_ATOMIC);
	if (!skb)
		return ERR_PTR(-ENOMEM);

	info.in_skb = in_skb;
	info.out_skb = skb;
	info.nlmsg_seq = seq;
	info.nlmsg_flags = 0;

	err = dump_one_state(x, 0, &info);
	if (err) {
		kfree_skb(skb);
		return ERR_PTR(err);
	}

	return skb;
}

/* A wrapper for nlmsg_multicast() checking that nlsk is still available.
 * Must be called with RCU read lock.
 */
static inline int xfrm_nlmsg_multicast(struct net *net, struct sk_buff *skb,
				       u32 pid, unsigned int group)
{
	struct sock *nlsk = rcu_dereference(net->xfrm.nlsk);

	if (!nlsk) {
		kfree_skb(skb);
		return -EPIPE;
	}

	return nlmsg_multicast(nlsk, skb, pid, group, GFP_ATOMIC);
}

static inline size_t xfrm_spdinfo_msgsize(void)
{
	return NLMSG_ALIGN(4)
	       + nla_total_size(sizeof(struct xfrmu_spdinfo))
	       + nla_total_size(sizeof(struct xfrmu_spdhinfo))
	       + nla_total_size(sizeof(struct xfrmu_spdhthresh))
	       + nla_total_size(sizeof(struct xfrmu_spdhthresh));
}

static int build_spdinfo(struct sk_buff *skb, struct net *net,
			 u32 portid, u32 seq, u32 flags)
{
	struct xfrmk_spdinfo si;
	struct xfrmu_spdinfo spc;
	struct xfrmu_spdhinfo sph;
	struct xfrmu_spdhthresh spt4, spt6;
	struct nlmsghdr *nlh;
	int err;
	u32 *f;
	unsigned lseq;

	nlh = nlmsg_put(skb, portid, seq, XFRM_MSG_NEWSPDINFO, sizeof(u32), 0);
	if (nlh == NULL) /* shouldn't really happen ... */
		return -EMSGSIZE;

	f = nlmsg_data(nlh);
	*f = flags;
	xfrm_spd_getinfo(net, &si);
	spc.incnt = si.incnt;
	spc.outcnt = si.outcnt;
	spc.fwdcnt = si.fwdcnt;
	spc.inscnt = si.inscnt;
	spc.outscnt = si.outscnt;
	spc.fwdscnt = si.fwdscnt;
	sph.spdhcnt = si.spdhcnt;
	sph.spdhmcnt = si.spdhmcnt;

	do {
		lseq = read_seqbegin(&net->xfrm.policy_hthresh.lock);

		spt4.lbits = net->xfrm.policy_hthresh.lbits4;
		spt4.rbits = net->xfrm.policy_hthresh.rbits4;
		spt6.lbits = net->xfrm.policy_hthresh.lbits6;
		spt6.rbits = net->xfrm.policy_hthresh.rbits6;
	} while (read_seqretry(&net->xfrm.policy_hthresh.lock, lseq));

	err = nla_put(skb, XFRMA_SPD_INFO, sizeof(spc), &spc);
	if (!err)
		err = nla_put(skb, XFRMA_SPD_HINFO, sizeof(sph), &sph);
	if (!err)
		err = nla_put(skb, XFRMA_SPD_IPV4_HTHRESH, sizeof(spt4), &spt4);
	if (!err)
		err = nla_put(skb, XFRMA_SPD_IPV6_HTHRESH, sizeof(spt6), &spt6);
	if (err) {
		nlmsg_cancel(skb, nlh);
		return err;
	}

	nlmsg_end(skb, nlh);
	return 0;
}

static int xfrm_set_spdinfo(struct sk_buff *skb, struct nlmsghdr *nlh,
			    struct nlattr **attrs)
{
	struct net *net = sock_net(skb->sk);
	struct xfrmu_spdhthresh *thresh4 = NULL;
	struct xfrmu_spdhthresh *thresh6 = NULL;

	/* selector prefixlen thresholds to hash policies */
	if (attrs[XFRMA_SPD_IPV4_HTHRESH]) {
		struct nlattr *rta = attrs[XFRMA_SPD_IPV4_HTHRESH];

		if (nla_len(rta) < sizeof(*thresh4))
			return -EINVAL;
		thresh4 = nla_data(rta);
		if (thresh4->lbits > 32 || thresh4->rbits > 32)
			return -EINVAL;
	}
	if (attrs[XFRMA_SPD_IPV6_HTHRESH]) {
		struct nlattr *rta = attrs[XFRMA_SPD_IPV6_HTHRESH];

		if (nla_len(rta) < sizeof(*thresh6))
			return -EINVAL;
		thresh6 = nla_data(rta);
		if (thresh6->lbits > 128 || thresh6->rbits > 128)
			return -EINVAL;
	}

	if (thresh4 || thresh6) {
		write_seqlock(&net->xfrm.policy_hthresh.lock);
		if (thresh4) {
			net->xfrm.policy_hthresh.lbits4 = thresh4->lbits;
			net->xfrm.policy_hthresh.rbits4 = thresh4->rbits;
		}
		if (thresh6) {
			net->xfrm.policy_hthresh.lbits6 = thresh6->lbits;
			net->xfrm.policy_hthresh.rbits6 = thresh6->rbits;
		}
		write_sequnlock(&net->xfrm.policy_hthresh.lock);

		xfrm_policy_hash_rebuild(net);
	}

	return 0;
}

static int xfrm_get_spdinfo(struct sk_buff *skb, struct nlmsghdr *nlh,
		struct nlattr **attrs)
{
	struct net *net = sock_net(skb->sk);
	struct sk_buff *r_skb;
	u32 *flags = nlmsg_data(nlh);
	u32 sportid = NETLINK_CB(skb).portid;
	u32 seq = nlh->nlmsg_seq;

	r_skb = nlmsg_new(xfrm_spdinfo_msgsize(), GFP_ATOMIC);
	if (r_skb == NULL)
		return -ENOMEM;

	if (build_spdinfo(r_skb, net, sportid, seq, *flags) < 0)
		BUG();

	return nlmsg_unicast(net->xfrm.nlsk, r_skb, sportid);
}

static inline size_t xfrm_sadinfo_msgsize(void)
{
	return NLMSG_ALIGN(4)
	       + nla_total_size(sizeof(struct xfrmu_sadhinfo))
	       + nla_total_size(4); /* XFRMA_SAD_CNT */
}

static int build_sadinfo(struct sk_buff *skb, struct net *net,
			 u32 portid, u32 seq, u32 flags)
{
	struct xfrmk_sadinfo si;
	struct xfrmu_sadhinfo sh;
	struct nlmsghdr *nlh;
	int err;
	u32 *f;

	nlh = nlmsg_put(skb, portid, seq, XFRM_MSG_NEWSADINFO, sizeof(u32), 0);
	if (nlh == NULL) /* shouldn't really happen ... */
		return -EMSGSIZE;

	f = nlmsg_data(nlh);
	*f = flags;
	xfrm_sad_getinfo(net, &si);

	sh.sadhmcnt = si.sadhmcnt;
	sh.sadhcnt = si.sadhcnt;

	err = nla_put_u32(skb, XFRMA_SAD_CNT, si.sadcnt);
	if (!err)
		err = nla_put(skb, XFRMA_SAD_HINFO, sizeof(sh), &sh);
	if (err) {
		nlmsg_cancel(skb, nlh);
		return err;
	}

	nlmsg_end(skb, nlh);
	return 0;
}

static int xfrm_get_sadinfo(struct sk_buff *skb, struct nlmsghdr *nlh,
		struct nlattr **attrs)
{
	struct net *net = sock_net(skb->sk);
	struct sk_buff *r_skb;
	u32 *flags = nlmsg_data(nlh);
	u32 sportid = NETLINK_CB(skb).portid;
	u32 seq = nlh->nlmsg_seq;

	r_skb = nlmsg_new(xfrm_sadinfo_msgsize(), GFP_ATOMIC);
	if (r_skb == NULL)
		return -ENOMEM;

	if (build_sadinfo(r_skb, net, sportid, seq, *flags) < 0)
		BUG();

	return nlmsg_unicast(net->xfrm.nlsk, r_skb, sportid);
}

static int xfrm_get_sa(struct sk_buff *skb, struct nlmsghdr *nlh,
		struct nlattr **attrs)
{
	struct net *net = sock_net(skb->sk);
	struct xfrm_usersa_id *p = nlmsg_data(nlh);
	struct xfrm_state *x;
	struct sk_buff *resp_skb;
	int err = -ESRCH;

	x = xfrm_user_state_lookup(net, p, attrs, &err);
	if (x == NULL)
		goto out_noput;

	resp_skb = xfrm_state_netlink(skb, x, nlh->nlmsg_seq);
	if (IS_ERR(resp_skb)) {
		err = PTR_ERR(resp_skb);
	} else {
		err = nlmsg_unicast(net->xfrm.nlsk, resp_skb, NETLINK_CB(skb).portid);
	}
	xfrm_state_put(x);
out_noput:
	return err;
}

static int xfrm_alloc_userspi(struct sk_buff *skb, struct nlmsghdr *nlh,
		struct nlattr **attrs)
{
	struct net *net = sock_net(skb->sk);
	struct xfrm_state *x;
	struct xfrm_userspi_info *p;
	struct sk_buff *resp_skb;
	xfrm_address_t *daddr;
	int family;
	int err;
	u32 mark;
	struct xfrm_mark m;

	p = nlmsg_data(nlh);
	err = verify_spi_info(p->info.id.proto, p->min, p->max);
	if (err)
		goto out_noput;

	family = p->info.family;
	daddr = &p->info.id.daddr;

	x = NULL;

	mark = xfrm_mark_get(attrs, &m);
	if (p->info.seq) {
		x = xfrm_find_acq_byseq(net, mark, p->info.seq);
		if (x && !xfrm_addr_equal(&x->id.daddr, daddr, family)) {
			xfrm_state_put(x);
			x = NULL;
		}
	}

	if (!x)
		x = xfrm_find_acq(net, &m, p->info.mode, p->info.reqid,
				  p->info.id.proto, daddr,
				  &p->info.saddr, 1,
				  family);
	err = -ENOENT;
	if (x == NULL)
		goto out_noput;

	err = xfrm_alloc_spi(x, p->min, p->max);
	if (err)
		goto out;

	resp_skb = xfrm_state_netlink(skb, x, nlh->nlmsg_seq);
	if (IS_ERR(resp_skb)) {
		err = PTR_ERR(resp_skb);
		goto out;
	}

	err = nlmsg_unicast(net->xfrm.nlsk, resp_skb, NETLINK_CB(skb).portid);

out:
	xfrm_state_put(x);
out_noput:
	return err;
}

static int verify_policy_dir(u8 dir)
{
	switch (dir) {
	case XFRM_POLICY_IN:
	case XFRM_POLICY_OUT:
	case XFRM_POLICY_FWD:
		break;

	default:
		return -EINVAL;
	}

	return 0;
}

static int verify_policy_type(u8 type)
{
	switch (type) {
	case XFRM_POLICY_TYPE_MAIN:
#ifdef CONFIG_XFRM_SUB_POLICY
	case XFRM_POLICY_TYPE_SUB:
#endif
		break;

	default:
		return -EINVAL;
	}

	return 0;
}

static int verify_newpolicy_info(struct xfrm_userpolicy_info *p)
{
	int ret;

	switch (p->share) {
	case XFRM_SHARE_ANY:
	case XFRM_SHARE_SESSION:
	case XFRM_SHARE_USER:
	case XFRM_SHARE_UNIQUE:
		break;

	default:
		return -EINVAL;
	}

	switch (p->action) {
	case XFRM_POLICY_ALLOW:
	case XFRM_POLICY_BLOCK:
		break;

	default:
		return -EINVAL;
	}

	switch (p->sel.family) {
	case AF_INET:
		if (p->sel.prefixlen_d > 32 || p->sel.prefixlen_s > 32)
			return -EINVAL;

		break;

	case AF_INET6:
#if IS_ENABLED(CONFIG_IPV6)
		if (p->sel.prefixlen_d > 128 || p->sel.prefixlen_s > 128)
			return -EINVAL;

		break;
#else
		return  -EAFNOSUPPORT;
#endif

	default:
		return -EINVAL;
	}

	ret = verify_policy_dir(p->dir);
	if (ret)
		return ret;
	if (p->index && (xfrm_policy_id2dir(p->index) != p->dir))
		return -EINVAL;

	return 0;
}

static int copy_from_user_sec_ctx(struct xfrm_policy *pol, struct nlattr **attrs)
{
	struct nlattr *rt = attrs[XFRMA_SEC_CTX];
	struct xfrm_user_sec_ctx *uctx;

	if (!rt)
		return 0;

	uctx = nla_data(rt);
	return security_xfrm_policy_alloc(&pol->security, uctx, GFP_KERNEL);
}

static void copy_templates(struct xfrm_policy *xp, struct xfrm_user_tmpl *ut,
			   int nr)
{
	int i;

	xp->xfrm_nr = nr;
	for (i = 0; i < nr; i++, ut++) {
		struct xfrm_tmpl *t = &xp->xfrm_vec[i];

		memcpy(&t->id, &ut->id, sizeof(struct xfrm_id));
		memcpy(&t->saddr, &ut->saddr,
		       sizeof(xfrm_address_t));
		t->reqid = ut->reqid;
		t->mode = ut->mode;
		t->share = ut->share;
		t->optional = ut->optional;
		t->aalgos = ut->aalgos;
		t->ealgos = ut->ealgos;
		t->calgos = ut->calgos;
		/* If all masks are ~0, then we allow all algorithms. */
		t->allalgs = !~(t->aalgos & t->ealgos & t->calgos);
		t->encap_family = ut->family;
	}
}

static int validate_tmpl(int nr, struct xfrm_user_tmpl *ut, u16 family)
{
	u16 prev_family;
	int i;

	if (nr > XFRM_MAX_DEPTH)
		return -EINVAL;

	prev_family = family;

	for (i = 0; i < nr; i++) {
		/* We never validated the ut->family value, so many
		 * applications simply leave it at zero.  The check was
		 * never made and ut->family was ignored because all
		 * templates could be assumed to have the same family as
		 * the policy itself.  Now that we will have ipv4-in-ipv6
		 * and ipv6-in-ipv4 tunnels, this is no longer true.
		 */
		if (!ut[i].family)
			ut[i].family = family;

		switch (ut[i].mode) {
		case XFRM_MODE_TUNNEL:
		case XFRM_MODE_BEET:
			break;
		default:
			if (ut[i].family != prev_family)
				return -EINVAL;
			break;
		}
		if (ut[i].mode >= XFRM_MODE_MAX)
			return -EINVAL;

		prev_family = ut[i].family;

		switch (ut[i].family) {
		case AF_INET:
			break;
#if IS_ENABLED(CONFIG_IPV6)
		case AF_INET6:
			break;
#endif
		default:
			return -EINVAL;
		}

		if (!xfrm_id_proto_valid(ut[i].id.proto))
			return -EINVAL;
	}

	return 0;
}

static int copy_from_user_tmpl(struct xfrm_policy *pol, struct nlattr **attrs)
{
	struct nlattr *rt = attrs[XFRMA_TMPL];

	if (!rt) {
		pol->xfrm_nr = 0;
	} else {
		struct xfrm_user_tmpl *utmpl = nla_data(rt);
		int nr = nla_len(rt) / sizeof(*utmpl);
		int err;

		err = validate_tmpl(nr, utmpl, pol->family);
		if (err)
			return err;

		copy_templates(pol, utmpl, nr);
	}
	return 0;
}

static int copy_from_user_policy_type(u8 *tp, struct nlattr **attrs)
{
	struct nlattr *rt = attrs[XFRMA_POLICY_TYPE];
	struct xfrm_userpolicy_type *upt;
	u8 type = XFRM_POLICY_TYPE_MAIN;
	int err;

	if (rt) {
		upt = nla_data(rt);
		type = upt->type;
	}

	err = verify_policy_type(type);
	if (err)
		return err;

	*tp = type;
	return 0;
}

static void copy_from_user_policy(struct xfrm_policy *xp, struct xfrm_userpolicy_info *p)
{
	xp->priority = p->priority;
	xp->index = p->index;
	memcpy(&xp->selector, &p->sel, sizeof(xp->selector));
	memcpy(&xp->lft, &p->lft, sizeof(xp->lft));
	xp->action = p->action;
	xp->flags = p->flags;
	xp->family = p->sel.family;
	/* XXX xp->share = p->share; */
}

static void copy_to_user_policy(struct xfrm_policy *xp, struct xfrm_userpolicy_info *p, int dir)
{
	memset(p, 0, sizeof(*p));
	memcpy(&p->sel, &xp->selector, sizeof(p->sel));
	memcpy(&p->lft, &xp->lft, sizeof(p->lft));
	memcpy(&p->curlft, &xp->curlft, sizeof(p->curlft));
	p->priority = xp->priority;
	p->index = xp->index;
	p->sel.family = xp->family;
	p->dir = dir;
	p->action = xp->action;
	p->flags = xp->flags;
	p->share = XFRM_SHARE_ANY; /* XXX xp->share */
}

static struct xfrm_policy *xfrm_policy_construct(struct net *net, struct xfrm_userpolicy_info *p, struct nlattr **attrs, int *errp)
{
	struct xfrm_policy *xp = xfrm_policy_alloc(net, GFP_KERNEL);
	int err;

	if (!xp) {
		*errp = -ENOMEM;
		return NULL;
	}

	copy_from_user_policy(xp, p);

	err = copy_from_user_policy_type(&xp->type, attrs);
	if (err)
		goto error;

	if (!(err = copy_from_user_tmpl(xp, attrs)))
		err = copy_from_user_sec_ctx(xp, attrs);
	if (err)
		goto error;

	xfrm_mark_get(attrs, &xp->mark);

	return xp;
 error:
	*errp = err;
	xp->walk.dead = 1;
	xfrm_policy_destroy(xp);
	return NULL;
}

static int xfrm_add_policy(struct sk_buff *skb, struct nlmsghdr *nlh,
		struct nlattr **attrs)
{
	struct net *net = sock_net(skb->sk);
	struct xfrm_userpolicy_info *p = nlmsg_data(nlh);
	struct xfrm_policy *xp;
	struct km_event c;
	int err;
	int excl;

	err = verify_newpolicy_info(p);
	if (err)
		return err;
	err = verify_sec_ctx_len(attrs);
	if (err)
		return err;

	xp = xfrm_policy_construct(net, p, attrs, &err);
	if (!xp)
		return err;

	/* shouldn't excl be based on nlh flags??
	 * Aha! this is anti-netlink really i.e  more pfkey derived
	 * in netlink excl is a flag and you wouldnt need
	 * a type XFRM_MSG_UPDPOLICY - JHS */
	excl = nlh->nlmsg_type == XFRM_MSG_NEWPOLICY;
	err = xfrm_policy_insert(p->dir, xp, excl);
	xfrm_audit_policy_add(xp, err ? 0 : 1, true);

	if (err) {
		security_xfrm_policy_free(xp->security);
		kfree(xp);
		return err;
	}

	c.event = nlh->nlmsg_type;
	c.seq = nlh->nlmsg_seq;
	c.portid = nlh->nlmsg_pid;
	km_policy_notify(xp, p->dir, &c);

	xfrm_pol_put(xp);

	return 0;
}

static int copy_to_user_tmpl(struct xfrm_policy *xp, struct sk_buff *skb)
{
	struct xfrm_user_tmpl vec[XFRM_MAX_DEPTH];
	int i;

	if (xp->xfrm_nr == 0)
		return 0;

	for (i = 0; i < xp->xfrm_nr; i++) {
		struct xfrm_user_tmpl *up = &vec[i];
		struct xfrm_tmpl *kp = &xp->xfrm_vec[i];

		memset(up, 0, sizeof(*up));
		memcpy(&up->id, &kp->id, sizeof(up->id));
		up->family = kp->encap_family;
		memcpy(&up->saddr, &kp->saddr, sizeof(up->saddr));
		up->reqid = kp->reqid;
		up->mode = kp->mode;
		up->share = kp->share;
		up->optional = kp->optional;
		up->aalgos = kp->aalgos;
		up->ealgos = kp->ealgos;
		up->calgos = kp->calgos;
	}

	return nla_put(skb, XFRMA_TMPL,
		       sizeof(struct xfrm_user_tmpl) * xp->xfrm_nr, vec);
}

static inline int copy_to_user_state_sec_ctx(struct xfrm_state *x, struct sk_buff *skb)
{
	if (x->security) {
		return copy_sec_ctx(x->security, skb);
	}
	return 0;
}

static inline int copy_to_user_sec_ctx(struct xfrm_policy *xp, struct sk_buff *skb)
{
	if (xp->security)
		return copy_sec_ctx(xp->security, skb);
	return 0;
}
static inline size_t userpolicy_type_attrsize(void)
{
#ifdef CONFIG_XFRM_SUB_POLICY
	return nla_total_size(sizeof(struct xfrm_userpolicy_type));
#else
	return 0;
#endif
}

#ifdef CONFIG_XFRM_SUB_POLICY
static int copy_to_user_policy_type(u8 type, struct sk_buff *skb)
{
	struct xfrm_userpolicy_type upt;

	/* Sadly there are two holes in struct xfrm_userpolicy_type */
	memset(&upt, 0, sizeof(upt));
	upt.type = type;

	return nla_put(skb, XFRMA_POLICY_TYPE, sizeof(upt), &upt);
}

#else
static inline int copy_to_user_policy_type(u8 type, struct sk_buff *skb)
{
	return 0;
}
#endif

static int dump_one_policy(struct xfrm_policy *xp, int dir, int count, void *ptr)
{
	struct xfrm_dump_info *sp = ptr;
	struct xfrm_userpolicy_info *p;
	struct sk_buff *in_skb = sp->in_skb;
	struct sk_buff *skb = sp->out_skb;
	struct nlmsghdr *nlh;
	int err;

	nlh = nlmsg_put(skb, NETLINK_CB(in_skb).portid, sp->nlmsg_seq,
			XFRM_MSG_NEWPOLICY, sizeof(*p), sp->nlmsg_flags);
	if (nlh == NULL)
		return -EMSGSIZE;

	p = nlmsg_data(nlh);
	copy_to_user_policy(xp, p, dir);
	err = copy_to_user_tmpl(xp, skb);
	if (!err)
		err = copy_to_user_sec_ctx(xp, skb);
	if (!err)
		err = copy_to_user_policy_type(xp->type, skb);
	if (!err)
		err = xfrm_mark_put(skb, &xp->mark);
	if (err) {
		nlmsg_cancel(skb, nlh);
		return err;
	}
	nlmsg_end(skb, nlh);
	return 0;
}

static int xfrm_dump_policy_done(struct netlink_callback *cb)
{
	struct xfrm_policy_walk *walk = (struct xfrm_policy_walk *)cb->args;
	struct net *net = sock_net(cb->skb->sk);

	xfrm_policy_walk_done(walk, net);
	return 0;
}

static int xfrm_dump_policy_start(struct netlink_callback *cb)
{
	struct xfrm_policy_walk *walk = (struct xfrm_policy_walk *)cb->args;

	BUILD_BUG_ON(sizeof(*walk) > sizeof(cb->args));

	xfrm_policy_walk_init(walk, XFRM_POLICY_TYPE_ANY);
	return 0;
}

static int xfrm_dump_policy(struct sk_buff *skb, struct netlink_callback *cb)
{
	struct net *net = sock_net(skb->sk);
	struct xfrm_policy_walk *walk = (struct xfrm_policy_walk *)cb->args;
	struct xfrm_dump_info info;

	info.in_skb = cb->skb;
	info.out_skb = skb;
	info.nlmsg_seq = cb->nlh->nlmsg_seq;
	info.nlmsg_flags = NLM_F_MULTI;

	(void) xfrm_policy_walk(net, walk, dump_one_policy, &info);

	return skb->len;
}

static struct sk_buff *xfrm_policy_netlink(struct sk_buff *in_skb,
					  struct xfrm_policy *xp,
					  int dir, u32 seq)
{
	struct xfrm_dump_info info;
	struct sk_buff *skb;
	int err;

	skb = nlmsg_new(NLMSG_DEFAULT_SIZE, GFP_KERNEL);
	if (!skb)
		return ERR_PTR(-ENOMEM);

	info.in_skb = in_skb;
	info.out_skb = skb;
	info.nlmsg_seq = seq;
	info.nlmsg_flags = 0;

	err = dump_one_policy(xp, dir, 0, &info);
	if (err) {
		kfree_skb(skb);
		return ERR_PTR(err);
	}

	return skb;
}

static int xfrm_get_policy(struct sk_buff *skb, struct nlmsghdr *nlh,
		struct nlattr **attrs)
{
	struct net *net = sock_net(skb->sk);
	struct xfrm_policy *xp;
	struct xfrm_userpolicy_id *p;
	u8 type = XFRM_POLICY_TYPE_MAIN;
	int err;
	struct km_event c;
	int delete;
	struct xfrm_mark m;
	u32 mark = xfrm_mark_get(attrs, &m);

	p = nlmsg_data(nlh);
	delete = nlh->nlmsg_type == XFRM_MSG_DELPOLICY;

	err = copy_from_user_policy_type(&type, attrs);
	if (err)
		return err;

	err = verify_policy_dir(p->dir);
	if (err)
		return err;

	if (p->index)
		xp = xfrm_policy_byid(net, mark, type, p->dir, p->index, delete, &err);
	else {
		struct nlattr *rt = attrs[XFRMA_SEC_CTX];
		struct xfrm_sec_ctx *ctx;

		err = verify_sec_ctx_len(attrs);
		if (err)
			return err;

		ctx = NULL;
		if (rt) {
			struct xfrm_user_sec_ctx *uctx = nla_data(rt);

			err = security_xfrm_policy_alloc(&ctx, uctx, GFP_KERNEL);
			if (err)
				return err;
		}
		xp = xfrm_policy_bysel_ctx(net, mark, type, p->dir, &p->sel,
					   ctx, delete, &err);
		security_xfrm_policy_free(ctx);
	}
	if (xp == NULL)
		return -ENOENT;

	if (!delete) {
		struct sk_buff *resp_skb;

		resp_skb = xfrm_policy_netlink(skb, xp, p->dir, nlh->nlmsg_seq);
		if (IS_ERR(resp_skb)) {
			err = PTR_ERR(resp_skb);
		} else {
			err = nlmsg_unicast(net->xfrm.nlsk, resp_skb,
					    NETLINK_CB(skb).portid);
		}
	} else {
		xfrm_audit_policy_delete(xp, err ? 0 : 1, true);

		if (err != 0)
			goto out;

		c.data.byid = p->index;
		c.event = nlh->nlmsg_type;
		c.seq = nlh->nlmsg_seq;
		c.portid = nlh->nlmsg_pid;
		km_policy_notify(xp, p->dir, &c);
	}

out:
	xfrm_pol_put(xp);
	if (delete && err == 0)
		xfrm_garbage_collect(net);
	return err;
}

static int xfrm_flush_sa(struct sk_buff *skb, struct nlmsghdr *nlh,
		struct nlattr **attrs)
{
	struct net *net = sock_net(skb->sk);
	struct km_event c;
	struct xfrm_usersa_flush *p = nlmsg_data(nlh);
	int err;

	err = xfrm_state_flush(net, p->proto, true);
	if (err) {
		if (err == -ESRCH) /* empty table */
			return 0;
		return err;
	}
	c.data.proto = p->proto;
	c.event = nlh->nlmsg_type;
	c.seq = nlh->nlmsg_seq;
	c.portid = nlh->nlmsg_pid;
	c.net = net;
	km_state_notify(NULL, &c);

	return 0;
}

static inline size_t xfrm_aevent_msgsize(struct xfrm_state *x)
{
	size_t replay_size = x->replay_esn ?
			      xfrm_replay_state_esn_len(x->replay_esn) :
			      sizeof(struct xfrm_replay_state);

	return NLMSG_ALIGN(sizeof(struct xfrm_aevent_id))
	       + nla_total_size(replay_size)
	       + nla_total_size(sizeof(struct xfrm_lifetime_cur))
	       + nla_total_size(sizeof(struct xfrm_mark))
	       + nla_total_size(4) /* XFRM_AE_RTHR */
	       + nla_total_size(4); /* XFRM_AE_ETHR */
}

static int build_aevent(struct sk_buff *skb, struct xfrm_state *x, const struct km_event *c)
{
	struct xfrm_aevent_id *id;
	struct nlmsghdr *nlh;
	int err;

	nlh = nlmsg_put(skb, c->portid, c->seq, XFRM_MSG_NEWAE, sizeof(*id), 0);
	if (nlh == NULL)
		return -EMSGSIZE;

	id = nlmsg_data(nlh);
	memcpy(&id->sa_id.daddr, &x->id.daddr, sizeof(x->id.daddr));
	id->sa_id.spi = x->id.spi;
	id->sa_id.family = x->props.family;
	id->sa_id.proto = x->id.proto;
	memcpy(&id->saddr, &x->props.saddr, sizeof(x->props.saddr));
	id->reqid = x->props.reqid;
	id->flags = c->data.aevent;

	if (x->replay_esn) {
		err = nla_put(skb, XFRMA_REPLAY_ESN_VAL,
			      xfrm_replay_state_esn_len(x->replay_esn),
			      x->replay_esn);
	} else {
		err = nla_put(skb, XFRMA_REPLAY_VAL, sizeof(x->replay),
			      &x->replay);
	}
	if (err)
		goto out_cancel;
	err = nla_put(skb, XFRMA_LTIME_VAL, sizeof(x->curlft), &x->curlft);
	if (err)
		goto out_cancel;

	if (id->flags & XFRM_AE_RTHR) {
		err = nla_put_u32(skb, XFRMA_REPLAY_THRESH, x->replay_maxdiff);
		if (err)
			goto out_cancel;
	}
	if (id->flags & XFRM_AE_ETHR) {
		err = nla_put_u32(skb, XFRMA_ETIMER_THRESH,
				  x->replay_maxage * 10 / HZ);
		if (err)
			goto out_cancel;
	}
	err = xfrm_mark_put(skb, &x->mark);
	if (err)
		goto out_cancel;

	nlmsg_end(skb, nlh);
	return 0;

out_cancel:
	nlmsg_cancel(skb, nlh);
	return err;
}

static int xfrm_get_ae(struct sk_buff *skb, struct nlmsghdr *nlh,
		struct nlattr **attrs)
{
	struct net *net = sock_net(skb->sk);
	struct xfrm_state *x;
	struct sk_buff *r_skb;
	int err;
	struct km_event c;
	u32 mark;
	struct xfrm_mark m;
	struct xfrm_aevent_id *p = nlmsg_data(nlh);
	struct xfrm_usersa_id *id = &p->sa_id;

	mark = xfrm_mark_get(attrs, &m);

	x = xfrm_state_lookup(net, mark, &id->daddr, id->spi, id->proto, id->family);
	if (x == NULL)
		return -ESRCH;

	r_skb = nlmsg_new(xfrm_aevent_msgsize(x), GFP_ATOMIC);
	if (r_skb == NULL) {
		xfrm_state_put(x);
		return -ENOMEM;
	}

	/*
	 * XXX: is this lock really needed - none of the other
	 * gets lock (the concern is things getting updated
	 * while we are still reading) - jhs
	*/
	spin_lock_bh(&x->lock);
	c.data.aevent = p->flags;
	c.seq = nlh->nlmsg_seq;
	c.portid = nlh->nlmsg_pid;

	if (build_aevent(r_skb, x, &c) < 0)
		BUG();
	err = nlmsg_unicast(net->xfrm.nlsk, r_skb, NETLINK_CB(skb).portid);
	spin_unlock_bh(&x->lock);
	xfrm_state_put(x);
	return err;
}

static int xfrm_new_ae(struct sk_buff *skb, struct nlmsghdr *nlh,
		struct nlattr **attrs)
{
	struct net *net = sock_net(skb->sk);
	struct xfrm_state *x;
	struct km_event c;
	int err = -EINVAL;
	u32 mark = 0;
	struct xfrm_mark m;
	struct xfrm_aevent_id *p = nlmsg_data(nlh);
	struct nlattr *rp = attrs[XFRMA_REPLAY_VAL];
	struct nlattr *re = attrs[XFRMA_REPLAY_ESN_VAL];
	struct nlattr *lt = attrs[XFRMA_LTIME_VAL];
	struct nlattr *et = attrs[XFRMA_ETIMER_THRESH];
	struct nlattr *rt = attrs[XFRMA_REPLAY_THRESH];

	if (!lt && !rp && !re && !et && !rt)
		return err;

	/* pedantic mode - thou shalt sayeth replaceth */
	if (!(nlh->nlmsg_flags&NLM_F_REPLACE))
		return err;

	mark = xfrm_mark_get(attrs, &m);

	x = xfrm_state_lookup(net, mark, &p->sa_id.daddr, p->sa_id.spi, p->sa_id.proto, p->sa_id.family);
	if (x == NULL)
		return -ESRCH;

	if (x->km.state != XFRM_STATE_VALID)
		goto out;

	err = xfrm_replay_verify_len(x->replay_esn, re);
	if (err)
		goto out;

	spin_lock_bh(&x->lock);
	xfrm_update_ae_params(x, attrs, 1);
	spin_unlock_bh(&x->lock);

	c.event = nlh->nlmsg_type;
	c.seq = nlh->nlmsg_seq;
	c.portid = nlh->nlmsg_pid;
	c.data.aevent = XFRM_AE_CU;
	km_state_notify(x, &c);
	err = 0;
out:
	xfrm_state_put(x);
	return err;
}

static int xfrm_flush_policy(struct sk_buff *skb, struct nlmsghdr *nlh,
		struct nlattr **attrs)
{
	struct net *net = sock_net(skb->sk);
	struct km_event c;
	u8 type = XFRM_POLICY_TYPE_MAIN;
	int err;

	err = copy_from_user_policy_type(&type, attrs);
	if (err)
		return err;

	err = xfrm_policy_flush(net, type, true);
	if (err) {
		if (err == -ESRCH) /* empty table */
			return 0;
		return err;
	}

	c.data.type = type;
	c.event = nlh->nlmsg_type;
	c.seq = nlh->nlmsg_seq;
	c.portid = nlh->nlmsg_pid;
	c.net = net;
	km_policy_notify(NULL, 0, &c);
	return 0;
}

static int xfrm_add_pol_expire(struct sk_buff *skb, struct nlmsghdr *nlh,
		struct nlattr **attrs)
{
	struct net *net = sock_net(skb->sk);
	struct xfrm_policy *xp;
	struct xfrm_user_polexpire *up = nlmsg_data(nlh);
	struct xfrm_userpolicy_info *p = &up->pol;
	u8 type = XFRM_POLICY_TYPE_MAIN;
	int err = -ENOENT;
	struct xfrm_mark m;
	u32 mark = xfrm_mark_get(attrs, &m);

	err = copy_from_user_policy_type(&type, attrs);
	if (err)
		return err;

	err = verify_policy_dir(p->dir);
	if (err)
		return err;

	if (p->index)
		xp = xfrm_policy_byid(net, mark, type, p->dir, p->index, 0, &err);
	else {
		struct nlattr *rt = attrs[XFRMA_SEC_CTX];
		struct xfrm_sec_ctx *ctx;

		err = verify_sec_ctx_len(attrs);
		if (err)
			return err;

		ctx = NULL;
		if (rt) {
			struct xfrm_user_sec_ctx *uctx = nla_data(rt);

			err = security_xfrm_policy_alloc(&ctx, uctx, GFP_KERNEL);
			if (err)
				return err;
		}
		xp = xfrm_policy_bysel_ctx(net, mark, type, p->dir,
					   &p->sel, ctx, 0, &err);
		security_xfrm_policy_free(ctx);
	}
	if (xp == NULL)
		return -ENOENT;

	if (unlikely(xp->walk.dead))
		goto out;

	err = 0;
	if (up->hard) {
		xfrm_policy_delete(xp, p->dir);
		xfrm_audit_policy_delete(xp, 1, true);
	}
	km_policy_expired(xp, p->dir, up->hard, nlh->nlmsg_pid);

out:
	xfrm_pol_put(xp);
	return err;
}

static int xfrm_add_sa_expire(struct sk_buff *skb, struct nlmsghdr *nlh,
		struct nlattr **attrs)
{
	struct net *net = sock_net(skb->sk);
	struct xfrm_state *x;
	int err;
	struct xfrm_user_expire *ue = nlmsg_data(nlh);
	struct xfrm_usersa_info *p = &ue->state;
	struct xfrm_mark m;
	u32 mark = xfrm_mark_get(attrs, &m);

	x = xfrm_state_lookup(net, mark, &p->id.daddr, p->id.spi, p->id.proto, p->family);

	err = -ENOENT;
	if (x == NULL)
		return err;

	spin_lock_bh(&x->lock);
	err = -EINVAL;
	if (x->km.state != XFRM_STATE_VALID)
		goto out;
	km_state_expired(x, ue->hard, nlh->nlmsg_pid);

	if (ue->hard) {
		__xfrm_state_delete(x);
		xfrm_audit_state_delete(x, 1, true);
	}
	err = 0;
out:
	spin_unlock_bh(&x->lock);
	xfrm_state_put(x);
	return err;
}

static int xfrm_add_acquire(struct sk_buff *skb, struct nlmsghdr *nlh,
		struct nlattr **attrs)
{
	struct net *net = sock_net(skb->sk);
	struct xfrm_policy *xp;
	struct xfrm_user_tmpl *ut;
	int i;
	struct nlattr *rt = attrs[XFRMA_TMPL];
	struct xfrm_mark mark;

	struct xfrm_user_acquire *ua = nlmsg_data(nlh);
	struct xfrm_state *x = xfrm_state_alloc(net);
	int err = -ENOMEM;

	if (!x)
		goto nomem;

	xfrm_mark_get(attrs, &mark);

	err = verify_newpolicy_info(&ua->policy);
	if (err)
		goto free_state;
<<<<<<< HEAD
=======
	err = verify_sec_ctx_len(attrs);
	if (err)
		goto bad_policy;
>>>>>>> c4f11a97

	/*   build an XP */
	xp = xfrm_policy_construct(net, &ua->policy, attrs, &err);
	if (!xp)
		goto free_state;

	memcpy(&x->id, &ua->id, sizeof(ua->id));
	memcpy(&x->props.saddr, &ua->saddr, sizeof(ua->saddr));
	memcpy(&x->sel, &ua->sel, sizeof(ua->sel));
	xp->mark.m = x->mark.m = mark.m;
	xp->mark.v = x->mark.v = mark.v;
	ut = nla_data(rt);
	/* extract the templates and for each call km_key */
	for (i = 0; i < xp->xfrm_nr; i++, ut++) {
		struct xfrm_tmpl *t = &xp->xfrm_vec[i];
		memcpy(&x->id, &t->id, sizeof(x->id));
		x->props.mode = t->mode;
		x->props.reqid = t->reqid;
		x->props.family = ut->family;
		t->aalgos = ua->aalgos;
		t->ealgos = ua->ealgos;
		t->calgos = ua->calgos;
		err = km_query(x, t, xp);

	}

	kfree(x);
	kfree(xp);

	return 0;

free_state:
	kfree(x);
nomem:
	return err;
}

#ifdef CONFIG_XFRM_MIGRATE
static int copy_from_user_migrate(struct xfrm_migrate *ma,
				  struct xfrm_kmaddress *k,
				  struct nlattr **attrs, int *num)
{
	struct nlattr *rt = attrs[XFRMA_MIGRATE];
	struct xfrm_user_migrate *um;
	int i, num_migrate;

	if (k != NULL) {
		struct xfrm_user_kmaddress *uk;

		uk = nla_data(attrs[XFRMA_KMADDRESS]);
		memcpy(&k->local, &uk->local, sizeof(k->local));
		memcpy(&k->remote, &uk->remote, sizeof(k->remote));
		k->family = uk->family;
		k->reserved = uk->reserved;
	}

	um = nla_data(rt);
	num_migrate = nla_len(rt) / sizeof(*um);

	if (num_migrate <= 0 || num_migrate > XFRM_MAX_DEPTH)
		return -EINVAL;

	for (i = 0; i < num_migrate; i++, um++, ma++) {
		memcpy(&ma->old_daddr, &um->old_daddr, sizeof(ma->old_daddr));
		memcpy(&ma->old_saddr, &um->old_saddr, sizeof(ma->old_saddr));
		memcpy(&ma->new_daddr, &um->new_daddr, sizeof(ma->new_daddr));
		memcpy(&ma->new_saddr, &um->new_saddr, sizeof(ma->new_saddr));

		ma->proto = um->proto;
		ma->mode = um->mode;
		ma->reqid = um->reqid;

		ma->old_family = um->old_family;
		ma->new_family = um->new_family;
	}

	*num = i;
	return 0;
}

static int xfrm_do_migrate(struct sk_buff *skb, struct nlmsghdr *nlh,
			   struct nlattr **attrs)
{
	struct xfrm_userpolicy_id *pi = nlmsg_data(nlh);
	struct xfrm_migrate m[XFRM_MAX_DEPTH];
	struct xfrm_kmaddress km, *kmp;
	u8 type;
	int err;
	int n = 0;
	struct net *net = sock_net(skb->sk);

	if (attrs[XFRMA_MIGRATE] == NULL)
		return -EINVAL;

	kmp = attrs[XFRMA_KMADDRESS] ? &km : NULL;

	err = copy_from_user_policy_type(&type, attrs);
	if (err)
		return err;

	err = copy_from_user_migrate((struct xfrm_migrate *)m, kmp, attrs, &n);
	if (err)
		return err;

	if (!n)
		return 0;

	xfrm_migrate(&pi->sel, pi->dir, type, m, n, kmp, net);

	return 0;
}
#else
static int xfrm_do_migrate(struct sk_buff *skb, struct nlmsghdr *nlh,
			   struct nlattr **attrs)
{
	return -ENOPROTOOPT;
}
#endif

#ifdef CONFIG_XFRM_MIGRATE
static int copy_to_user_migrate(const struct xfrm_migrate *m, struct sk_buff *skb)
{
	struct xfrm_user_migrate um;

	memset(&um, 0, sizeof(um));
	um.proto = m->proto;
	um.mode = m->mode;
	um.reqid = m->reqid;
	um.old_family = m->old_family;
	memcpy(&um.old_daddr, &m->old_daddr, sizeof(um.old_daddr));
	memcpy(&um.old_saddr, &m->old_saddr, sizeof(um.old_saddr));
	um.new_family = m->new_family;
	memcpy(&um.new_daddr, &m->new_daddr, sizeof(um.new_daddr));
	memcpy(&um.new_saddr, &m->new_saddr, sizeof(um.new_saddr));

	return nla_put(skb, XFRMA_MIGRATE, sizeof(um), &um);
}

static int copy_to_user_kmaddress(const struct xfrm_kmaddress *k, struct sk_buff *skb)
{
	struct xfrm_user_kmaddress uk;

	memset(&uk, 0, sizeof(uk));
	uk.family = k->family;
	uk.reserved = k->reserved;
	memcpy(&uk.local, &k->local, sizeof(uk.local));
	memcpy(&uk.remote, &k->remote, sizeof(uk.remote));

	return nla_put(skb, XFRMA_KMADDRESS, sizeof(uk), &uk);
}

static inline size_t xfrm_migrate_msgsize(int num_migrate, int with_kma)
{
	return NLMSG_ALIGN(sizeof(struct xfrm_userpolicy_id))
	      + (with_kma ? nla_total_size(sizeof(struct xfrm_kmaddress)) : 0)
	      + nla_total_size(sizeof(struct xfrm_user_migrate) * num_migrate)
	      + userpolicy_type_attrsize();
}

static int build_migrate(struct sk_buff *skb, const struct xfrm_migrate *m,
			 int num_migrate, const struct xfrm_kmaddress *k,
			 const struct xfrm_selector *sel, u8 dir, u8 type)
{
	const struct xfrm_migrate *mp;
	struct xfrm_userpolicy_id *pol_id;
	struct nlmsghdr *nlh;
	int i, err;

	nlh = nlmsg_put(skb, 0, 0, XFRM_MSG_MIGRATE, sizeof(*pol_id), 0);
	if (nlh == NULL)
		return -EMSGSIZE;

	pol_id = nlmsg_data(nlh);
	/* copy data from selector, dir, and type to the pol_id */
	memset(pol_id, 0, sizeof(*pol_id));
	memcpy(&pol_id->sel, sel, sizeof(pol_id->sel));
	pol_id->dir = dir;

	if (k != NULL) {
		err = copy_to_user_kmaddress(k, skb);
		if (err)
			goto out_cancel;
	}
	err = copy_to_user_policy_type(type, skb);
	if (err)
		goto out_cancel;
	for (i = 0, mp = m ; i < num_migrate; i++, mp++) {
		err = copy_to_user_migrate(mp, skb);
		if (err)
			goto out_cancel;
	}

	nlmsg_end(skb, nlh);
	return 0;

out_cancel:
	nlmsg_cancel(skb, nlh);
	return err;
}

static int xfrm_send_migrate(const struct xfrm_selector *sel, u8 dir, u8 type,
			     const struct xfrm_migrate *m, int num_migrate,
			     const struct xfrm_kmaddress *k)
{
	struct net *net = &init_net;
	struct sk_buff *skb;

	skb = nlmsg_new(xfrm_migrate_msgsize(num_migrate, !!k), GFP_ATOMIC);
	if (skb == NULL)
		return -ENOMEM;

	/* build migrate */
	if (build_migrate(skb, m, num_migrate, k, sel, dir, type) < 0)
		BUG();

	return xfrm_nlmsg_multicast(net, skb, 0, XFRMNLGRP_MIGRATE);
}
#else
static int xfrm_send_migrate(const struct xfrm_selector *sel, u8 dir, u8 type,
			     const struct xfrm_migrate *m, int num_migrate,
			     const struct xfrm_kmaddress *k)
{
	return -ENOPROTOOPT;
}
#endif

#define XMSGSIZE(type) sizeof(struct type)

static const int xfrm_msg_min[XFRM_NR_MSGTYPES] = {
	[XFRM_MSG_NEWSA       - XFRM_MSG_BASE] = XMSGSIZE(xfrm_usersa_info),
	[XFRM_MSG_DELSA       - XFRM_MSG_BASE] = XMSGSIZE(xfrm_usersa_id),
	[XFRM_MSG_GETSA       - XFRM_MSG_BASE] = XMSGSIZE(xfrm_usersa_id),
	[XFRM_MSG_NEWPOLICY   - XFRM_MSG_BASE] = XMSGSIZE(xfrm_userpolicy_info),
	[XFRM_MSG_DELPOLICY   - XFRM_MSG_BASE] = XMSGSIZE(xfrm_userpolicy_id),
	[XFRM_MSG_GETPOLICY   - XFRM_MSG_BASE] = XMSGSIZE(xfrm_userpolicy_id),
	[XFRM_MSG_ALLOCSPI    - XFRM_MSG_BASE] = XMSGSIZE(xfrm_userspi_info),
	[XFRM_MSG_ACQUIRE     - XFRM_MSG_BASE] = XMSGSIZE(xfrm_user_acquire),
	[XFRM_MSG_EXPIRE      - XFRM_MSG_BASE] = XMSGSIZE(xfrm_user_expire),
	[XFRM_MSG_UPDPOLICY   - XFRM_MSG_BASE] = XMSGSIZE(xfrm_userpolicy_info),
	[XFRM_MSG_UPDSA       - XFRM_MSG_BASE] = XMSGSIZE(xfrm_usersa_info),
	[XFRM_MSG_POLEXPIRE   - XFRM_MSG_BASE] = XMSGSIZE(xfrm_user_polexpire),
	[XFRM_MSG_FLUSHSA     - XFRM_MSG_BASE] = XMSGSIZE(xfrm_usersa_flush),
	[XFRM_MSG_FLUSHPOLICY - XFRM_MSG_BASE] = 0,
	[XFRM_MSG_NEWAE       - XFRM_MSG_BASE] = XMSGSIZE(xfrm_aevent_id),
	[XFRM_MSG_GETAE       - XFRM_MSG_BASE] = XMSGSIZE(xfrm_aevent_id),
	[XFRM_MSG_REPORT      - XFRM_MSG_BASE] = XMSGSIZE(xfrm_user_report),
	[XFRM_MSG_MIGRATE     - XFRM_MSG_BASE] = XMSGSIZE(xfrm_userpolicy_id),
	[XFRM_MSG_GETSADINFO  - XFRM_MSG_BASE] = sizeof(u32),
	[XFRM_MSG_NEWSPDINFO  - XFRM_MSG_BASE] = sizeof(u32),
	[XFRM_MSG_GETSPDINFO  - XFRM_MSG_BASE] = sizeof(u32),
};

#undef XMSGSIZE

static const struct nla_policy xfrma_policy[XFRMA_MAX+1] = {
	[XFRMA_SA]		= { .len = sizeof(struct xfrm_usersa_info)},
	[XFRMA_POLICY]		= { .len = sizeof(struct xfrm_userpolicy_info)},
	[XFRMA_LASTUSED]	= { .type = NLA_U64},
	[XFRMA_ALG_AUTH_TRUNC]	= { .len = sizeof(struct xfrm_algo_auth)},
	[XFRMA_ALG_AEAD]	= { .len = sizeof(struct xfrm_algo_aead) },
	[XFRMA_ALG_AUTH]	= { .len = sizeof(struct xfrm_algo) },
	[XFRMA_ALG_CRYPT]	= { .len = sizeof(struct xfrm_algo) },
	[XFRMA_ALG_COMP]	= { .len = sizeof(struct xfrm_algo) },
	[XFRMA_ENCAP]		= { .len = sizeof(struct xfrm_encap_tmpl) },
	[XFRMA_TMPL]		= { .len = sizeof(struct xfrm_user_tmpl) },
	[XFRMA_SEC_CTX]		= { .len = sizeof(struct xfrm_sec_ctx) },
	[XFRMA_LTIME_VAL]	= { .len = sizeof(struct xfrm_lifetime_cur) },
	[XFRMA_REPLAY_VAL]	= { .len = sizeof(struct xfrm_replay_state) },
	[XFRMA_REPLAY_THRESH]	= { .type = NLA_U32 },
	[XFRMA_ETIMER_THRESH]	= { .type = NLA_U32 },
	[XFRMA_SRCADDR]		= { .len = sizeof(xfrm_address_t) },
	[XFRMA_COADDR]		= { .len = sizeof(xfrm_address_t) },
	[XFRMA_POLICY_TYPE]	= { .len = sizeof(struct xfrm_userpolicy_type)},
	[XFRMA_MIGRATE]		= { .len = sizeof(struct xfrm_user_migrate) },
	[XFRMA_KMADDRESS]	= { .len = sizeof(struct xfrm_user_kmaddress) },
	[XFRMA_MARK]		= { .len = sizeof(struct xfrm_mark) },
	[XFRMA_TFCPAD]		= { .type = NLA_U32 },
	[XFRMA_REPLAY_ESN_VAL]	= { .len = sizeof(struct xfrm_replay_state_esn) },
	[XFRMA_SA_EXTRA_FLAGS]	= { .type = NLA_U32 },
	[XFRMA_PROTO]		= { .type = NLA_U8 },
	[XFRMA_ADDRESS_FILTER]	= { .len = sizeof(struct xfrm_address_filter) },
	[XFRMA_OUTPUT_MARK]	= { .len = NLA_U32 },
};

static const struct nla_policy xfrma_spd_policy[XFRMA_SPD_MAX+1] = {
	[XFRMA_SPD_IPV4_HTHRESH] = { .len = sizeof(struct xfrmu_spdhthresh) },
	[XFRMA_SPD_IPV6_HTHRESH] = { .len = sizeof(struct xfrmu_spdhthresh) },
};

static const struct xfrm_link {
	int (*doit)(struct sk_buff *, struct nlmsghdr *, struct nlattr **);
	int (*start)(struct netlink_callback *);
	int (*dump)(struct sk_buff *, struct netlink_callback *);
	int (*done)(struct netlink_callback *);
	const struct nla_policy *nla_pol;
	int nla_max;
} xfrm_dispatch[XFRM_NR_MSGTYPES] = {
	[XFRM_MSG_NEWSA       - XFRM_MSG_BASE] = { .doit = xfrm_add_sa        },
	[XFRM_MSG_DELSA       - XFRM_MSG_BASE] = { .doit = xfrm_del_sa        },
	[XFRM_MSG_GETSA       - XFRM_MSG_BASE] = { .doit = xfrm_get_sa,
						   .dump = xfrm_dump_sa,
						   .done = xfrm_dump_sa_done  },
	[XFRM_MSG_NEWPOLICY   - XFRM_MSG_BASE] = { .doit = xfrm_add_policy    },
	[XFRM_MSG_DELPOLICY   - XFRM_MSG_BASE] = { .doit = xfrm_get_policy    },
	[XFRM_MSG_GETPOLICY   - XFRM_MSG_BASE] = { .doit = xfrm_get_policy,
						   .start = xfrm_dump_policy_start,
						   .dump = xfrm_dump_policy,
						   .done = xfrm_dump_policy_done },
	[XFRM_MSG_ALLOCSPI    - XFRM_MSG_BASE] = { .doit = xfrm_alloc_userspi },
	[XFRM_MSG_ACQUIRE     - XFRM_MSG_BASE] = { .doit = xfrm_add_acquire   },
	[XFRM_MSG_EXPIRE      - XFRM_MSG_BASE] = { .doit = xfrm_add_sa_expire },
	[XFRM_MSG_UPDPOLICY   - XFRM_MSG_BASE] = { .doit = xfrm_add_policy    },
	[XFRM_MSG_UPDSA       - XFRM_MSG_BASE] = { .doit = xfrm_add_sa        },
	[XFRM_MSG_POLEXPIRE   - XFRM_MSG_BASE] = { .doit = xfrm_add_pol_expire},
	[XFRM_MSG_FLUSHSA     - XFRM_MSG_BASE] = { .doit = xfrm_flush_sa      },
	[XFRM_MSG_FLUSHPOLICY - XFRM_MSG_BASE] = { .doit = xfrm_flush_policy  },
	[XFRM_MSG_NEWAE       - XFRM_MSG_BASE] = { .doit = xfrm_new_ae  },
	[XFRM_MSG_GETAE       - XFRM_MSG_BASE] = { .doit = xfrm_get_ae  },
	[XFRM_MSG_MIGRATE     - XFRM_MSG_BASE] = { .doit = xfrm_do_migrate    },
	[XFRM_MSG_GETSADINFO  - XFRM_MSG_BASE] = { .doit = xfrm_get_sadinfo   },
	[XFRM_MSG_NEWSPDINFO  - XFRM_MSG_BASE] = { .doit = xfrm_set_spdinfo,
						   .nla_pol = xfrma_spd_policy,
						   .nla_max = XFRMA_SPD_MAX },
	[XFRM_MSG_GETSPDINFO  - XFRM_MSG_BASE] = { .doit = xfrm_get_spdinfo   },
};

static int xfrm_user_rcv_msg(struct sk_buff *skb, struct nlmsghdr *nlh)
{
	struct net *net = sock_net(skb->sk);
	struct nlattr *attrs[XFRMA_MAX+1];
	const struct xfrm_link *link;
	int type, err;

	type = nlh->nlmsg_type;
	if (type > XFRM_MSG_MAX)
		return -EINVAL;

	type -= XFRM_MSG_BASE;
	link = &xfrm_dispatch[type];

	/* All operations require privileges, even GET */
	if (!netlink_net_capable(skb, CAP_NET_ADMIN))
		return -EPERM;

	if ((type == (XFRM_MSG_GETSA - XFRM_MSG_BASE) ||
	     type == (XFRM_MSG_GETPOLICY - XFRM_MSG_BASE)) &&
	    (nlh->nlmsg_flags & NLM_F_DUMP)) {
		if (link->dump == NULL)
			return -EINVAL;

		{
			struct netlink_dump_control c = {
				.start = link->start,
				.dump = link->dump,
				.done = link->done,
			};
			return netlink_dump_start(net->xfrm.nlsk, skb, nlh, &c);
		}
	}

	err = nlmsg_parse(nlh, xfrm_msg_min[type], attrs,
			  link->nla_max ? : XFRMA_MAX,
			  link->nla_pol ? : xfrma_policy);
	if (err < 0)
		return err;

	if (link->doit == NULL)
		return -EINVAL;

	return link->doit(skb, nlh, attrs);
}

static void xfrm_netlink_rcv(struct sk_buff *skb)
{
	struct net *net = sock_net(skb->sk);

	mutex_lock(&net->xfrm.xfrm_cfg_mutex);
	netlink_rcv_skb(skb, &xfrm_user_rcv_msg);
	mutex_unlock(&net->xfrm.xfrm_cfg_mutex);
}

static inline size_t xfrm_expire_msgsize(void)
{
	return NLMSG_ALIGN(sizeof(struct xfrm_user_expire))
	       + nla_total_size(sizeof(struct xfrm_mark));
}

static int build_expire(struct sk_buff *skb, struct xfrm_state *x, const struct km_event *c)
{
	struct xfrm_user_expire *ue;
	struct nlmsghdr *nlh;
	int err;

	nlh = nlmsg_put(skb, c->portid, 0, XFRM_MSG_EXPIRE, sizeof(*ue), 0);
	if (nlh == NULL)
		return -EMSGSIZE;

	ue = nlmsg_data(nlh);
	copy_to_user_state(x, &ue->state);
	ue->hard = (c->data.hard != 0) ? 1 : 0;

	err = xfrm_mark_put(skb, &x->mark);
	if (err)
		return err;

	nlmsg_end(skb, nlh);
	return 0;
}

static int xfrm_exp_state_notify(struct xfrm_state *x, const struct km_event *c)
{
	struct net *net = xs_net(x);
	struct sk_buff *skb;

	skb = nlmsg_new(xfrm_expire_msgsize(), GFP_ATOMIC);
	if (skb == NULL)
		return -ENOMEM;

	if (build_expire(skb, x, c) < 0) {
		kfree_skb(skb);
		return -EMSGSIZE;
	}

	return xfrm_nlmsg_multicast(net, skb, 0, XFRMNLGRP_EXPIRE);
}

static int xfrm_aevent_state_notify(struct xfrm_state *x, const struct km_event *c)
{
	struct net *net = xs_net(x);
	struct sk_buff *skb;

	skb = nlmsg_new(xfrm_aevent_msgsize(x), GFP_ATOMIC);
	if (skb == NULL)
		return -ENOMEM;

	if (build_aevent(skb, x, c) < 0)
		BUG();

	return xfrm_nlmsg_multicast(net, skb, 0, XFRMNLGRP_AEVENTS);
}

static int xfrm_notify_sa_flush(const struct km_event *c)
{
	struct net *net = c->net;
	struct xfrm_usersa_flush *p;
	struct nlmsghdr *nlh;
	struct sk_buff *skb;
	int len = NLMSG_ALIGN(sizeof(struct xfrm_usersa_flush));

	skb = nlmsg_new(len, GFP_ATOMIC);
	if (skb == NULL)
		return -ENOMEM;

	nlh = nlmsg_put(skb, c->portid, c->seq, XFRM_MSG_FLUSHSA, sizeof(*p), 0);
	if (nlh == NULL) {
		kfree_skb(skb);
		return -EMSGSIZE;
	}

	p = nlmsg_data(nlh);
	p->proto = c->data.proto;

	nlmsg_end(skb, nlh);

	return xfrm_nlmsg_multicast(net, skb, 0, XFRMNLGRP_SA);
}

static inline size_t xfrm_sa_len(struct xfrm_state *x)
{
	size_t l = 0;
	if (x->aead)
		l += nla_total_size(aead_len(x->aead));
	if (x->aalg) {
		l += nla_total_size(sizeof(struct xfrm_algo) +
				    (x->aalg->alg_key_len + 7) / 8);
		l += nla_total_size(xfrm_alg_auth_len(x->aalg));
	}
	if (x->ealg)
		l += nla_total_size(xfrm_alg_len(x->ealg));
	if (x->calg)
		l += nla_total_size(sizeof(*x->calg));
	if (x->encap)
		l += nla_total_size(sizeof(*x->encap));
	if (x->tfcpad)
		l += nla_total_size(sizeof(x->tfcpad));
	if (x->replay_esn)
		l += nla_total_size(xfrm_replay_state_esn_len(x->replay_esn));
	else
		l += nla_total_size(sizeof(struct xfrm_replay_state));
	if (x->security)
		l += nla_total_size(sizeof(struct xfrm_user_sec_ctx) +
				    x->security->ctx_len);
	if (x->coaddr)
		l += nla_total_size(sizeof(*x->coaddr));
	if (x->props.extra_flags)
		l += nla_total_size(sizeof(x->props.extra_flags));
	if (x->props.output_mark)
		l += nla_total_size(sizeof(x->props.output_mark));

	/* Must count x->lastused as it may become non-zero behind our back. */
	l += nla_total_size(sizeof(u64));

	return l;
}

static int xfrm_notify_sa(struct xfrm_state *x, const struct km_event *c)
{
	struct net *net = xs_net(x);
	struct xfrm_usersa_info *p;
	struct xfrm_usersa_id *id;
	struct nlmsghdr *nlh;
	struct sk_buff *skb;
	int len = xfrm_sa_len(x);
	int headlen, err;

	headlen = sizeof(*p);
	if (c->event == XFRM_MSG_DELSA) {
		len += nla_total_size(headlen);
		headlen = sizeof(*id);
		len += nla_total_size(sizeof(struct xfrm_mark));
	}
	len += NLMSG_ALIGN(headlen);

	skb = nlmsg_new(len, GFP_ATOMIC);
	if (skb == NULL)
		return -ENOMEM;

	nlh = nlmsg_put(skb, c->portid, c->seq, c->event, headlen, 0);
	err = -EMSGSIZE;
	if (nlh == NULL)
		goto out_free_skb;

	p = nlmsg_data(nlh);
	if (c->event == XFRM_MSG_DELSA) {
		struct nlattr *attr;

		id = nlmsg_data(nlh);
		memcpy(&id->daddr, &x->id.daddr, sizeof(id->daddr));
		id->spi = x->id.spi;
		id->family = x->props.family;
		id->proto = x->id.proto;

		attr = nla_reserve(skb, XFRMA_SA, sizeof(*p));
		err = -EMSGSIZE;
		if (attr == NULL)
			goto out_free_skb;

		p = nla_data(attr);
	}
	err = copy_to_user_state_extra(x, p, skb);
	if (err)
		goto out_free_skb;

	nlmsg_end(skb, nlh);

	return xfrm_nlmsg_multicast(net, skb, 0, XFRMNLGRP_SA);

out_free_skb:
	kfree_skb(skb);
	return err;
}

static int xfrm_send_state_notify(struct xfrm_state *x, const struct km_event *c)
{

	switch (c->event) {
	case XFRM_MSG_EXPIRE:
		return xfrm_exp_state_notify(x, c);
	case XFRM_MSG_NEWAE:
		return xfrm_aevent_state_notify(x, c);
	case XFRM_MSG_DELSA:
	case XFRM_MSG_UPDSA:
	case XFRM_MSG_NEWSA:
		return xfrm_notify_sa(x, c);
	case XFRM_MSG_FLUSHSA:
		return xfrm_notify_sa_flush(c);
	default:
		printk(KERN_NOTICE "xfrm_user: Unknown SA event %d\n",
		       c->event);
		break;
	}

	return 0;

}

static inline size_t xfrm_acquire_msgsize(struct xfrm_state *x,
					  struct xfrm_policy *xp)
{
	return NLMSG_ALIGN(sizeof(struct xfrm_user_acquire))
	       + nla_total_size(sizeof(struct xfrm_user_tmpl) * xp->xfrm_nr)
	       + nla_total_size(sizeof(struct xfrm_mark))
	       + nla_total_size(xfrm_user_sec_ctx_size(x->security))
	       + userpolicy_type_attrsize();
}

static int build_acquire(struct sk_buff *skb, struct xfrm_state *x,
			 struct xfrm_tmpl *xt, struct xfrm_policy *xp)
{
	__u32 seq = xfrm_get_acqseq();
	struct xfrm_user_acquire *ua;
	struct nlmsghdr *nlh;
	int err;

	nlh = nlmsg_put(skb, 0, 0, XFRM_MSG_ACQUIRE, sizeof(*ua), 0);
	if (nlh == NULL)
		return -EMSGSIZE;

	ua = nlmsg_data(nlh);
	memcpy(&ua->id, &x->id, sizeof(ua->id));
	memcpy(&ua->saddr, &x->props.saddr, sizeof(ua->saddr));
	memcpy(&ua->sel, &x->sel, sizeof(ua->sel));
	copy_to_user_policy(xp, &ua->policy, XFRM_POLICY_OUT);
	ua->aalgos = xt->aalgos;
	ua->ealgos = xt->ealgos;
	ua->calgos = xt->calgos;
	ua->seq = x->km.seq = seq;

	err = copy_to_user_tmpl(xp, skb);
	if (!err)
		err = copy_to_user_state_sec_ctx(x, skb);
	if (!err)
		err = copy_to_user_policy_type(xp->type, skb);
	if (!err)
		err = xfrm_mark_put(skb, &xp->mark);
	if (err) {
		nlmsg_cancel(skb, nlh);
		return err;
	}

	nlmsg_end(skb, nlh);
	return 0;
}

static int xfrm_send_acquire(struct xfrm_state *x, struct xfrm_tmpl *xt,
			     struct xfrm_policy *xp)
{
	struct net *net = xs_net(x);
	struct sk_buff *skb;

	skb = nlmsg_new(xfrm_acquire_msgsize(x, xp), GFP_ATOMIC);
	if (skb == NULL)
		return -ENOMEM;

	if (build_acquire(skb, x, xt, xp) < 0)
		BUG();

	return xfrm_nlmsg_multicast(net, skb, 0, XFRMNLGRP_ACQUIRE);
}

/* User gives us xfrm_user_policy_info followed by an array of 0
 * or more templates.
 */
static struct xfrm_policy *xfrm_compile_policy(struct sock *sk, int opt,
					       u8 *data, int len, int *dir)
{
	struct net *net = sock_net(sk);
	struct xfrm_userpolicy_info *p = (struct xfrm_userpolicy_info *)data;
	struct xfrm_user_tmpl *ut = (struct xfrm_user_tmpl *) (p + 1);
	struct xfrm_policy *xp;
	int nr;

	switch (sk->sk_family) {
	case AF_INET:
		if (opt != IP_XFRM_POLICY) {
			*dir = -EOPNOTSUPP;
			return NULL;
		}
		break;
#if IS_ENABLED(CONFIG_IPV6)
	case AF_INET6:
		if (opt != IPV6_XFRM_POLICY) {
			*dir = -EOPNOTSUPP;
			return NULL;
		}
		break;
#endif
	default:
		*dir = -EINVAL;
		return NULL;
	}

	*dir = -EINVAL;

	if (len < sizeof(*p) ||
	    verify_newpolicy_info(p))
		return NULL;

	nr = ((len - sizeof(*p)) / sizeof(*ut));
	if (validate_tmpl(nr, ut, p->sel.family))
		return NULL;

	if (p->dir > XFRM_POLICY_OUT)
		return NULL;

	xp = xfrm_policy_alloc(net, GFP_ATOMIC);
	if (xp == NULL) {
		*dir = -ENOBUFS;
		return NULL;
	}

	copy_from_user_policy(xp, p);
	xp->type = XFRM_POLICY_TYPE_MAIN;
	copy_templates(xp, ut, nr);

	*dir = p->dir;

	return xp;
}

static inline size_t xfrm_polexpire_msgsize(struct xfrm_policy *xp)
{
	return NLMSG_ALIGN(sizeof(struct xfrm_user_polexpire))
	       + nla_total_size(sizeof(struct xfrm_user_tmpl) * xp->xfrm_nr)
	       + nla_total_size(xfrm_user_sec_ctx_size(xp->security))
	       + nla_total_size(sizeof(struct xfrm_mark))
	       + userpolicy_type_attrsize();
}

static int build_polexpire(struct sk_buff *skb, struct xfrm_policy *xp,
			   int dir, const struct km_event *c)
{
	struct xfrm_user_polexpire *upe;
	int hard = c->data.hard;
	struct nlmsghdr *nlh;
	int err;

	nlh = nlmsg_put(skb, c->portid, 0, XFRM_MSG_POLEXPIRE, sizeof(*upe), 0);
	if (nlh == NULL)
		return -EMSGSIZE;

	upe = nlmsg_data(nlh);
	copy_to_user_policy(xp, &upe->pol, dir);
	err = copy_to_user_tmpl(xp, skb);
	if (!err)
		err = copy_to_user_sec_ctx(xp, skb);
	if (!err)
		err = copy_to_user_policy_type(xp->type, skb);
	if (!err)
		err = xfrm_mark_put(skb, &xp->mark);
	if (err) {
		nlmsg_cancel(skb, nlh);
		return err;
	}
	upe->hard = !!hard;

	nlmsg_end(skb, nlh);
	return 0;
}

static int xfrm_exp_policy_notify(struct xfrm_policy *xp, int dir, const struct km_event *c)
{
	struct net *net = xp_net(xp);
	struct sk_buff *skb;

	skb = nlmsg_new(xfrm_polexpire_msgsize(xp), GFP_ATOMIC);
	if (skb == NULL)
		return -ENOMEM;

	if (build_polexpire(skb, xp, dir, c) < 0)
		BUG();

	return xfrm_nlmsg_multicast(net, skb, 0, XFRMNLGRP_EXPIRE);
}

static int xfrm_notify_policy(struct xfrm_policy *xp, int dir, const struct km_event *c)
{
	int len = nla_total_size(sizeof(struct xfrm_user_tmpl) * xp->xfrm_nr);
	struct net *net = xp_net(xp);
	struct xfrm_userpolicy_info *p;
	struct xfrm_userpolicy_id *id;
	struct nlmsghdr *nlh;
	struct sk_buff *skb;
	int headlen, err;

	headlen = sizeof(*p);
	if (c->event == XFRM_MSG_DELPOLICY) {
		len += nla_total_size(headlen);
		headlen = sizeof(*id);
	}
	len += userpolicy_type_attrsize();
	len += nla_total_size(sizeof(struct xfrm_mark));
	len += NLMSG_ALIGN(headlen);

	skb = nlmsg_new(len, GFP_ATOMIC);
	if (skb == NULL)
		return -ENOMEM;

	nlh = nlmsg_put(skb, c->portid, c->seq, c->event, headlen, 0);
	err = -EMSGSIZE;
	if (nlh == NULL)
		goto out_free_skb;

	p = nlmsg_data(nlh);
	if (c->event == XFRM_MSG_DELPOLICY) {
		struct nlattr *attr;

		id = nlmsg_data(nlh);
		memset(id, 0, sizeof(*id));
		id->dir = dir;
		if (c->data.byid)
			id->index = xp->index;
		else
			memcpy(&id->sel, &xp->selector, sizeof(id->sel));

		attr = nla_reserve(skb, XFRMA_POLICY, sizeof(*p));
		err = -EMSGSIZE;
		if (attr == NULL)
			goto out_free_skb;

		p = nla_data(attr);
	}

	copy_to_user_policy(xp, p, dir);
	err = copy_to_user_tmpl(xp, skb);
	if (!err)
		err = copy_to_user_policy_type(xp->type, skb);
	if (!err)
		err = xfrm_mark_put(skb, &xp->mark);
	if (err)
		goto out_free_skb;

	nlmsg_end(skb, nlh);

	return xfrm_nlmsg_multicast(net, skb, 0, XFRMNLGRP_POLICY);

out_free_skb:
	kfree_skb(skb);
	return err;
}

static int xfrm_notify_policy_flush(const struct km_event *c)
{
	struct net *net = c->net;
	struct nlmsghdr *nlh;
	struct sk_buff *skb;
	int err;

	skb = nlmsg_new(userpolicy_type_attrsize(), GFP_ATOMIC);
	if (skb == NULL)
		return -ENOMEM;

	nlh = nlmsg_put(skb, c->portid, c->seq, XFRM_MSG_FLUSHPOLICY, 0, 0);
	err = -EMSGSIZE;
	if (nlh == NULL)
		goto out_free_skb;
	err = copy_to_user_policy_type(c->data.type, skb);
	if (err)
		goto out_free_skb;

	nlmsg_end(skb, nlh);

	return xfrm_nlmsg_multicast(net, skb, 0, XFRMNLGRP_POLICY);

out_free_skb:
	kfree_skb(skb);
	return err;
}

static int xfrm_send_policy_notify(struct xfrm_policy *xp, int dir, const struct km_event *c)
{

	switch (c->event) {
	case XFRM_MSG_NEWPOLICY:
	case XFRM_MSG_UPDPOLICY:
	case XFRM_MSG_DELPOLICY:
		return xfrm_notify_policy(xp, dir, c);
	case XFRM_MSG_FLUSHPOLICY:
		return xfrm_notify_policy_flush(c);
	case XFRM_MSG_POLEXPIRE:
		return xfrm_exp_policy_notify(xp, dir, c);
	default:
		printk(KERN_NOTICE "xfrm_user: Unknown Policy event %d\n",
		       c->event);
	}

	return 0;

}

static inline size_t xfrm_report_msgsize(void)
{
	return NLMSG_ALIGN(sizeof(struct xfrm_user_report));
}

static int build_report(struct sk_buff *skb, u8 proto,
			struct xfrm_selector *sel, xfrm_address_t *addr)
{
	struct xfrm_user_report *ur;
	struct nlmsghdr *nlh;

	nlh = nlmsg_put(skb, 0, 0, XFRM_MSG_REPORT, sizeof(*ur), 0);
	if (nlh == NULL)
		return -EMSGSIZE;

	ur = nlmsg_data(nlh);
	ur->proto = proto;
	memcpy(&ur->sel, sel, sizeof(ur->sel));

	if (addr) {
		int err = nla_put(skb, XFRMA_COADDR, sizeof(*addr), addr);
		if (err) {
			nlmsg_cancel(skb, nlh);
			return err;
		}
	}
	nlmsg_end(skb, nlh);
	return 0;
}

static int xfrm_send_report(struct net *net, u8 proto,
			    struct xfrm_selector *sel, xfrm_address_t *addr)
{
	struct sk_buff *skb;

	skb = nlmsg_new(xfrm_report_msgsize(), GFP_ATOMIC);
	if (skb == NULL)
		return -ENOMEM;

	if (build_report(skb, proto, sel, addr) < 0)
		BUG();

	return xfrm_nlmsg_multicast(net, skb, 0, XFRMNLGRP_REPORT);
}

static inline size_t xfrm_mapping_msgsize(void)
{
	return NLMSG_ALIGN(sizeof(struct xfrm_user_mapping));
}

static int build_mapping(struct sk_buff *skb, struct xfrm_state *x,
			 xfrm_address_t *new_saddr, __be16 new_sport)
{
	struct xfrm_user_mapping *um;
	struct nlmsghdr *nlh;

	nlh = nlmsg_put(skb, 0, 0, XFRM_MSG_MAPPING, sizeof(*um), 0);
	if (nlh == NULL)
		return -EMSGSIZE;

	um = nlmsg_data(nlh);

	memcpy(&um->id.daddr, &x->id.daddr, sizeof(um->id.daddr));
	um->id.spi = x->id.spi;
	um->id.family = x->props.family;
	um->id.proto = x->id.proto;
	memcpy(&um->new_saddr, new_saddr, sizeof(um->new_saddr));
	memcpy(&um->old_saddr, &x->props.saddr, sizeof(um->old_saddr));
	um->new_sport = new_sport;
	um->old_sport = x->encap->encap_sport;
	um->reqid = x->props.reqid;

	nlmsg_end(skb, nlh);
	return 0;
}

static int xfrm_send_mapping(struct xfrm_state *x, xfrm_address_t *ipaddr,
			     __be16 sport)
{
	struct net *net = xs_net(x);
	struct sk_buff *skb;

	if (x->id.proto != IPPROTO_ESP)
		return -EINVAL;

	if (!x->encap)
		return -EINVAL;

	skb = nlmsg_new(xfrm_mapping_msgsize(), GFP_ATOMIC);
	if (skb == NULL)
		return -ENOMEM;

	if (build_mapping(skb, x, ipaddr, sport) < 0)
		BUG();

	return xfrm_nlmsg_multicast(net, skb, 0, XFRMNLGRP_MAPPING);
}

static bool xfrm_is_alive(const struct km_event *c)
{
	return (bool)xfrm_acquire_is_on(c->net);
}

static struct xfrm_mgr netlink_mgr = {
	.id		= "netlink",
	.notify		= xfrm_send_state_notify,
	.acquire	= xfrm_send_acquire,
	.compile_policy	= xfrm_compile_policy,
	.notify_policy	= xfrm_send_policy_notify,
	.report		= xfrm_send_report,
	.migrate	= xfrm_send_migrate,
	.new_mapping	= xfrm_send_mapping,
	.is_alive	= xfrm_is_alive,
};

static int __net_init xfrm_user_net_init(struct net *net)
{
	struct sock *nlsk;
	struct netlink_kernel_cfg cfg = {
		.groups	= XFRMNLGRP_MAX,
		.input	= xfrm_netlink_rcv,
	};

	nlsk = netlink_kernel_create(net, NETLINK_XFRM, &cfg);
	if (nlsk == NULL)
		return -ENOMEM;
	net->xfrm.nlsk_stash = nlsk; /* Don't set to NULL */
	rcu_assign_pointer(net->xfrm.nlsk, nlsk);
	return 0;
}

static void __net_exit xfrm_user_net_exit(struct list_head *net_exit_list)
{
	struct net *net;
	list_for_each_entry(net, net_exit_list, exit_list)
		RCU_INIT_POINTER(net->xfrm.nlsk, NULL);
	synchronize_net();
	list_for_each_entry(net, net_exit_list, exit_list)
		netlink_kernel_release(net->xfrm.nlsk_stash);
}

static struct pernet_operations xfrm_user_net_ops = {
	.init	    = xfrm_user_net_init,
	.exit_batch = xfrm_user_net_exit,
};

static int __init xfrm_user_init(void)
{
	int rv;

	printk(KERN_INFO "Initializing XFRM netlink socket\n");

	rv = register_pernet_subsys(&xfrm_user_net_ops);
	if (rv < 0)
		return rv;
	rv = xfrm_register_km(&netlink_mgr);
	if (rv < 0)
		unregister_pernet_subsys(&xfrm_user_net_ops);
	return rv;
}

static void __exit xfrm_user_exit(void)
{
	xfrm_unregister_km(&netlink_mgr);
	unregister_pernet_subsys(&xfrm_user_net_ops);
}

module_init(xfrm_user_init);
module_exit(xfrm_user_exit);
MODULE_LICENSE("GPL");
MODULE_ALIAS_NET_PF_PROTO(PF_NETLINK, NETLINK_XFRM);
<|MERGE_RESOLUTION|>--- conflicted
+++ resolved
@@ -2181,12 +2181,9 @@
 	err = verify_newpolicy_info(&ua->policy);
 	if (err)
 		goto free_state;
-<<<<<<< HEAD
-=======
 	err = verify_sec_ctx_len(attrs);
 	if (err)
-		goto bad_policy;
->>>>>>> c4f11a97
+		goto free_state;
 
 	/*   build an XP */
 	xp = xfrm_policy_construct(net, &ua->policy, attrs, &err);
