/*
 * Copyright 2002-2005, Instant802 Networks, Inc.
 * Copyright 2006-2007	Jiri Benc <jbenc@suse.cz>
 * Copyright 2013-2014  Intel Mobile Communications GmbH
<<<<<<< HEAD
 * Copyright (C) 2015 - 2016 Intel Deutschland GmbH
=======
 * Copyright (C) 2018-2020 Intel Corporation
>>>>>>> c4f11a97
 *
 * This program is free software; you can redistribute it and/or modify
 * it under the terms of the GNU General Public License version 2 as
 * published by the Free Software Foundation.
 */

#include <linux/module.h>
#include <linux/init.h>
#include <linux/etherdevice.h>
#include <linux/netdevice.h>
#include <linux/types.h>
#include <linux/slab.h>
#include <linux/skbuff.h>
#include <linux/if_arp.h>
#include <linux/timer.h>
#include <linux/rtnetlink.h>

#include <net/mac80211.h>
#include "ieee80211_i.h"
#include "driver-ops.h"
#include "rate.h"
#include "sta_info.h"
#include "debugfs_sta.h"
#include "mesh.h"
#include "wme.h"

/**
 * DOC: STA information lifetime rules
 *
 * STA info structures (&struct sta_info) are managed in a hash table
 * for faster lookup and a list for iteration. They are managed using
 * RCU, i.e. access to the list and hash table is protected by RCU.
 *
 * Upon allocating a STA info structure with sta_info_alloc(), the caller
 * owns that structure. It must then insert it into the hash table using
 * either sta_info_insert() or sta_info_insert_rcu(); only in the latter
 * case (which acquires an rcu read section but must not be called from
 * within one) will the pointer still be valid after the call. Note that
 * the caller may not do much with the STA info before inserting it, in
 * particular, it may not start any mesh peer link management or add
 * encryption keys.
 *
 * When the insertion fails (sta_info_insert()) returns non-zero), the
 * structure will have been freed by sta_info_insert()!
 *
 * Station entries are added by mac80211 when you establish a link with a
 * peer. This means different things for the different type of interfaces
 * we support. For a regular station this mean we add the AP sta when we
 * receive an association response from the AP. For IBSS this occurs when
 * get to know about a peer on the same IBSS. For WDS we add the sta for
 * the peer immediately upon device open. When using AP mode we add stations
 * for each respective station upon request from userspace through nl80211.
 *
 * In order to remove a STA info structure, various sta_info_destroy_*()
 * calls are available.
 *
 * There is no concept of ownership on a STA entry, each structure is
 * owned by the global hash table/list until it is removed. All users of
 * the structure need to be RCU protected so that the structure won't be
 * freed before they are done using it.
 */

static const struct rhashtable_params sta_rht_params = {
	.nelem_hint = 3, /* start small */
	.automatic_shrinking = true,
	.head_offset = offsetof(struct sta_info, hash_node),
	.key_offset = offsetof(struct sta_info, addr),
	.key_len = ETH_ALEN,
	.hashfn = sta_addr_hash,
	.max_size = CONFIG_MAC80211_STA_HASH_MAX_SIZE,
};

/* Caller must hold local->sta_mtx */
static int sta_info_hash_del(struct ieee80211_local *local,
			     struct sta_info *sta)
{
	return rhashtable_remove_fast(&local->sta_hash, &sta->hash_node,
				      sta_rht_params);
}

static void __cleanup_single_sta(struct sta_info *sta)
{
	int ac, i;
	struct tid_ampdu_tx *tid_tx;
	struct ieee80211_sub_if_data *sdata = sta->sdata;
	struct ieee80211_local *local = sdata->local;
	struct ps_data *ps;

	if (test_sta_flag(sta, WLAN_STA_PS_STA) ||
	    test_sta_flag(sta, WLAN_STA_PS_DRIVER) ||
	    test_sta_flag(sta, WLAN_STA_PS_DELIVER)) {
		if (sta->sdata->vif.type == NL80211_IFTYPE_AP ||
		    sta->sdata->vif.type == NL80211_IFTYPE_AP_VLAN)
			ps = &sdata->bss->ps;
		else if (ieee80211_vif_is_mesh(&sdata->vif))
			ps = &sdata->u.mesh.ps;
		else
			return;

		clear_sta_flag(sta, WLAN_STA_PS_STA);
		clear_sta_flag(sta, WLAN_STA_PS_DRIVER);
		clear_sta_flag(sta, WLAN_STA_PS_DELIVER);

		atomic_dec(&ps->num_sta_ps);
	}

	if (sta->sta.txq[0]) {
		for (i = 0; i < ARRAY_SIZE(sta->sta.txq); i++) {
			struct txq_info *txqi = to_txq_info(sta->sta.txq[i]);
			int n = skb_queue_len(&txqi->queue);

			ieee80211_purge_tx_queue(&local->hw, &txqi->queue);
			atomic_sub(n, &sdata->txqs_len[txqi->txq.ac]);
		}
	}

	for (ac = 0; ac < IEEE80211_NUM_ACS; ac++) {
		local->total_ps_buffered -= skb_queue_len(&sta->ps_tx_buf[ac]);
		ieee80211_purge_tx_queue(&local->hw, &sta->ps_tx_buf[ac]);
		ieee80211_purge_tx_queue(&local->hw, &sta->tx_filtered[ac]);
	}

	if (ieee80211_vif_is_mesh(&sdata->vif))
		mesh_sta_cleanup(sta);

	cancel_work_sync(&sta->drv_deliver_wk);

	/*
	 * Destroy aggregation state here. It would be nice to wait for the
	 * driver to finish aggregation stop and then clean up, but for now
	 * drivers have to handle aggregation stop being requested, followed
	 * directly by station destruction.
	 */
	for (i = 0; i < IEEE80211_NUM_TIDS; i++) {
		kfree(sta->ampdu_mlme.tid_start_tx[i]);
		tid_tx = rcu_dereference_raw(sta->ampdu_mlme.tid_tx[i]);
		if (!tid_tx)
			continue;
		ieee80211_purge_tx_queue(&local->hw, &tid_tx->pending);
		kfree(tid_tx);
	}
}

static void cleanup_single_sta(struct sta_info *sta)
{
	struct ieee80211_sub_if_data *sdata = sta->sdata;
	struct ieee80211_local *local = sdata->local;

	__cleanup_single_sta(sta);
	sta_info_free(local, sta);
}

/* protected by RCU */
struct sta_info *sta_info_get(struct ieee80211_sub_if_data *sdata,
			      const u8 *addr)
{
	struct ieee80211_local *local = sdata->local;
	struct sta_info *sta;
	struct rhash_head *tmp;
	const struct bucket_table *tbl;

	rcu_read_lock();
	tbl = rht_dereference_rcu(local->sta_hash.tbl, &local->sta_hash);

	for_each_sta_info(local, tbl, addr, sta, tmp) {
		if (sta->sdata == sdata) {
			rcu_read_unlock();
			/* this is safe as the caller must already hold
			 * another rcu read section or the mutex
			 */
			return sta;
		}
	}
	rcu_read_unlock();
	return NULL;
}

/*
 * Get sta info either from the specified interface
 * or from one of its vlans
 */
struct sta_info *sta_info_get_bss(struct ieee80211_sub_if_data *sdata,
				  const u8 *addr)
{
	struct ieee80211_local *local = sdata->local;
	struct sta_info *sta;
	struct rhash_head *tmp;
	const struct bucket_table *tbl;

	rcu_read_lock();
	tbl = rht_dereference_rcu(local->sta_hash.tbl, &local->sta_hash);

	for_each_sta_info(local, tbl, addr, sta, tmp) {
		if (sta->sdata == sdata ||
		    (sta->sdata->bss && sta->sdata->bss == sdata->bss)) {
			rcu_read_unlock();
			/* this is safe as the caller must already hold
			 * another rcu read section or the mutex
			 */
			return sta;
		}
	}
	rcu_read_unlock();
	return NULL;
}

struct sta_info *sta_info_get_by_idx(struct ieee80211_sub_if_data *sdata,
				     int idx)
{
	struct ieee80211_local *local = sdata->local;
	struct sta_info *sta;
	int i = 0;

	list_for_each_entry_rcu(sta, &local->sta_list, list) {
		if (sdata != sta->sdata)
			continue;
		if (i < idx) {
			++i;
			continue;
		}
		return sta;
	}

	return NULL;
}

/**
 * sta_info_free - free STA
 *
 * @local: pointer to the global information
 * @sta: STA info to free
 *
 * This function must undo everything done by sta_info_alloc()
 * that may happen before sta_info_insert(). It may only be
 * called when sta_info_insert() has not been attempted (and
 * if that fails, the station is freed anyway.)
 */
void sta_info_free(struct ieee80211_local *local, struct sta_info *sta)
{
	if (sta->rate_ctrl)
		rate_control_free_sta(sta);

	sta_dbg(sta->sdata, "Destroyed STA %pM\n", sta->sta.addr);

	if (sta->sta.txq[0])
		kfree(to_txq_info(sta->sta.txq[0]));
	kfree(rcu_dereference_raw(sta->sta.rates));
#ifdef CONFIG_MAC80211_MESH
	kfree(sta->mesh);
#endif
	kfree(sta);
}

/* Caller must hold local->sta_mtx */
static int sta_info_hash_add(struct ieee80211_local *local,
			     struct sta_info *sta)
{
	return rhashtable_insert_fast(&local->sta_hash, &sta->hash_node,
				      sta_rht_params);
}

static void sta_deliver_ps_frames(struct work_struct *wk)
{
	struct sta_info *sta;

	sta = container_of(wk, struct sta_info, drv_deliver_wk);

	if (sta->dead)
		return;

	local_bh_disable();
	if (!test_sta_flag(sta, WLAN_STA_PS_STA))
		ieee80211_sta_ps_deliver_wakeup(sta);
	else if (test_and_clear_sta_flag(sta, WLAN_STA_PSPOLL))
		ieee80211_sta_ps_deliver_poll_response(sta);
	else if (test_and_clear_sta_flag(sta, WLAN_STA_UAPSD))
		ieee80211_sta_ps_deliver_uapsd(sta);
	local_bh_enable();
}

static int sta_prepare_rate_control(struct ieee80211_local *local,
				    struct sta_info *sta, gfp_t gfp)
{
	if (ieee80211_hw_check(&local->hw, HAS_RATE_CONTROL))
		return 0;

	sta->rate_ctrl = local->rate_ctrl;
	sta->rate_ctrl_priv = rate_control_alloc_sta(sta->rate_ctrl,
						     sta, gfp);
	if (!sta->rate_ctrl_priv)
		return -ENOMEM;

	return 0;
}

struct sta_info *sta_info_alloc(struct ieee80211_sub_if_data *sdata,
				const u8 *addr, gfp_t gfp)
{
	struct ieee80211_local *local = sdata->local;
	struct ieee80211_hw *hw = &local->hw;
	struct sta_info *sta;
	int i;

	sta = kzalloc(sizeof(*sta) + hw->sta_data_size, gfp);
	if (!sta)
		return NULL;

	spin_lock_init(&sta->lock);
	spin_lock_init(&sta->ps_lock);
	INIT_WORK(&sta->drv_deliver_wk, sta_deliver_ps_frames);
	INIT_WORK(&sta->ampdu_mlme.work, ieee80211_ba_session_work);
	mutex_init(&sta->ampdu_mlme.mtx);
#ifdef CONFIG_MAC80211_MESH
	if (ieee80211_vif_is_mesh(&sdata->vif)) {
		sta->mesh = kzalloc(sizeof(*sta->mesh), gfp);
		if (!sta->mesh)
			goto free;
		spin_lock_init(&sta->mesh->plink_lock);
		if (ieee80211_vif_is_mesh(&sdata->vif) &&
		    !sdata->u.mesh.user_mpm)
			init_timer(&sta->mesh->plink_timer);
		sta->mesh->nonpeer_pm = NL80211_MESH_POWER_ACTIVE;
	}
#endif

	memcpy(sta->addr, addr, ETH_ALEN);
	memcpy(sta->sta.addr, addr, ETH_ALEN);
	sta->sta.max_rx_aggregation_subframes =
		local->hw.max_rx_aggregation_subframes;

	sta->local = local;
	sta->sdata = sdata;
	sta->rx_stats.last_rx = jiffies;

	sta->sta_state = IEEE80211_STA_NONE;

	/* Mark TID as unreserved */
	sta->reserved_tid = IEEE80211_TID_UNRESERVED;

	sta->last_connected = ktime_get_seconds();
	ewma_signal_init(&sta->rx_stats.avg_signal);
	for (i = 0; i < ARRAY_SIZE(sta->rx_stats.chain_signal_avg); i++)
		ewma_signal_init(&sta->rx_stats.chain_signal_avg[i]);

	if (local->ops->wake_tx_queue) {
		void *txq_data;
		int size = sizeof(struct txq_info) +
			   ALIGN(hw->txq_data_size, sizeof(void *));

		txq_data = kcalloc(ARRAY_SIZE(sta->sta.txq), size, gfp);
		if (!txq_data)
			goto free;

		for (i = 0; i < ARRAY_SIZE(sta->sta.txq); i++) {
			struct txq_info *txq = txq_data + i * size;

			ieee80211_init_tx_queue(sdata, sta, txq, i);
		}
	}

	if (sta_prepare_rate_control(local, sta, gfp))
		goto free_txq;

	for (i = 0; i < IEEE80211_NUM_TIDS; i++) {
		/*
		 * timer_to_tid must be initialized with identity mapping
		 * to enable session_timer's data differentiation. See
		 * sta_rx_agg_session_timer_expired for usage.
		 */
		sta->timer_to_tid[i] = i;
	}
	for (i = 0; i < IEEE80211_NUM_ACS; i++) {
		skb_queue_head_init(&sta->ps_tx_buf[i]);
		skb_queue_head_init(&sta->tx_filtered[i]);
	}

	for (i = 0; i < IEEE80211_NUM_TIDS; i++)
		sta->last_seq_ctrl[i] = cpu_to_le16(USHRT_MAX);

	sta->sta.smps_mode = IEEE80211_SMPS_OFF;
	if (sdata->vif.type == NL80211_IFTYPE_AP ||
	    sdata->vif.type == NL80211_IFTYPE_AP_VLAN) {
		struct ieee80211_supported_band *sband =
			hw->wiphy->bands[ieee80211_get_sdata_band(sdata)];
		u8 smps = (sband->ht_cap.cap & IEEE80211_HT_CAP_SM_PS) >>
				IEEE80211_HT_CAP_SM_PS_SHIFT;
		/*
		 * Assume that hostapd advertises our caps in the beacon and
		 * this is the known_smps_mode for a station that just assciated
		 */
		switch (smps) {
		case WLAN_HT_SMPS_CONTROL_DISABLED:
			sta->known_smps_mode = IEEE80211_SMPS_OFF;
			break;
		case WLAN_HT_SMPS_CONTROL_STATIC:
			sta->known_smps_mode = IEEE80211_SMPS_STATIC;
			break;
		case WLAN_HT_SMPS_CONTROL_DYNAMIC:
			sta->known_smps_mode = IEEE80211_SMPS_DYNAMIC;
			break;
		default:
			WARN_ON(1);
		}
	}

	sta_dbg(sdata, "Allocated STA %pM\n", sta->sta.addr);

	return sta;

free_txq:
	if (sta->sta.txq[0])
		kfree(to_txq_info(sta->sta.txq[0]));
free:
#ifdef CONFIG_MAC80211_MESH
	kfree(sta->mesh);
#endif
	kfree(sta);
	return NULL;
}

static int sta_info_insert_check(struct sta_info *sta)
{
	struct ieee80211_sub_if_data *sdata = sta->sdata;

	/*
	 * Can't be a WARN_ON because it can be triggered through a race:
	 * something inserts a STA (on one CPU) without holding the RTNL
	 * and another CPU turns off the net device.
	 */
	if (unlikely(!ieee80211_sdata_running(sdata)))
		return -ENETDOWN;

	if (WARN_ON(ether_addr_equal(sta->sta.addr, sdata->vif.addr) ||
		    is_multicast_ether_addr(sta->sta.addr)))
		return -EINVAL;

	return 0;
}

static int sta_info_insert_drv_state(struct ieee80211_local *local,
				     struct ieee80211_sub_if_data *sdata,
				     struct sta_info *sta)
{
	enum ieee80211_sta_state state;
	int err = 0;

	for (state = IEEE80211_STA_NOTEXIST; state < sta->sta_state; state++) {
		err = drv_sta_state(local, sdata, sta, state, state + 1);
		if (err)
			break;
	}

	if (!err) {
		/*
		 * Drivers using legacy sta_add/sta_remove callbacks only
		 * get uploaded set to true after sta_add is called.
		 */
		if (!local->ops->sta_add)
			sta->uploaded = true;
		return 0;
	}

	if (sdata->vif.type == NL80211_IFTYPE_ADHOC) {
		sdata_info(sdata,
			   "failed to move IBSS STA %pM to state %d (%d) - keeping it anyway\n",
			   sta->sta.addr, state + 1, err);
		err = 0;
	}

	/* unwind on error */
	for (; state > IEEE80211_STA_NOTEXIST; state--)
		WARN_ON(drv_sta_state(local, sdata, sta, state, state - 1));

	return err;
}

/*
 * should be called with sta_mtx locked
 * this function replaces the mutex lock
 * with a RCU lock
 */
static int sta_info_insert_finish(struct sta_info *sta) __acquires(RCU)
{
	struct ieee80211_local *local = sta->local;
	struct ieee80211_sub_if_data *sdata = sta->sdata;
	struct station_info *sinfo;
	int err = 0;

	lockdep_assert_held(&local->sta_mtx);

	sinfo = kzalloc(sizeof(struct station_info), GFP_KERNEL);
	if (!sinfo) {
		err = -ENOMEM;
		goto out_err;
	}

	/* check if STA exists already */
	if (sta_info_get_bss(sdata, sta->sta.addr)) {
		err = -EEXIST;
		goto out_err;
	}

	local->num_sta++;
	local->sta_generation++;
	smp_mb();

	/* simplify things and don't accept BA sessions yet */
	set_sta_flag(sta, WLAN_STA_BLOCK_BA);

	/* make the station visible */
	err = sta_info_hash_add(local, sta);
	if (err)
		goto out_drop_sta;

	list_add_tail_rcu(&sta->list, &local->sta_list);

	/* notify driver */
	err = sta_info_insert_drv_state(local, sdata, sta);
	if (err)
		goto out_remove;

	set_sta_flag(sta, WLAN_STA_INSERTED);
	/* accept BA sessions now */
	clear_sta_flag(sta, WLAN_STA_BLOCK_BA);

	ieee80211_recalc_min_chandef(sdata);
	ieee80211_sta_debugfs_add(sta);
	rate_control_add_sta_debugfs(sta);

	sinfo->generation = local->sta_generation;
	cfg80211_new_sta(sdata->dev, sta->sta.addr, sinfo, GFP_KERNEL);
	kfree(sinfo);

	sta_dbg(sdata, "Inserted STA %pM\n", sta->sta.addr);

	/* move reference to rcu-protected */
	rcu_read_lock();
	mutex_unlock(&local->sta_mtx);

	if (ieee80211_vif_is_mesh(&sdata->vif))
		mesh_accept_plinks_update(sdata);

	return 0;
 out_remove:
	sta_info_hash_del(local, sta);
	list_del_rcu(&sta->list);
 out_drop_sta:
	local->num_sta--;
	synchronize_net();
	__cleanup_single_sta(sta);
 out_err:
	mutex_unlock(&local->sta_mtx);
	rcu_read_lock();
	return err;
}

int sta_info_insert_rcu(struct sta_info *sta) __acquires(RCU)
{
	struct ieee80211_local *local = sta->local;
	int err;

	might_sleep();

	err = sta_info_insert_check(sta);
	if (err) {
		rcu_read_lock();
		goto out_free;
	}

	mutex_lock(&local->sta_mtx);

	err = sta_info_insert_finish(sta);
	if (err)
		goto out_free;

	return 0;
 out_free:
	sta_info_free(local, sta);
	return err;
}

int sta_info_insert(struct sta_info *sta)
{
	int err = sta_info_insert_rcu(sta);

	rcu_read_unlock();

	return err;
}

static inline void __bss_tim_set(u8 *tim, u16 id)
{
	/*
	 * This format has been mandated by the IEEE specifications,
	 * so this line may not be changed to use the __set_bit() format.
	 */
	tim[id / 8] |= (1 << (id % 8));
}

static inline void __bss_tim_clear(u8 *tim, u16 id)
{
	/*
	 * This format has been mandated by the IEEE specifications,
	 * so this line may not be changed to use the __clear_bit() format.
	 */
	tim[id / 8] &= ~(1 << (id % 8));
}

static inline bool __bss_tim_get(u8 *tim, u16 id)
{
	/*
	 * This format has been mandated by the IEEE specifications,
	 * so this line may not be changed to use the test_bit() format.
	 */
	return tim[id / 8] & (1 << (id % 8));
}

static unsigned long ieee80211_tids_for_ac(int ac)
{
	/* If we ever support TIDs > 7, this obviously needs to be adjusted */
	switch (ac) {
	case IEEE80211_AC_VO:
		return BIT(6) | BIT(7);
	case IEEE80211_AC_VI:
		return BIT(4) | BIT(5);
	case IEEE80211_AC_BE:
		return BIT(0) | BIT(3);
	case IEEE80211_AC_BK:
		return BIT(1) | BIT(2);
	default:
		WARN_ON(1);
		return 0;
	}
}

static void __sta_info_recalc_tim(struct sta_info *sta, bool ignore_pending)
{
	struct ieee80211_local *local = sta->local;
	struct ps_data *ps;
	bool indicate_tim = false;
	u8 ignore_for_tim = sta->sta.uapsd_queues;
	int ac;
	u16 id = sta->sta.aid;

	if (sta->sdata->vif.type == NL80211_IFTYPE_AP ||
	    sta->sdata->vif.type == NL80211_IFTYPE_AP_VLAN) {
		if (WARN_ON_ONCE(!sta->sdata->bss))
			return;

		ps = &sta->sdata->bss->ps;
#ifdef CONFIG_MAC80211_MESH
	} else if (ieee80211_vif_is_mesh(&sta->sdata->vif)) {
		ps = &sta->sdata->u.mesh.ps;
#endif
	} else {
		return;
	}

	/* No need to do anything if the driver does all */
	if (ieee80211_hw_check(&local->hw, AP_LINK_PS) && !local->ops->set_tim)
		return;

	if (sta->dead)
		goto done;

	/*
	 * If all ACs are delivery-enabled then we should build
	 * the TIM bit for all ACs anyway; if only some are then
	 * we ignore those and build the TIM bit using only the
	 * non-enabled ones.
	 */
	if (ignore_for_tim == BIT(IEEE80211_NUM_ACS) - 1)
		ignore_for_tim = 0;

	if (ignore_pending)
		ignore_for_tim = BIT(IEEE80211_NUM_ACS) - 1;

	for (ac = 0; ac < IEEE80211_NUM_ACS; ac++) {
		unsigned long tids;

		if (ignore_for_tim & BIT(ac))
			continue;

		indicate_tim |= !skb_queue_empty(&sta->tx_filtered[ac]) ||
				!skb_queue_empty(&sta->ps_tx_buf[ac]);
		if (indicate_tim)
			break;

		tids = ieee80211_tids_for_ac(ac);

		indicate_tim |=
			sta->driver_buffered_tids & tids;
		indicate_tim |=
			sta->txq_buffered_tids & tids;
	}

 done:
	spin_lock_bh(&local->tim_lock);

	if (indicate_tim == __bss_tim_get(ps->tim, id))
		goto out_unlock;

	if (indicate_tim)
		__bss_tim_set(ps->tim, id);
	else
		__bss_tim_clear(ps->tim, id);

	if (local->ops->set_tim && !WARN_ON(sta->dead)) {
		local->tim_in_locked_section = true;
		drv_set_tim(local, &sta->sta, indicate_tim);
		local->tim_in_locked_section = false;
	}

out_unlock:
	spin_unlock_bh(&local->tim_lock);
}

void sta_info_recalc_tim(struct sta_info *sta)
{
	__sta_info_recalc_tim(sta, false);
}

static bool sta_info_buffer_expired(struct sta_info *sta, struct sk_buff *skb)
{
	struct ieee80211_tx_info *info;
	int timeout;

	if (!skb)
		return false;

	info = IEEE80211_SKB_CB(skb);

	/* Timeout: (2 * listen_interval * beacon_int * 1024 / 1000000) sec */
	timeout = (sta->listen_interval *
		   sta->sdata->vif.bss_conf.beacon_int *
		   32 / 15625) * HZ;
	if (timeout < STA_TX_BUFFER_EXPIRE)
		timeout = STA_TX_BUFFER_EXPIRE;
	return time_after(jiffies, info->control.jiffies + timeout);
}


static bool sta_info_cleanup_expire_buffered_ac(struct ieee80211_local *local,
						struct sta_info *sta, int ac)
{
	unsigned long flags;
	struct sk_buff *skb;

	/*
	 * First check for frames that should expire on the filtered
	 * queue. Frames here were rejected by the driver and are on
	 * a separate queue to avoid reordering with normal PS-buffered
	 * frames. They also aren't accounted for right now in the
	 * total_ps_buffered counter.
	 */
	for (;;) {
		spin_lock_irqsave(&sta->tx_filtered[ac].lock, flags);
		skb = skb_peek(&sta->tx_filtered[ac]);
		if (sta_info_buffer_expired(sta, skb))
			skb = __skb_dequeue(&sta->tx_filtered[ac]);
		else
			skb = NULL;
		spin_unlock_irqrestore(&sta->tx_filtered[ac].lock, flags);

		/*
		 * Frames are queued in order, so if this one
		 * hasn't expired yet we can stop testing. If
		 * we actually reached the end of the queue we
		 * also need to stop, of course.
		 */
		if (!skb)
			break;
		ieee80211_free_txskb(&local->hw, skb);
	}

	/*
	 * Now also check the normal PS-buffered queue, this will
	 * only find something if the filtered queue was emptied
	 * since the filtered frames are all before the normal PS
	 * buffered frames.
	 */
	for (;;) {
		spin_lock_irqsave(&sta->ps_tx_buf[ac].lock, flags);
		skb = skb_peek(&sta->ps_tx_buf[ac]);
		if (sta_info_buffer_expired(sta, skb))
			skb = __skb_dequeue(&sta->ps_tx_buf[ac]);
		else
			skb = NULL;
		spin_unlock_irqrestore(&sta->ps_tx_buf[ac].lock, flags);

		/*
		 * frames are queued in order, so if this one
		 * hasn't expired yet (or we reached the end of
		 * the queue) we can stop testing
		 */
		if (!skb)
			break;

		local->total_ps_buffered--;
		ps_dbg(sta->sdata, "Buffered frame expired (STA %pM)\n",
		       sta->sta.addr);
		ieee80211_free_txskb(&local->hw, skb);
	}

	/*
	 * Finally, recalculate the TIM bit for this station -- it might
	 * now be clear because the station was too slow to retrieve its
	 * frames.
	 */
	sta_info_recalc_tim(sta);

	/*
	 * Return whether there are any frames still buffered, this is
	 * used to check whether the cleanup timer still needs to run,
	 * if there are no frames we don't need to rearm the timer.
	 */
	return !(skb_queue_empty(&sta->ps_tx_buf[ac]) &&
		 skb_queue_empty(&sta->tx_filtered[ac]));
}

static bool sta_info_cleanup_expire_buffered(struct ieee80211_local *local,
					     struct sta_info *sta)
{
	bool have_buffered = false;
	int ac;

	/* This is only necessary for stations on BSS/MBSS interfaces */
	if (!sta->sdata->bss &&
	    !ieee80211_vif_is_mesh(&sta->sdata->vif))
		return false;

	for (ac = 0; ac < IEEE80211_NUM_ACS; ac++)
		have_buffered |=
			sta_info_cleanup_expire_buffered_ac(local, sta, ac);

	return have_buffered;
}

static int __must_check __sta_info_destroy_part1(struct sta_info *sta)
{
	struct ieee80211_local *local;
	struct ieee80211_sub_if_data *sdata;
	int ret;

	might_sleep();

	if (!sta)
		return -ENOENT;

	local = sta->local;
	sdata = sta->sdata;

	lockdep_assert_held(&local->sta_mtx);

	/*
	 * Before removing the station from the driver and
	 * rate control, it might still start new aggregation
	 * sessions -- block that to make sure the tear-down
	 * will be sufficient.
	 */
	set_sta_flag(sta, WLAN_STA_BLOCK_BA);
	ieee80211_sta_tear_down_BA_sessions(sta, AGG_STOP_DESTROY_STA);

	/*
	 * Before removing the station from the driver there might be pending
	 * rx frames on RSS queues sent prior to the disassociation - wait for
	 * all such frames to be processed.
	 */
	drv_sync_rx_queues(local, sta);

	ret = sta_info_hash_del(local, sta);
	if (WARN_ON(ret))
		return ret;

	/*
	 * for TDLS peers, make sure to return to the base channel before
	 * removal.
	 */
	if (test_sta_flag(sta, WLAN_STA_TDLS_OFF_CHANNEL)) {
		drv_tdls_cancel_channel_switch(local, sdata, &sta->sta);
		clear_sta_flag(sta, WLAN_STA_TDLS_OFF_CHANNEL);
	}

	list_del_rcu(&sta->list);

	drv_sta_pre_rcu_remove(local, sta->sdata, sta);

	if (sdata->vif.type == NL80211_IFTYPE_AP_VLAN &&
	    rcu_access_pointer(sdata->u.vlan.sta) == sta)
		RCU_INIT_POINTER(sdata->u.vlan.sta, NULL);

	return 0;
}

static void __sta_info_destroy_part2(struct sta_info *sta)
{
	struct ieee80211_local *local = sta->local;
	struct ieee80211_sub_if_data *sdata = sta->sdata;
	struct station_info *sinfo;
	int ret;

	/*
	 * NOTE: This assumes at least synchronize_net() was done
	 *	 after _part1 and before _part2!
	 */

	might_sleep();
	lockdep_assert_held(&local->sta_mtx);

	while (sta->sta_state == IEEE80211_STA_AUTHORIZED) {
		ret = sta_info_move_state(sta, IEEE80211_STA_ASSOC);
		WARN_ON_ONCE(ret);
	}

	/* now keys can no longer be reached */
	ieee80211_free_sta_keys(local, sta);

	/* disable TIM bit - last chance to tell driver */
	__sta_info_recalc_tim(sta, true);

	sta->dead = true;

	local->num_sta--;
	local->sta_generation++;

	while (sta->sta_state > IEEE80211_STA_NONE) {
		ret = sta_info_move_state(sta, sta->sta_state - 1);
		if (ret) {
			WARN_ON_ONCE(1);
			break;
		}
	}

	if (sta->uploaded) {
		ret = drv_sta_state(local, sdata, sta, IEEE80211_STA_NONE,
				    IEEE80211_STA_NOTEXIST);
		WARN_ON_ONCE(ret != 0);
	}

	sta_dbg(sdata, "Removed STA %pM\n", sta->sta.addr);

	sinfo = kzalloc(sizeof(*sinfo), GFP_KERNEL);
	if (sinfo)
		sta_set_sinfo(sta, sinfo);
	cfg80211_del_sta_sinfo(sdata->dev, sta->sta.addr, sinfo, GFP_KERNEL);
	kfree(sinfo);

	rate_control_remove_sta_debugfs(sta);
	ieee80211_sta_debugfs_remove(sta);
	ieee80211_recalc_min_chandef(sdata);

	cleanup_single_sta(sta);
}

int __must_check __sta_info_destroy(struct sta_info *sta)
{
	int err = __sta_info_destroy_part1(sta);

	if (err)
		return err;

	synchronize_net();

	__sta_info_destroy_part2(sta);

	return 0;
}

int sta_info_destroy_addr(struct ieee80211_sub_if_data *sdata, const u8 *addr)
{
	struct sta_info *sta;
	int ret;

	mutex_lock(&sdata->local->sta_mtx);
	sta = sta_info_get(sdata, addr);
	ret = __sta_info_destroy(sta);
	mutex_unlock(&sdata->local->sta_mtx);

	return ret;
}

int sta_info_destroy_addr_bss(struct ieee80211_sub_if_data *sdata,
			      const u8 *addr)
{
	struct sta_info *sta;
	int ret;

	mutex_lock(&sdata->local->sta_mtx);
	sta = sta_info_get_bss(sdata, addr);
	ret = __sta_info_destroy(sta);
	mutex_unlock(&sdata->local->sta_mtx);

	return ret;
}

static void sta_info_cleanup(unsigned long data)
{
	struct ieee80211_local *local = (struct ieee80211_local *) data;
	struct sta_info *sta;
	bool timer_needed = false;

	rcu_read_lock();
	list_for_each_entry_rcu(sta, &local->sta_list, list)
		if (sta_info_cleanup_expire_buffered(local, sta))
			timer_needed = true;
	rcu_read_unlock();

	if (local->quiescing)
		return;

	if (!timer_needed)
		return;

	mod_timer(&local->sta_cleanup,
		  round_jiffies(jiffies + STA_INFO_CLEANUP_INTERVAL));
}

u32 sta_addr_hash(const void *key, u32 length, u32 seed)
{
	return jhash(key, ETH_ALEN, seed);
}

int sta_info_init(struct ieee80211_local *local)
{
	int err;

	err = rhashtable_init(&local->sta_hash, &sta_rht_params);
	if (err)
		return err;

	spin_lock_init(&local->tim_lock);
	mutex_init(&local->sta_mtx);
	INIT_LIST_HEAD(&local->sta_list);

	setup_timer(&local->sta_cleanup, sta_info_cleanup,
		    (unsigned long)local);
	return 0;
}

void sta_info_stop(struct ieee80211_local *local)
{
	del_timer_sync(&local->sta_cleanup);
	rhashtable_destroy(&local->sta_hash);
}


int __sta_info_flush(struct ieee80211_sub_if_data *sdata, bool vlans)
{
	struct ieee80211_local *local = sdata->local;
	struct sta_info *sta, *tmp;
	LIST_HEAD(free_list);
	int ret = 0;

	might_sleep();

	WARN_ON(vlans && sdata->vif.type != NL80211_IFTYPE_AP);
	WARN_ON(vlans && !sdata->bss);

	mutex_lock(&local->sta_mtx);
	list_for_each_entry_safe(sta, tmp, &local->sta_list, list) {
		if (sdata == sta->sdata ||
		    (vlans && sdata->bss == sta->sdata->bss)) {
			if (!WARN_ON(__sta_info_destroy_part1(sta)))
				list_add(&sta->free_list, &free_list);
			ret++;
		}
	}

	if (!list_empty(&free_list)) {
		synchronize_net();
		list_for_each_entry_safe(sta, tmp, &free_list, free_list)
			__sta_info_destroy_part2(sta);
	}
	mutex_unlock(&local->sta_mtx);

	return ret;
}

void ieee80211_sta_expire(struct ieee80211_sub_if_data *sdata,
			  unsigned long exp_time)
{
	struct ieee80211_local *local = sdata->local;
	struct sta_info *sta, *tmp;

	mutex_lock(&local->sta_mtx);

	list_for_each_entry_safe(sta, tmp, &local->sta_list, list) {
		if (sdata != sta->sdata)
			continue;

		if (time_after(jiffies, sta->rx_stats.last_rx + exp_time)) {
			sta_dbg(sta->sdata, "expiring inactive STA %pM\n",
				sta->sta.addr);

			if (ieee80211_vif_is_mesh(&sdata->vif) &&
			    test_sta_flag(sta, WLAN_STA_PS_STA))
				atomic_dec(&sdata->u.mesh.ps.num_sta_ps);

			WARN_ON(__sta_info_destroy(sta));
		}
	}

	mutex_unlock(&local->sta_mtx);
}

struct ieee80211_sta *ieee80211_find_sta_by_ifaddr(struct ieee80211_hw *hw,
						   const u8 *addr,
						   const u8 *localaddr)
{
	struct ieee80211_local *local = hw_to_local(hw);
	struct sta_info *sta;
	struct rhash_head *tmp;
	const struct bucket_table *tbl;

	tbl = rht_dereference_rcu(local->sta_hash.tbl, &local->sta_hash);

	/*
	 * Just return a random station if localaddr is NULL
	 * ... first in list.
	 */
	for_each_sta_info(local, tbl, addr, sta, tmp) {
		if (localaddr &&
		    !ether_addr_equal(sta->sdata->vif.addr, localaddr))
			continue;
		if (!sta->uploaded)
			return NULL;
		return &sta->sta;
	}

	return NULL;
}
EXPORT_SYMBOL_GPL(ieee80211_find_sta_by_ifaddr);

struct ieee80211_sta *ieee80211_find_sta(struct ieee80211_vif *vif,
					 const u8 *addr)
{
	struct sta_info *sta;

	if (!vif)
		return NULL;

	sta = sta_info_get_bss(vif_to_sdata(vif), addr);
	if (!sta)
		return NULL;

	if (!sta->uploaded)
		return NULL;

	return &sta->sta;
}
EXPORT_SYMBOL(ieee80211_find_sta);

/* powersave support code */
void ieee80211_sta_ps_deliver_wakeup(struct sta_info *sta)
{
	struct ieee80211_sub_if_data *sdata = sta->sdata;
	struct ieee80211_local *local = sdata->local;
	struct sk_buff_head pending;
	int filtered = 0, buffered = 0, ac, i;
	unsigned long flags;
	struct ps_data *ps;

	if (sdata->vif.type == NL80211_IFTYPE_AP_VLAN)
		sdata = container_of(sdata->bss, struct ieee80211_sub_if_data,
				     u.ap);

	if (sdata->vif.type == NL80211_IFTYPE_AP)
		ps = &sdata->bss->ps;
	else if (ieee80211_vif_is_mesh(&sdata->vif))
		ps = &sdata->u.mesh.ps;
	else
		return;

	clear_sta_flag(sta, WLAN_STA_SP);

	BUILD_BUG_ON(BITS_TO_LONGS(IEEE80211_NUM_TIDS) > 1);
	sta->driver_buffered_tids = 0;
	sta->txq_buffered_tids = 0;

	if (!ieee80211_hw_check(&local->hw, AP_LINK_PS))
		drv_sta_notify(local, sdata, STA_NOTIFY_AWAKE, &sta->sta);

	if (sta->sta.txq[0]) {
		for (i = 0; i < ARRAY_SIZE(sta->sta.txq); i++) {
			struct txq_info *txqi = to_txq_info(sta->sta.txq[i]);

			if (!skb_queue_len(&txqi->queue))
				continue;

			drv_wake_tx_queue(local, txqi);
		}
	}

	skb_queue_head_init(&pending);

	/* sync with ieee80211_tx_h_unicast_ps_buf */
	spin_lock(&sta->ps_lock);
	/* Send all buffered frames to the station */
	for (ac = 0; ac < IEEE80211_NUM_ACS; ac++) {
		int count = skb_queue_len(&pending), tmp;

		spin_lock_irqsave(&sta->tx_filtered[ac].lock, flags);
		skb_queue_splice_tail_init(&sta->tx_filtered[ac], &pending);
		spin_unlock_irqrestore(&sta->tx_filtered[ac].lock, flags);
		tmp = skb_queue_len(&pending);
		filtered += tmp - count;
		count = tmp;

		spin_lock_irqsave(&sta->ps_tx_buf[ac].lock, flags);
		skb_queue_splice_tail_init(&sta->ps_tx_buf[ac], &pending);
		spin_unlock_irqrestore(&sta->ps_tx_buf[ac].lock, flags);
		tmp = skb_queue_len(&pending);
		buffered += tmp - count;
	}

	ieee80211_add_pending_skbs(local, &pending);

	/* now we're no longer in the deliver code */
	clear_sta_flag(sta, WLAN_STA_PS_DELIVER);

	/* The station might have polled and then woken up before we responded,
	 * so clear these flags now to avoid them sticking around.
	 */
	clear_sta_flag(sta, WLAN_STA_PSPOLL);
	clear_sta_flag(sta, WLAN_STA_UAPSD);
	spin_unlock(&sta->ps_lock);

	atomic_dec(&ps->num_sta_ps);

	/* This station just woke up and isn't aware of our SMPS state */
	if (!ieee80211_vif_is_mesh(&sdata->vif) &&
	    !ieee80211_smps_is_restrictive(sta->known_smps_mode,
					   sdata->smps_mode) &&
	    sta->known_smps_mode != sdata->bss->req_smps &&
	    sta_info_tx_streams(sta) != 1) {
		ht_dbg(sdata,
		       "%pM just woke up and MIMO capable - update SMPS\n",
		       sta->sta.addr);
		ieee80211_send_smps_action(sdata, sdata->bss->req_smps,
					   sta->sta.addr,
					   sdata->vif.bss_conf.bssid);
	}

	local->total_ps_buffered -= buffered;

	sta_info_recalc_tim(sta);

	ps_dbg(sdata,
	       "STA %pM aid %d sending %d filtered/%d PS frames since STA not sleeping anymore\n",
	       sta->sta.addr, sta->sta.aid, filtered, buffered);

	ieee80211_check_fast_xmit(sta);
}

static void ieee80211_send_null_response(struct ieee80211_sub_if_data *sdata,
					 struct sta_info *sta, int tid,
					 enum ieee80211_frame_release_type reason,
					 bool call_driver)
{
	struct ieee80211_local *local = sdata->local;
	struct ieee80211_qos_hdr *nullfunc;
	struct sk_buff *skb;
	int size = sizeof(*nullfunc);
	__le16 fc;
	bool qos = sta->sta.wme;
	struct ieee80211_tx_info *info;
	struct ieee80211_chanctx_conf *chanctx_conf;

	if (qos) {
		fc = cpu_to_le16(IEEE80211_FTYPE_DATA |
				 IEEE80211_STYPE_QOS_NULLFUNC |
				 IEEE80211_FCTL_FROMDS);
	} else {
		size -= 2;
		fc = cpu_to_le16(IEEE80211_FTYPE_DATA |
				 IEEE80211_STYPE_NULLFUNC |
				 IEEE80211_FCTL_FROMDS);
	}

	skb = dev_alloc_skb(local->hw.extra_tx_headroom + size);
	if (!skb)
		return;

	skb_reserve(skb, local->hw.extra_tx_headroom);

	nullfunc = (void *) skb_put(skb, size);
	nullfunc->frame_control = fc;
	nullfunc->duration_id = 0;
	memcpy(nullfunc->addr1, sta->sta.addr, ETH_ALEN);
	memcpy(nullfunc->addr2, sdata->vif.addr, ETH_ALEN);
	memcpy(nullfunc->addr3, sdata->vif.addr, ETH_ALEN);
	nullfunc->seq_ctrl = 0;

	skb->priority = tid;
	skb_set_queue_mapping(skb, ieee802_1d_to_ac[tid]);
	if (qos) {
		nullfunc->qos_ctrl = cpu_to_le16(tid);

		if (reason == IEEE80211_FRAME_RELEASE_UAPSD)
			nullfunc->qos_ctrl |=
				cpu_to_le16(IEEE80211_QOS_CTL_EOSP);
	}

	info = IEEE80211_SKB_CB(skb);

	/*
	 * Tell TX path to send this frame even though the
	 * STA may still remain is PS mode after this frame
	 * exchange. Also set EOSP to indicate this packet
	 * ends the poll/service period.
	 */
	info->flags |= IEEE80211_TX_CTL_NO_PS_BUFFER |
		       IEEE80211_TX_STATUS_EOSP |
		       IEEE80211_TX_CTL_REQ_TX_STATUS;

	info->control.flags |= IEEE80211_TX_CTRL_PS_RESPONSE;

	if (call_driver)
		drv_allow_buffered_frames(local, sta, BIT(tid), 1,
					  reason, false);

	skb->dev = sdata->dev;

	rcu_read_lock();
	chanctx_conf = rcu_dereference(sdata->vif.chanctx_conf);
	if (WARN_ON(!chanctx_conf)) {
		rcu_read_unlock();
		kfree_skb(skb);
		return;
	}

	info->band = chanctx_conf->def.chan->band;
	ieee80211_xmit(sdata, sta, skb);
	rcu_read_unlock();
}

static int find_highest_prio_tid(unsigned long tids)
{
	/* lower 3 TIDs aren't ordered perfectly */
	if (tids & 0xF8)
		return fls(tids) - 1;
	/* TID 0 is BE just like TID 3 */
	if (tids & BIT(0))
		return 0;
	return fls(tids) - 1;
}

static void
ieee80211_sta_ps_deliver_response(struct sta_info *sta,
				  int n_frames, u8 ignored_acs,
				  enum ieee80211_frame_release_type reason)
{
	struct ieee80211_sub_if_data *sdata = sta->sdata;
	struct ieee80211_local *local = sdata->local;
	bool more_data = false;
	int ac;
	unsigned long driver_release_tids = 0;
	struct sk_buff_head frames;

	/* Service or PS-Poll period starts */
	set_sta_flag(sta, WLAN_STA_SP);

	__skb_queue_head_init(&frames);

	/* Get response frame(s) and more data bit for the last one. */
	for (ac = 0; ac < IEEE80211_NUM_ACS; ac++) {
		unsigned long tids;

		if (ignored_acs & BIT(ac))
			continue;

		tids = ieee80211_tids_for_ac(ac);

		/* if we already have frames from software, then we can't also
		 * release from hardware queues
		 */
		if (skb_queue_empty(&frames)) {
			driver_release_tids |= sta->driver_buffered_tids & tids;
			driver_release_tids |= sta->txq_buffered_tids & tids;
		}

		if (driver_release_tids) {
			/* If the driver has data on more than one TID then
			 * certainly there's more data if we release just a
			 * single frame now (from a single TID). This will
			 * only happen for PS-Poll.
			 */
			if (reason == IEEE80211_FRAME_RELEASE_PSPOLL &&
			    hweight16(driver_release_tids) > 1) {
				more_data = true;
				driver_release_tids =
					BIT(find_highest_prio_tid(
						driver_release_tids));
				break;
			}
		} else {
			struct sk_buff *skb;

			while (n_frames > 0) {
				skb = skb_dequeue(&sta->tx_filtered[ac]);
				if (!skb) {
					skb = skb_dequeue(
						&sta->ps_tx_buf[ac]);
					if (skb)
						local->total_ps_buffered--;
				}
				if (!skb)
					break;
				n_frames--;
				__skb_queue_tail(&frames, skb);
			}
		}

		/* If we have more frames buffered on this AC, then set the
		 * more-data bit and abort the loop since we can't send more
		 * data from other ACs before the buffered frames from this.
		 */
		if (!skb_queue_empty(&sta->tx_filtered[ac]) ||
		    !skb_queue_empty(&sta->ps_tx_buf[ac])) {
			more_data = true;
			break;
		}
	}

	if (skb_queue_empty(&frames) && !driver_release_tids) {
		int tid;

		/*
		 * For PS-Poll, this can only happen due to a race condition
		 * when we set the TIM bit and the station notices it, but
		 * before it can poll for the frame we expire it.
		 *
		 * For uAPSD, this is said in the standard (11.2.1.5 h):
		 *	At each unscheduled SP for a non-AP STA, the AP shall
		 *	attempt to transmit at least one MSDU or MMPDU, but no
		 *	more than the value specified in the Max SP Length field
		 *	in the QoS Capability element from delivery-enabled ACs,
		 *	that are destined for the non-AP STA.
		 *
		 * Since we have no other MSDU/MMPDU, transmit a QoS null frame.
		 */

		/* This will evaluate to 1, 3, 5 or 7. */
		tid = 7 - ((ffs(~ignored_acs) - 1) << 1);

		ieee80211_send_null_response(sdata, sta, tid, reason, true);
	} else if (!driver_release_tids) {
		struct sk_buff_head pending;
		struct sk_buff *skb;
		int num = 0;
		u16 tids = 0;
		bool need_null = false;

		skb_queue_head_init(&pending);

		while ((skb = __skb_dequeue(&frames))) {
			struct ieee80211_tx_info *info = IEEE80211_SKB_CB(skb);
			struct ieee80211_hdr *hdr = (void *) skb->data;
			u8 *qoshdr = NULL;

			num++;

			/*
			 * Tell TX path to send this frame even though the
			 * STA may still remain is PS mode after this frame
			 * exchange.
			 */
			info->flags |= IEEE80211_TX_CTL_NO_PS_BUFFER;
			info->control.flags |= IEEE80211_TX_CTRL_PS_RESPONSE;

			/*
			 * Use MoreData flag to indicate whether there are
			 * more buffered frames for this STA
			 */
			if (more_data || !skb_queue_empty(&frames))
				hdr->frame_control |=
					cpu_to_le16(IEEE80211_FCTL_MOREDATA);
			else
				hdr->frame_control &=
					cpu_to_le16(~IEEE80211_FCTL_MOREDATA);

			if (ieee80211_is_data_qos(hdr->frame_control) ||
			    ieee80211_is_qos_nullfunc(hdr->frame_control))
				qoshdr = ieee80211_get_qos_ctl(hdr);

			tids |= BIT(skb->priority);

			__skb_queue_tail(&pending, skb);

			/* end service period after last frame or add one */
			if (!skb_queue_empty(&frames))
				continue;

			if (reason != IEEE80211_FRAME_RELEASE_UAPSD) {
				/* for PS-Poll, there's only one frame */
				info->flags |= IEEE80211_TX_STATUS_EOSP |
					       IEEE80211_TX_CTL_REQ_TX_STATUS;
				break;
			}

			/* For uAPSD, things are a bit more complicated. If the
			 * last frame has a QoS header (i.e. is a QoS-data or
			 * QoS-nulldata frame) then just set the EOSP bit there
			 * and be done.
			 * If the frame doesn't have a QoS header (which means
			 * it should be a bufferable MMPDU) then we can't set
			 * the EOSP bit in the QoS header; add a QoS-nulldata
			 * frame to the list to send it after the MMPDU.
			 *
			 * Note that this code is only in the mac80211-release
			 * code path, we assume that the driver will not buffer
			 * anything but QoS-data frames, or if it does, will
			 * create the QoS-nulldata frame by itself if needed.
			 *
			 * Cf. 802.11-2012 10.2.1.10 (c).
			 */
			if (qoshdr) {
				*qoshdr |= IEEE80211_QOS_CTL_EOSP;

				info->flags |= IEEE80211_TX_STATUS_EOSP |
					       IEEE80211_TX_CTL_REQ_TX_STATUS;
			} else {
				/* The standard isn't completely clear on this
				 * as it says the more-data bit should be set
				 * if there are more BUs. The QoS-Null frame
				 * we're about to send isn't buffered yet, we
				 * only create it below, but let's pretend it
				 * was buffered just in case some clients only
				 * expect more-data=0 when eosp=1.
				 */
				hdr->frame_control |=
					cpu_to_le16(IEEE80211_FCTL_MOREDATA);
				need_null = true;
				num++;
			}
			break;
		}

		drv_allow_buffered_frames(local, sta, tids, num,
					  reason, more_data);

		ieee80211_add_pending_skbs(local, &pending);

		if (need_null)
			ieee80211_send_null_response(
				sdata, sta, find_highest_prio_tid(tids),
				reason, false);

		sta_info_recalc_tim(sta);
	} else {
		unsigned long tids = sta->txq_buffered_tids & driver_release_tids;
		int tid;

		/*
		 * We need to release a frame that is buffered somewhere in the
		 * driver ... it'll have to handle that.
		 * Note that the driver also has to check the number of frames
		 * on the TIDs we're releasing from - if there are more than
		 * n_frames it has to set the more-data bit (if we didn't ask
		 * it to set it anyway due to other buffered frames); if there
		 * are fewer than n_frames it has to make sure to adjust that
		 * to allow the service period to end properly.
		 */
		drv_release_buffered_frames(local, sta, driver_release_tids,
					    n_frames, reason, more_data);

		/*
		 * Note that we don't recalculate the TIM bit here as it would
		 * most likely have no effect at all unless the driver told us
		 * that the TID(s) became empty before returning here from the
		 * release function.
		 * Either way, however, when the driver tells us that the TID(s)
		 * became empty or we find that a txq became empty, we'll do the
		 * TIM recalculation.
		 */

		if (!sta->sta.txq[0])
			return;

		for (tid = 0; tid < ARRAY_SIZE(sta->sta.txq); tid++) {
			struct txq_info *txqi = to_txq_info(sta->sta.txq[tid]);

			if (!(tids & BIT(tid)) || skb_queue_len(&txqi->queue))
				continue;

			sta_info_recalc_tim(sta);
			break;
		}
	}
}

void ieee80211_sta_ps_deliver_poll_response(struct sta_info *sta)
{
	u8 ignore_for_response = sta->sta.uapsd_queues;

	/*
	 * If all ACs are delivery-enabled then we should reply
	 * from any of them, if only some are enabled we reply
	 * only from the non-enabled ones.
	 */
	if (ignore_for_response == BIT(IEEE80211_NUM_ACS) - 1)
		ignore_for_response = 0;

	ieee80211_sta_ps_deliver_response(sta, 1, ignore_for_response,
					  IEEE80211_FRAME_RELEASE_PSPOLL);
}

void ieee80211_sta_ps_deliver_uapsd(struct sta_info *sta)
{
	int n_frames = sta->sta.max_sp;
	u8 delivery_enabled = sta->sta.uapsd_queues;

	/*
	 * If we ever grow support for TSPEC this might happen if
	 * the TSPEC update from hostapd comes in between a trigger
	 * frame setting WLAN_STA_UAPSD in the RX path and this
	 * actually getting called.
	 */
	if (!delivery_enabled)
		return;

	switch (sta->sta.max_sp) {
	case 1:
		n_frames = 2;
		break;
	case 2:
		n_frames = 4;
		break;
	case 3:
		n_frames = 6;
		break;
	case 0:
		/* XXX: what is a good value? */
		n_frames = 128;
		break;
	}

	ieee80211_sta_ps_deliver_response(sta, n_frames, ~delivery_enabled,
					  IEEE80211_FRAME_RELEASE_UAPSD);
}

void ieee80211_sta_block_awake(struct ieee80211_hw *hw,
			       struct ieee80211_sta *pubsta, bool block)
{
	struct sta_info *sta = container_of(pubsta, struct sta_info, sta);

	trace_api_sta_block_awake(sta->local, pubsta, block);

	if (block) {
		set_sta_flag(sta, WLAN_STA_PS_DRIVER);
		ieee80211_clear_fast_xmit(sta);
		return;
	}

	if (!test_sta_flag(sta, WLAN_STA_PS_DRIVER))
		return;

	if (!test_sta_flag(sta, WLAN_STA_PS_STA)) {
		set_sta_flag(sta, WLAN_STA_PS_DELIVER);
		clear_sta_flag(sta, WLAN_STA_PS_DRIVER);
		ieee80211_queue_work(hw, &sta->drv_deliver_wk);
	} else if (test_sta_flag(sta, WLAN_STA_PSPOLL) ||
		   test_sta_flag(sta, WLAN_STA_UAPSD)) {
		/* must be asleep in this case */
		clear_sta_flag(sta, WLAN_STA_PS_DRIVER);
		ieee80211_queue_work(hw, &sta->drv_deliver_wk);
	} else {
		clear_sta_flag(sta, WLAN_STA_PS_DRIVER);
		ieee80211_check_fast_xmit(sta);
	}
}
EXPORT_SYMBOL(ieee80211_sta_block_awake);

void ieee80211_sta_eosp(struct ieee80211_sta *pubsta)
{
	struct sta_info *sta = container_of(pubsta, struct sta_info, sta);
	struct ieee80211_local *local = sta->local;

	trace_api_eosp(local, pubsta);

	clear_sta_flag(sta, WLAN_STA_SP);
}
EXPORT_SYMBOL(ieee80211_sta_eosp);

void ieee80211_sta_set_buffered(struct ieee80211_sta *pubsta,
				u8 tid, bool buffered)
{
	struct sta_info *sta = container_of(pubsta, struct sta_info, sta);

	if (WARN_ON(tid >= IEEE80211_NUM_TIDS))
		return;

	trace_api_sta_set_buffered(sta->local, pubsta, tid, buffered);

	if (buffered)
		set_bit(tid, &sta->driver_buffered_tids);
	else
		clear_bit(tid, &sta->driver_buffered_tids);

	sta_info_recalc_tim(sta);
}
EXPORT_SYMBOL(ieee80211_sta_set_buffered);

int sta_info_move_state(struct sta_info *sta,
			enum ieee80211_sta_state new_state)
{
	might_sleep();

	if (sta->sta_state == new_state)
		return 0;

	/* check allowed transitions first */

	switch (new_state) {
	case IEEE80211_STA_NONE:
		if (sta->sta_state != IEEE80211_STA_AUTH)
			return -EINVAL;
		break;
	case IEEE80211_STA_AUTH:
		if (sta->sta_state != IEEE80211_STA_NONE &&
		    sta->sta_state != IEEE80211_STA_ASSOC)
			return -EINVAL;
		break;
	case IEEE80211_STA_ASSOC:
		if (sta->sta_state != IEEE80211_STA_AUTH &&
		    sta->sta_state != IEEE80211_STA_AUTHORIZED)
			return -EINVAL;
		break;
	case IEEE80211_STA_AUTHORIZED:
		if (sta->sta_state != IEEE80211_STA_ASSOC)
			return -EINVAL;
		break;
	default:
		WARN(1, "invalid state %d", new_state);
		return -EINVAL;
	}

	sta_dbg(sta->sdata, "moving STA %pM to state %d\n",
		sta->sta.addr, new_state);

	/*
	 * notify the driver before the actual changes so it can
	 * fail the transition
	 */
	if (test_sta_flag(sta, WLAN_STA_INSERTED)) {
		int err = drv_sta_state(sta->local, sta->sdata, sta,
					sta->sta_state, new_state);
		if (err)
			return err;
	}

	/* reflect the change in all state variables */

	switch (new_state) {
	case IEEE80211_STA_NONE:
		if (sta->sta_state == IEEE80211_STA_AUTH)
			clear_bit(WLAN_STA_AUTH, &sta->_flags);
		break;
	case IEEE80211_STA_AUTH:
		if (sta->sta_state == IEEE80211_STA_NONE)
			set_bit(WLAN_STA_AUTH, &sta->_flags);
		else if (sta->sta_state == IEEE80211_STA_ASSOC)
			clear_bit(WLAN_STA_ASSOC, &sta->_flags);
		break;
	case IEEE80211_STA_ASSOC:
		if (sta->sta_state == IEEE80211_STA_AUTH) {
			set_bit(WLAN_STA_ASSOC, &sta->_flags);
		} else if (sta->sta_state == IEEE80211_STA_AUTHORIZED) {
			if (sta->sdata->vif.type == NL80211_IFTYPE_AP ||
			    (sta->sdata->vif.type == NL80211_IFTYPE_AP_VLAN &&
			     !sta->sdata->u.vlan.sta))
				atomic_dec(&sta->sdata->bss->num_mcast_sta);
			clear_bit(WLAN_STA_AUTHORIZED, &sta->_flags);
			ieee80211_clear_fast_xmit(sta);
		}
		break;
	case IEEE80211_STA_AUTHORIZED:
		if (sta->sta_state == IEEE80211_STA_ASSOC) {
			if (sta->sdata->vif.type == NL80211_IFTYPE_AP ||
			    (sta->sdata->vif.type == NL80211_IFTYPE_AP_VLAN &&
			     !sta->sdata->u.vlan.sta))
				atomic_inc(&sta->sdata->bss->num_mcast_sta);
			set_bit(WLAN_STA_AUTHORIZED, &sta->_flags);
			ieee80211_check_fast_xmit(sta);
		}
		break;
	default:
		break;
	}

	sta->sta_state = new_state;

	return 0;
}

u8 sta_info_tx_streams(struct sta_info *sta)
{
	struct ieee80211_sta_ht_cap *ht_cap = &sta->sta.ht_cap;
	u8 rx_streams;

	if (!sta->sta.ht_cap.ht_supported)
		return 1;

	if (sta->sta.vht_cap.vht_supported) {
		int i;
		u16 tx_mcs_map =
			le16_to_cpu(sta->sta.vht_cap.vht_mcs.tx_mcs_map);

		for (i = 7; i >= 0; i--)
			if ((tx_mcs_map & (0x3 << (i * 2))) !=
			    IEEE80211_VHT_MCS_NOT_SUPPORTED)
				return i + 1;
	}

	if (ht_cap->mcs.rx_mask[3])
		rx_streams = 4;
	else if (ht_cap->mcs.rx_mask[2])
		rx_streams = 3;
	else if (ht_cap->mcs.rx_mask[1])
		rx_streams = 2;
	else
		rx_streams = 1;

	if (!(ht_cap->mcs.tx_params & IEEE80211_HT_MCS_TX_RX_DIFF))
		return rx_streams;

	return ((ht_cap->mcs.tx_params & IEEE80211_HT_MCS_TX_MAX_STREAMS_MASK)
			>> IEEE80211_HT_MCS_TX_MAX_STREAMS_SHIFT) + 1;
}

static void sta_set_rate_info_rx(struct sta_info *sta, struct rate_info *rinfo)
{
	rinfo->flags = 0;

	if (sta->rx_stats.last_rate_flag & RX_FLAG_HT) {
		rinfo->flags |= RATE_INFO_FLAGS_MCS;
		rinfo->mcs = sta->rx_stats.last_rate_idx;
	} else if (sta->rx_stats.last_rate_flag & RX_FLAG_VHT) {
		rinfo->flags |= RATE_INFO_FLAGS_VHT_MCS;
		rinfo->nss = sta->rx_stats.last_rate_vht_nss;
		rinfo->mcs = sta->rx_stats.last_rate_idx;
	} else {
		struct ieee80211_supported_band *sband;
		int shift = ieee80211_vif_get_shift(&sta->sdata->vif);
		u16 brate;

		sband = sta->local->hw.wiphy->bands[
				ieee80211_get_sdata_band(sta->sdata)];
		brate = sband->bitrates[sta->rx_stats.last_rate_idx].bitrate;
		rinfo->legacy = DIV_ROUND_UP(brate, 1 << shift);
	}

	if (sta->rx_stats.last_rate_flag & RX_FLAG_SHORT_GI)
		rinfo->flags |= RATE_INFO_FLAGS_SHORT_GI;

	if (sta->rx_stats.last_rate_flag & RX_FLAG_5MHZ)
		rinfo->bw = RATE_INFO_BW_5;
	else if (sta->rx_stats.last_rate_flag & RX_FLAG_10MHZ)
		rinfo->bw = RATE_INFO_BW_10;
	else if (sta->rx_stats.last_rate_flag & RX_FLAG_40MHZ)
		rinfo->bw = RATE_INFO_BW_40;
	else if (sta->rx_stats.last_rate_vht_flag & RX_VHT_FLAG_80MHZ)
		rinfo->bw = RATE_INFO_BW_80;
	else if (sta->rx_stats.last_rate_vht_flag & RX_VHT_FLAG_160MHZ)
		rinfo->bw = RATE_INFO_BW_160;
	else
		rinfo->bw = RATE_INFO_BW_20;
}

void sta_set_sinfo(struct sta_info *sta, struct station_info *sinfo)
{
	struct ieee80211_sub_if_data *sdata = sta->sdata;
	struct ieee80211_local *local = sdata->local;
	struct rate_control_ref *ref = NULL;
	u32 thr = 0;
	int i, ac;

	if (test_sta_flag(sta, WLAN_STA_RATE_CONTROL))
		ref = local->rate_ctrl;

	sinfo->generation = sdata->local->sta_generation;

	/* do before driver, so beacon filtering drivers have a
	 * chance to e.g. just add the number of filtered beacons
	 * (or just modify the value entirely, of course)
	 */
	if (sdata->vif.type == NL80211_IFTYPE_STATION)
		sinfo->rx_beacon = sdata->u.mgd.count_beacon_signal;

	drv_sta_statistics(local, sdata, &sta->sta, sinfo);

	sinfo->filled |= BIT(NL80211_STA_INFO_INACTIVE_TIME) |
			 BIT(NL80211_STA_INFO_STA_FLAGS) |
			 BIT(NL80211_STA_INFO_BSS_PARAM) |
			 BIT(NL80211_STA_INFO_CONNECTED_TIME) |
			 BIT(NL80211_STA_INFO_RX_DROP_MISC);

	if (sdata->vif.type == NL80211_IFTYPE_STATION) {
		sinfo->beacon_loss_count = sdata->u.mgd.beacon_loss_count;
		sinfo->filled |= BIT(NL80211_STA_INFO_BEACON_LOSS);
	}

	sinfo->connected_time = ktime_get_seconds() - sta->last_connected;
	sinfo->inactive_time =
		jiffies_to_msecs(jiffies - sta->rx_stats.last_rx);

	if (!(sinfo->filled & (BIT(NL80211_STA_INFO_TX_BYTES64) |
			       BIT(NL80211_STA_INFO_TX_BYTES)))) {
		sinfo->tx_bytes = 0;
		for (ac = 0; ac < IEEE80211_NUM_ACS; ac++)
			sinfo->tx_bytes += sta->tx_stats.bytes[ac];
		sinfo->filled |= BIT(NL80211_STA_INFO_TX_BYTES64);
	}

	if (!(sinfo->filled & BIT(NL80211_STA_INFO_TX_PACKETS))) {
		sinfo->tx_packets = 0;
		for (ac = 0; ac < IEEE80211_NUM_ACS; ac++)
			sinfo->tx_packets += sta->tx_stats.packets[ac];
		sinfo->filled |= BIT(NL80211_STA_INFO_TX_PACKETS);
	}

	if (!(sinfo->filled & (BIT(NL80211_STA_INFO_RX_BYTES64) |
			       BIT(NL80211_STA_INFO_RX_BYTES)))) {
		sinfo->rx_bytes = sta->rx_stats.bytes;
		sinfo->filled |= BIT(NL80211_STA_INFO_RX_BYTES64);
	}

	if (!(sinfo->filled & BIT(NL80211_STA_INFO_RX_PACKETS))) {
		sinfo->rx_packets = sta->rx_stats.packets;
		sinfo->filled |= BIT(NL80211_STA_INFO_RX_PACKETS);
	}

	if (!(sinfo->filled & BIT(NL80211_STA_INFO_TX_RETRIES))) {
		sinfo->tx_retries = sta->status_stats.retry_count;
		sinfo->filled |= BIT(NL80211_STA_INFO_TX_RETRIES);
	}

	if (!(sinfo->filled & BIT(NL80211_STA_INFO_TX_FAILED))) {
		sinfo->tx_failed = sta->status_stats.retry_failed;
		sinfo->filled |= BIT(NL80211_STA_INFO_TX_FAILED);
	}

	sinfo->rx_dropped_misc = sta->rx_stats.dropped;

	if (sdata->vif.type == NL80211_IFTYPE_STATION &&
	    !(sdata->vif.driver_flags & IEEE80211_VIF_BEACON_FILTER)) {
		sinfo->filled |= BIT(NL80211_STA_INFO_BEACON_RX) |
				 BIT(NL80211_STA_INFO_BEACON_SIGNAL_AVG);
		sinfo->rx_beacon_signal_avg = ieee80211_ave_rssi(&sdata->vif);
	}

	if (ieee80211_hw_check(&sta->local->hw, SIGNAL_DBM) ||
	    ieee80211_hw_check(&sta->local->hw, SIGNAL_UNSPEC)) {
		if (!(sinfo->filled & BIT(NL80211_STA_INFO_SIGNAL))) {
			sinfo->signal = (s8)sta->rx_stats.last_signal;
			sinfo->filled |= BIT(NL80211_STA_INFO_SIGNAL);
		}

		if (!(sinfo->filled & BIT(NL80211_STA_INFO_SIGNAL_AVG))) {
			sinfo->signal_avg =
				-ewma_signal_read(&sta->rx_stats.avg_signal);
			sinfo->filled |= BIT(NL80211_STA_INFO_SIGNAL_AVG);
		}
	}

	if (sta->rx_stats.chains &&
	    !(sinfo->filled & (BIT(NL80211_STA_INFO_CHAIN_SIGNAL) |
			       BIT(NL80211_STA_INFO_CHAIN_SIGNAL_AVG)))) {
		sinfo->filled |= BIT(NL80211_STA_INFO_CHAIN_SIGNAL) |
				 BIT(NL80211_STA_INFO_CHAIN_SIGNAL_AVG);

		sinfo->chains = sta->rx_stats.chains;
		for (i = 0; i < ARRAY_SIZE(sinfo->chain_signal); i++) {
			sinfo->chain_signal[i] =
				sta->rx_stats.chain_signal_last[i];
			sinfo->chain_signal_avg[i] =
				-ewma_signal_read(&sta->rx_stats.chain_signal_avg[i]);
		}
	}

	if (!(sinfo->filled & BIT(NL80211_STA_INFO_TX_BITRATE))) {
		sta_set_rate_info_tx(sta, &sta->tx_stats.last_rate,
				     &sinfo->txrate);
		sinfo->filled |= BIT(NL80211_STA_INFO_TX_BITRATE);
	}

	if (!(sinfo->filled & BIT(NL80211_STA_INFO_RX_BITRATE))) {
		sta_set_rate_info_rx(sta, &sinfo->rxrate);
		sinfo->filled |= BIT(NL80211_STA_INFO_RX_BITRATE);
	}

	sinfo->filled |= BIT(NL80211_STA_INFO_TID_STATS);
	for (i = 0; i < IEEE80211_NUM_TIDS + 1; i++) {
		struct cfg80211_tid_stats *tidstats = &sinfo->pertid[i];

		if (!(tidstats->filled & BIT(NL80211_TID_STATS_RX_MSDU))) {
			tidstats->filled |= BIT(NL80211_TID_STATS_RX_MSDU);
			tidstats->rx_msdu = sta->rx_stats.msdu[i];
		}

		if (!(tidstats->filled & BIT(NL80211_TID_STATS_TX_MSDU))) {
			tidstats->filled |= BIT(NL80211_TID_STATS_TX_MSDU);
			tidstats->tx_msdu = sta->tx_stats.msdu[i];
		}

		if (!(tidstats->filled &
				BIT(NL80211_TID_STATS_TX_MSDU_RETRIES)) &&
		    ieee80211_hw_check(&local->hw, REPORTS_TX_ACK_STATUS)) {
			tidstats->filled |=
				BIT(NL80211_TID_STATS_TX_MSDU_RETRIES);
			tidstats->tx_msdu_retries =
				sta->status_stats.msdu_retries[i];
		}

		if (!(tidstats->filled &
				BIT(NL80211_TID_STATS_TX_MSDU_FAILED)) &&
		    ieee80211_hw_check(&local->hw, REPORTS_TX_ACK_STATUS)) {
			tidstats->filled |=
				BIT(NL80211_TID_STATS_TX_MSDU_FAILED);
			tidstats->tx_msdu_failed =
				sta->status_stats.msdu_failed[i];
		}
	}

	if (ieee80211_vif_is_mesh(&sdata->vif)) {
#ifdef CONFIG_MAC80211_MESH
		sinfo->filled |= BIT(NL80211_STA_INFO_LLID) |
				 BIT(NL80211_STA_INFO_PLID) |
				 BIT(NL80211_STA_INFO_PLINK_STATE) |
				 BIT(NL80211_STA_INFO_LOCAL_PM) |
				 BIT(NL80211_STA_INFO_PEER_PM) |
				 BIT(NL80211_STA_INFO_NONPEER_PM);

		sinfo->llid = sta->mesh->llid;
		sinfo->plid = sta->mesh->plid;
		sinfo->plink_state = sta->mesh->plink_state;
		if (test_sta_flag(sta, WLAN_STA_TOFFSET_KNOWN)) {
			sinfo->filled |= BIT(NL80211_STA_INFO_T_OFFSET);
			sinfo->t_offset = sta->mesh->t_offset;
		}
		sinfo->local_pm = sta->mesh->local_pm;
		sinfo->peer_pm = sta->mesh->peer_pm;
		sinfo->nonpeer_pm = sta->mesh->nonpeer_pm;
#endif
	}

	sinfo->bss_param.flags = 0;
	if (sdata->vif.bss_conf.use_cts_prot)
		sinfo->bss_param.flags |= BSS_PARAM_FLAGS_CTS_PROT;
	if (sdata->vif.bss_conf.use_short_preamble)
		sinfo->bss_param.flags |= BSS_PARAM_FLAGS_SHORT_PREAMBLE;
	if (sdata->vif.bss_conf.use_short_slot)
		sinfo->bss_param.flags |= BSS_PARAM_FLAGS_SHORT_SLOT_TIME;
	sinfo->bss_param.dtim_period = sdata->vif.bss_conf.dtim_period;
	sinfo->bss_param.beacon_interval = sdata->vif.bss_conf.beacon_int;

	sinfo->sta_flags.set = 0;
	sinfo->sta_flags.mask = BIT(NL80211_STA_FLAG_AUTHORIZED) |
				BIT(NL80211_STA_FLAG_SHORT_PREAMBLE) |
				BIT(NL80211_STA_FLAG_WME) |
				BIT(NL80211_STA_FLAG_MFP) |
				BIT(NL80211_STA_FLAG_AUTHENTICATED) |
				BIT(NL80211_STA_FLAG_ASSOCIATED) |
				BIT(NL80211_STA_FLAG_TDLS_PEER);
	if (test_sta_flag(sta, WLAN_STA_AUTHORIZED))
		sinfo->sta_flags.set |= BIT(NL80211_STA_FLAG_AUTHORIZED);
	if (test_sta_flag(sta, WLAN_STA_SHORT_PREAMBLE))
		sinfo->sta_flags.set |= BIT(NL80211_STA_FLAG_SHORT_PREAMBLE);
	if (sta->sta.wme)
		sinfo->sta_flags.set |= BIT(NL80211_STA_FLAG_WME);
	if (test_sta_flag(sta, WLAN_STA_MFP))
		sinfo->sta_flags.set |= BIT(NL80211_STA_FLAG_MFP);
	if (test_sta_flag(sta, WLAN_STA_AUTH))
		sinfo->sta_flags.set |= BIT(NL80211_STA_FLAG_AUTHENTICATED);
	if (test_sta_flag(sta, WLAN_STA_ASSOC))
		sinfo->sta_flags.set |= BIT(NL80211_STA_FLAG_ASSOCIATED);
	if (test_sta_flag(sta, WLAN_STA_TDLS_PEER))
		sinfo->sta_flags.set |= BIT(NL80211_STA_FLAG_TDLS_PEER);

	/* check if the driver has a SW RC implementation */
	if (ref && ref->ops->get_expected_throughput)
		thr = ref->ops->get_expected_throughput(sta->rate_ctrl_priv);
	else
		thr = drv_get_expected_throughput(local, &sta->sta);

	if (thr != 0) {
		sinfo->filled |= BIT(NL80211_STA_INFO_EXPECTED_THROUGHPUT);
		sinfo->expected_throughput = thr;
	}
}<|MERGE_RESOLUTION|>--- conflicted
+++ resolved
@@ -2,11 +2,8 @@
  * Copyright 2002-2005, Instant802 Networks, Inc.
  * Copyright 2006-2007	Jiri Benc <jbenc@suse.cz>
  * Copyright 2013-2014  Intel Mobile Communications GmbH
-<<<<<<< HEAD
  * Copyright (C) 2015 - 2016 Intel Deutschland GmbH
-=======
  * Copyright (C) 2018-2020 Intel Corporation
->>>>>>> c4f11a97
  *
  * This program is free software; you can redistribute it and/or modify
  * it under the terms of the GNU General Public License version 2 as
