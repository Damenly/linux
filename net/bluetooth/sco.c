--- conflicted
+++ resolved
@@ -742,11 +742,7 @@
 		return -EOPNOTSUPP;
 
 	skb = bt_skb_sendmsg(sk, msg, len, len, 0, 0);
-<<<<<<< HEAD
-	if (IS_ERR_OR_NULL(skb))
-=======
 	if (IS_ERR(skb))
->>>>>>> a97dac42
 		return PTR_ERR(skb);
 
 	lock_sock(sk);
