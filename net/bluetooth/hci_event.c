--- conflicted
+++ resolved
@@ -2685,7 +2685,6 @@
 		conn->enc_key_size = rp->key_size;
 	}
 
-<<<<<<< HEAD
 	if (conn->enc_key_size < MIN_ENC_KEY_LEN) {
 		WARN(1, "Dropping connection with weak encryption key length");
 		hci_disconnect(conn, HCI_ERROR_REMOTE_USER_TERM);
@@ -2693,25 +2692,7 @@
 		goto unlock;
 	}
 
-	if (conn->state == BT_CONFIG) {
-		conn->state = BT_CONNECTED;
-		hci_connect_cfm(conn, 0);
-		hci_conn_drop(conn);
-	} else {
-		u8 encrypt;
-
-		if (!test_bit(HCI_CONN_ENCRYPT, &conn->flags))
-			encrypt = 0x00;
-		else if (test_bit(HCI_CONN_AES_CCM, &conn->flags))
-			encrypt = 0x02;
-		else
-			encrypt = 0x01;
-
-		hci_encrypt_cfm(conn, 0, encrypt);
-	}
-=======
 	hci_encrypt_cfm(conn, 0);
->>>>>>> d98913ec
 
 unlock:
 	hci_dev_unlock(hdev);
@@ -2763,16 +2744,13 @@
 		ev->status = HCI_ERROR_AUTH_FAILURE;
 
 	if (ev->status && conn->state == BT_CONNECTED) {
-<<<<<<< HEAD
 		if (ev->status == HCI_ERROR_PIN_OR_KEY_MISSING)
 			set_bit(HCI_CONN_AUTH_FAILURE, &conn->flags);
 
-=======
 		/* Notify upper layers so they can cleanup before
 		 * disconnecting.
 		 */
 		hci_encrypt_cfm(conn, ev->status);
->>>>>>> d98913ec
 		hci_disconnect(conn, HCI_ERROR_AUTH_FAILURE);
 		hci_conn_drop(conn);
 		goto unlock;
@@ -4962,7 +4940,6 @@
 	u32 flags;
 	u8 *ptr, real_len;
 
-<<<<<<< HEAD
 	switch (type) {
 	case LE_ADV_IND:
 	case LE_ADV_DIRECT_IND:
@@ -4978,10 +4955,6 @@
 
 	if (!ext_adv && len > HCI_MAX_AD_LENGTH) {
 		bt_dev_err_ratelimited(hdev, "legacy adv larger than 31 bytes");
-=======
-	if (len > HCI_MAX_AD_LENGTH) {
-		pr_err_ratelimited("legacy adv larger than 31 bytes");
->>>>>>> d98913ec
 		return;
 	}
 
@@ -5045,11 +5018,7 @@
 	 */
 	conn = check_pending_le_conn(hdev, bdaddr, bdaddr_type, type,
 								direct_addr);
-<<<<<<< HEAD
 	if (!ext_adv && conn && type == LE_ADV_IND && len <= HCI_MAX_AD_LENGTH) {
-=======
-	if (conn && type == LE_ADV_IND && len <= HCI_MAX_AD_LENGTH) {
->>>>>>> d98913ec
 		/* Store report for later inclusion by
 		 * mgmt_device_connected
 		 */
@@ -5180,11 +5149,7 @@
 			rssi = ev->data[ev->length];
 			process_adv_report(hdev, ev->evt_type, &ev->bdaddr,
 					   ev->bdaddr_type, NULL, 0, rssi,
-<<<<<<< HEAD
 					   ev->data, ev->length, false);
-=======
-					   ev->data, ev->length);
->>>>>>> d98913ec
 		} else {
 			bt_dev_err(hdev, "Dropping invalid advertising data");
 		}
