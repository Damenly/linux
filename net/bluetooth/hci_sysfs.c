/* Bluetooth HCI driver model support. */

#include <linux/module.h>

#include <net/bluetooth/bluetooth.h>
#include <net/bluetooth/hci_core.h>

static int acl_conn_index;
static struct class *bt_class;

static void bt_link_release(struct device *dev)
{
	struct hci_conn *conn = to_hci_conn(dev);
	kfree(conn);
}

static struct device_type bt_link = {
	.name    = "link",
	.release = bt_link_release,
};

/*
 * The rfcomm tty device will possibly retain even when conn
 * is down, and sysfs doesn't support move zombie device,
 * so we should move the device before conn device is destroyed.
 */
static int __match_tty(struct device *dev, void *data)
{
	return !strncmp(dev_name(dev), "rfcomm", 6);
}

void hci_conn_init_sysfs(struct hci_conn *conn)
{
	struct hci_dev *hdev = conn->hdev;

	BT_DBG("conn %p", conn);

	conn->dev.type = &bt_link;
	conn->dev.class = bt_class;
	conn->dev.parent = &hdev->dev;

	device_initialize(&conn->dev);
}

void hci_conn_add_sysfs(struct hci_conn *conn)
{
	struct hci_dev *hdev = conn->hdev;

	BT_DBG("conn %p", conn);

	acl_conn_index++;
	dev_set_name(&conn->dev, "%s:%d:%d", hdev->name, conn->handle,
		     acl_conn_index);

	if (device_add(&conn->dev) < 0) {
		BT_ERR("Failed to register connection device");
		return;
	}

	hci_dev_hold(hdev);
}

void hci_conn_del_sysfs(struct hci_conn *conn)
{
	struct hci_dev *hdev = conn->hdev;

	if (!device_is_registered(&conn->dev))
		return;

	while (1) {
		struct device *dev;

		dev = device_find_child(&conn->dev, NULL, __match_tty);
		if (!dev)
			break;
		device_move(dev, NULL, DPM_ORDER_DEV_LAST);
		put_device(dev);
	}

	device_del(&conn->dev);

	hci_dev_put(hdev);
}

static void bt_host_release(struct device *dev)
{
	struct hci_dev *hdev = to_hci_dev(dev);
	hci_release_dev(hdev);
	module_put(THIS_MODULE);
}

static ssize_t identity_show(struct device *dev,
			     struct device_attribute *attr,
			     char *buf)
{
	struct hci_dev *hdev = to_hci_dev(dev);

	return scnprintf(buf, 18, "%pMR", &hdev->bdaddr);
}
DEVICE_ATTR_RO(identity);

static struct attribute *bt_host_attrs[] = {
	&dev_attr_identity.attr,
	NULL,
};
ATTRIBUTE_GROUPS(bt_host);

<<<<<<< HEAD
static const struct device_type bt_host = {
=======
static void bt_host_release(struct device *dev)
{
	struct hci_dev *hdev = to_hci_dev(dev);

	if (hci_dev_test_flag(hdev, HCI_UNREGISTER))
		hci_cleanup_dev(hdev);
	kfree(hdev);
	module_put(THIS_MODULE);
}

static struct device_type bt_host = {
>>>>>>> c13f051b
	.name    = "host",
	.release = bt_host_release,
	.groups = bt_host_groups,
};

void hci_init_sysfs(struct hci_dev *hdev)
{
	struct device *dev = &hdev->dev;

	dev->type = &bt_host;
	dev->class = bt_class;

	__module_get(THIS_MODULE);
	device_initialize(dev);
}

int __init bt_sysfs_init(void)
{
	bt_class = class_create(THIS_MODULE, "bluetooth");

	return PTR_ERR_OR_ZERO(bt_class);
}

void bt_sysfs_cleanup(void)
{
	class_destroy(bt_class);
}<|MERGE_RESOLUTION|>--- conflicted
+++ resolved
@@ -85,7 +85,10 @@
 static void bt_host_release(struct device *dev)
 {
 	struct hci_dev *hdev = to_hci_dev(dev);
-	hci_release_dev(hdev);
+
+	if (hci_dev_test_flag(hdev, HCI_UNREGISTER))
+		hci_cleanup_dev(hdev);
+	kfree(hdev);
 	module_put(THIS_MODULE);
 }
 
@@ -105,21 +108,7 @@
 };
 ATTRIBUTE_GROUPS(bt_host);
 
-<<<<<<< HEAD
 static const struct device_type bt_host = {
-=======
-static void bt_host_release(struct device *dev)
-{
-	struct hci_dev *hdev = to_hci_dev(dev);
-
-	if (hci_dev_test_flag(hdev, HCI_UNREGISTER))
-		hci_cleanup_dev(hdev);
-	kfree(hdev);
-	module_put(THIS_MODULE);
-}
-
-static struct device_type bt_host = {
->>>>>>> c13f051b
 	.name    = "host",
 	.release = bt_host_release,
 	.groups = bt_host_groups,
