--- conflicted
+++ resolved
@@ -1082,15 +1082,9 @@
 
 	lock_sock(sk);
 
-<<<<<<< HEAD
-	/* Allow detaching from dead device and attaching to alive device, if the caller wants to
-	 * re-bind (instead of close) this socket in response to hci_sock_dev_event(HCI_DEV_UNREG)
-	 * notification.
-=======
 	/* Allow detaching from dead device and attaching to alive device, if
 	 * the caller wants to re-bind (instead of close) this socket in
 	 * response to hci_sock_dev_event(HCI_DEV_UNREG) notification.
->>>>>>> c13f051b
 	 */
 	hdev = hci_pi(sk)->hdev;
 	if (hdev && hci_dev_test_flag(hdev, HCI_UNREGISTER)) {
