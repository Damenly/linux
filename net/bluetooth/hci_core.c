/*
   BlueZ - Bluetooth protocol stack for Linux
   Copyright (C) 2000-2001 Qualcomm Incorporated
   Copyright (C) 2011 ProFUSION Embedded Systems

   Written 2000,2001 by Maxim Krasnyansky <maxk@qualcomm.com>

   This program is free software; you can redistribute it and/or modify
   it under the terms of the GNU General Public License version 2 as
   published by the Free Software Foundation;

   THE SOFTWARE IS PROVIDED "AS IS", WITHOUT WARRANTY OF ANY KIND, EXPRESS
   OR IMPLIED, INCLUDING BUT NOT LIMITED TO THE WARRANTIES OF MERCHANTABILITY,
   FITNESS FOR A PARTICULAR PURPOSE AND NONINFRINGEMENT OF THIRD PARTY RIGHTS.
   IN NO EVENT SHALL THE COPYRIGHT HOLDER(S) AND AUTHOR(S) BE LIABLE FOR ANY
   CLAIM, OR ANY SPECIAL INDIRECT OR CONSEQUENTIAL DAMAGES, OR ANY DAMAGES
   WHATSOEVER RESULTING FROM LOSS OF USE, DATA OR PROFITS, WHETHER IN AN
   ACTION OF CONTRACT, NEGLIGENCE OR OTHER TORTIOUS ACTION, ARISING OUT OF
   OR IN CONNECTION WITH THE USE OR PERFORMANCE OF THIS SOFTWARE.

   ALL LIABILITY, INCLUDING LIABILITY FOR INFRINGEMENT OF ANY PATENTS,
   COPYRIGHTS, TRADEMARKS OR OTHER RIGHTS, RELATING TO USE OF THIS
   SOFTWARE IS DISCLAIMED.
*/

/* Bluetooth HCI core. */

#include <linux/export.h>
#include <linux/rfkill.h>
#include <linux/debugfs.h>
#include <linux/crypto.h>
#include <linux/property.h>
#include <linux/suspend.h>
#include <linux/wait.h>
#include <asm/unaligned.h>

#include <net/bluetooth/bluetooth.h>
#include <net/bluetooth/hci_core.h>
#include <net/bluetooth/l2cap.h>
#include <net/bluetooth/mgmt.h>

#include "hci_request.h"
#include "hci_debugfs.h"
#include "smp.h"
#include "leds.h"
#include "msft.h"

static void hci_rx_work(struct work_struct *work);
static void hci_cmd_work(struct work_struct *work);
static void hci_tx_work(struct work_struct *work);

/* HCI device list */
LIST_HEAD(hci_dev_list);
DEFINE_RWLOCK(hci_dev_list_lock);

/* HCI callback list */
LIST_HEAD(hci_cb_list);
DEFINE_MUTEX(hci_cb_list_lock);

/* HCI ID Numbering */
static DEFINE_IDA(hci_index_ida);

/* ---- HCI debugfs entries ---- */

static ssize_t dut_mode_read(struct file *file, char __user *user_buf,
			     size_t count, loff_t *ppos)
{
	struct hci_dev *hdev = file->private_data;
	char buf[3];

	buf[0] = hci_dev_test_flag(hdev, HCI_DUT_MODE) ? 'Y' : 'N';
	buf[1] = '\n';
	buf[2] = '\0';
	return simple_read_from_buffer(user_buf, count, ppos, buf, 2);
}

static ssize_t dut_mode_write(struct file *file, const char __user *user_buf,
			      size_t count, loff_t *ppos)
{
	struct hci_dev *hdev = file->private_data;
	struct sk_buff *skb;
	char buf[32];
	size_t buf_size = min(count, (sizeof(buf)-1));
	bool enable;

	if (!test_bit(HCI_UP, &hdev->flags))
		return -ENETDOWN;

	if (copy_from_user(buf, user_buf, buf_size))
		return -EFAULT;

	buf[buf_size] = '\0';
	if (strtobool(buf, &enable))
		return -EINVAL;

	if (enable == hci_dev_test_flag(hdev, HCI_DUT_MODE))
		return -EALREADY;

	hci_req_sync_lock(hdev);
	if (enable)
		skb = __hci_cmd_sync(hdev, HCI_OP_ENABLE_DUT_MODE, 0, NULL,
				     HCI_CMD_TIMEOUT);
	else
		skb = __hci_cmd_sync(hdev, HCI_OP_RESET, 0, NULL,
				     HCI_CMD_TIMEOUT);
	hci_req_sync_unlock(hdev);

	if (IS_ERR(skb))
		return PTR_ERR(skb);

	kfree_skb(skb);

	hci_dev_change_flag(hdev, HCI_DUT_MODE);

	return count;
}

static const struct file_operations dut_mode_fops = {
	.open		= simple_open,
	.read		= dut_mode_read,
	.write		= dut_mode_write,
	.llseek		= default_llseek,
};

static ssize_t vendor_diag_read(struct file *file, char __user *user_buf,
				size_t count, loff_t *ppos)
{
	struct hci_dev *hdev = file->private_data;
	char buf[3];

	buf[0] = hci_dev_test_flag(hdev, HCI_VENDOR_DIAG) ? 'Y' : 'N';
	buf[1] = '\n';
	buf[2] = '\0';
	return simple_read_from_buffer(user_buf, count, ppos, buf, 2);
}

static ssize_t vendor_diag_write(struct file *file, const char __user *user_buf,
				 size_t count, loff_t *ppos)
{
	struct hci_dev *hdev = file->private_data;
	char buf[32];
	size_t buf_size = min(count, (sizeof(buf)-1));
	bool enable;
	int err;

	if (copy_from_user(buf, user_buf, buf_size))
		return -EFAULT;

	buf[buf_size] = '\0';
	if (strtobool(buf, &enable))
		return -EINVAL;

	/* When the diagnostic flags are not persistent and the transport
	 * is not active, then there is no need for the vendor callback.
	 *
	 * Instead just store the desired value. If needed the setting
	 * will be programmed when the controller gets powered on.
	 */
	if (test_bit(HCI_QUIRK_NON_PERSISTENT_DIAG, &hdev->quirks) &&
	    !test_bit(HCI_RUNNING, &hdev->flags))
		goto done;

	hci_req_sync_lock(hdev);
	err = hdev->set_diag(hdev, enable);
	hci_req_sync_unlock(hdev);

	if (err < 0)
		return err;

done:
	if (enable)
		hci_dev_set_flag(hdev, HCI_VENDOR_DIAG);
	else
		hci_dev_clear_flag(hdev, HCI_VENDOR_DIAG);

	return count;
}

static const struct file_operations vendor_diag_fops = {
	.open		= simple_open,
	.read		= vendor_diag_read,
	.write		= vendor_diag_write,
	.llseek		= default_llseek,
};

static void hci_debugfs_create_basic(struct hci_dev *hdev)
{
	debugfs_create_file("dut_mode", 0644, hdev->debugfs, hdev,
			    &dut_mode_fops);

	if (hdev->set_diag)
		debugfs_create_file("vendor_diag", 0644, hdev->debugfs, hdev,
				    &vendor_diag_fops);
}

static int hci_reset_req(struct hci_request *req, unsigned long opt)
{
	BT_DBG("%s %ld", req->hdev->name, opt);

	/* Reset device */
	set_bit(HCI_RESET, &req->hdev->flags);
	hci_req_add(req, HCI_OP_RESET, 0, NULL);
	return 0;
}

static void bredr_init(struct hci_request *req)
{
	req->hdev->flow_ctl_mode = HCI_FLOW_CTL_MODE_PACKET_BASED;

	/* Read Local Supported Features */
	hci_req_add(req, HCI_OP_READ_LOCAL_FEATURES, 0, NULL);

	/* Read Local Version */
	hci_req_add(req, HCI_OP_READ_LOCAL_VERSION, 0, NULL);

	/* Read BD Address */
	hci_req_add(req, HCI_OP_READ_BD_ADDR, 0, NULL);
}

static void amp_init1(struct hci_request *req)
{
	req->hdev->flow_ctl_mode = HCI_FLOW_CTL_MODE_BLOCK_BASED;

	/* Read Local Version */
	hci_req_add(req, HCI_OP_READ_LOCAL_VERSION, 0, NULL);

	/* Read Local Supported Commands */
	hci_req_add(req, HCI_OP_READ_LOCAL_COMMANDS, 0, NULL);

	/* Read Local AMP Info */
	hci_req_add(req, HCI_OP_READ_LOCAL_AMP_INFO, 0, NULL);

	/* Read Data Blk size */
	hci_req_add(req, HCI_OP_READ_DATA_BLOCK_SIZE, 0, NULL);

	/* Read Flow Control Mode */
	hci_req_add(req, HCI_OP_READ_FLOW_CONTROL_MODE, 0, NULL);

	/* Read Location Data */
	hci_req_add(req, HCI_OP_READ_LOCATION_DATA, 0, NULL);
}

static int amp_init2(struct hci_request *req)
{
	/* Read Local Supported Features. Not all AMP controllers
	 * support this so it's placed conditionally in the second
	 * stage init.
	 */
	if (req->hdev->commands[14] & 0x20)
		hci_req_add(req, HCI_OP_READ_LOCAL_FEATURES, 0, NULL);

	return 0;
}

static int hci_init1_req(struct hci_request *req, unsigned long opt)
{
	struct hci_dev *hdev = req->hdev;

	BT_DBG("%s %ld", hdev->name, opt);

	/* Reset */
	if (!test_bit(HCI_QUIRK_RESET_ON_CLOSE, &hdev->quirks))
		hci_reset_req(req, 0);

	switch (hdev->dev_type) {
	case HCI_PRIMARY:
		bredr_init(req);
		break;
	case HCI_AMP:
		amp_init1(req);
		break;
	default:
		BT_ERR("Unknown device type %d", hdev->dev_type);
		break;
	}

	return 0;
}

static void bredr_setup(struct hci_request *req)
{
	__le16 param;
	__u8 flt_type;

	/* Read Buffer Size (ACL mtu, max pkt, etc.) */
	hci_req_add(req, HCI_OP_READ_BUFFER_SIZE, 0, NULL);

	/* Read Class of Device */
	hci_req_add(req, HCI_OP_READ_CLASS_OF_DEV, 0, NULL);

	/* Read Local Name */
	hci_req_add(req, HCI_OP_READ_LOCAL_NAME, 0, NULL);

	/* Read Voice Setting */
	hci_req_add(req, HCI_OP_READ_VOICE_SETTING, 0, NULL);

	/* Read Number of Supported IAC */
	hci_req_add(req, HCI_OP_READ_NUM_SUPPORTED_IAC, 0, NULL);

	/* Read Current IAC LAP */
	hci_req_add(req, HCI_OP_READ_CURRENT_IAC_LAP, 0, NULL);

	/* Clear Event Filters */
	flt_type = HCI_FLT_CLEAR_ALL;
	hci_req_add(req, HCI_OP_SET_EVENT_FLT, 1, &flt_type);

	/* Connection accept timeout ~20 secs */
	param = cpu_to_le16(0x7d00);
	hci_req_add(req, HCI_OP_WRITE_CA_TIMEOUT, 2, &param);
}

static void le_setup(struct hci_request *req)
{
	struct hci_dev *hdev = req->hdev;

	/* Read LE Buffer Size */
	hci_req_add(req, HCI_OP_LE_READ_BUFFER_SIZE, 0, NULL);

	/* Read LE Local Supported Features */
	hci_req_add(req, HCI_OP_LE_READ_LOCAL_FEATURES, 0, NULL);

	/* Read LE Supported States */
	hci_req_add(req, HCI_OP_LE_READ_SUPPORTED_STATES, 0, NULL);

	/* LE-only controllers have LE implicitly enabled */
	if (!lmp_bredr_capable(hdev))
		hci_dev_set_flag(hdev, HCI_LE_ENABLED);
}

static void hci_setup_event_mask(struct hci_request *req)
{
	struct hci_dev *hdev = req->hdev;

	/* The second byte is 0xff instead of 0x9f (two reserved bits
	 * disabled) since a Broadcom 1.2 dongle doesn't respond to the
	 * command otherwise.
	 */
	u8 events[8] = { 0xff, 0xff, 0xfb, 0xff, 0x00, 0x00, 0x00, 0x00 };

	/* CSR 1.1 dongles does not accept any bitfield so don't try to set
	 * any event mask for pre 1.2 devices.
	 */
	if (hdev->hci_ver < BLUETOOTH_VER_1_2)
		return;

	if (lmp_bredr_capable(hdev)) {
		events[4] |= 0x01; /* Flow Specification Complete */
	} else {
		/* Use a different default for LE-only devices */
		memset(events, 0, sizeof(events));
		events[1] |= 0x20; /* Command Complete */
		events[1] |= 0x40; /* Command Status */
		events[1] |= 0x80; /* Hardware Error */

		/* If the controller supports the Disconnect command, enable
		 * the corresponding event. In addition enable packet flow
		 * control related events.
		 */
		if (hdev->commands[0] & 0x20) {
			events[0] |= 0x10; /* Disconnection Complete */
			events[2] |= 0x04; /* Number of Completed Packets */
			events[3] |= 0x02; /* Data Buffer Overflow */
		}

		/* If the controller supports the Read Remote Version
		 * Information command, enable the corresponding event.
		 */
		if (hdev->commands[2] & 0x80)
			events[1] |= 0x08; /* Read Remote Version Information
					    * Complete
					    */

		if (hdev->le_features[0] & HCI_LE_ENCRYPTION) {
			events[0] |= 0x80; /* Encryption Change */
			events[5] |= 0x80; /* Encryption Key Refresh Complete */
		}
	}

	if (lmp_inq_rssi_capable(hdev) ||
	    test_bit(HCI_QUIRK_FIXUP_INQUIRY_MODE, &hdev->quirks))
		events[4] |= 0x02; /* Inquiry Result with RSSI */

	if (lmp_ext_feat_capable(hdev))
		events[4] |= 0x04; /* Read Remote Extended Features Complete */

	if (lmp_esco_capable(hdev)) {
		events[5] |= 0x08; /* Synchronous Connection Complete */
		events[5] |= 0x10; /* Synchronous Connection Changed */
	}

	if (lmp_sniffsubr_capable(hdev))
		events[5] |= 0x20; /* Sniff Subrating */

	if (lmp_pause_enc_capable(hdev))
		events[5] |= 0x80; /* Encryption Key Refresh Complete */

	if (lmp_ext_inq_capable(hdev))
		events[5] |= 0x40; /* Extended Inquiry Result */

	if (lmp_no_flush_capable(hdev))
		events[7] |= 0x01; /* Enhanced Flush Complete */

	if (lmp_lsto_capable(hdev))
		events[6] |= 0x80; /* Link Supervision Timeout Changed */

	if (lmp_ssp_capable(hdev)) {
		events[6] |= 0x01;	/* IO Capability Request */
		events[6] |= 0x02;	/* IO Capability Response */
		events[6] |= 0x04;	/* User Confirmation Request */
		events[6] |= 0x08;	/* User Passkey Request */
		events[6] |= 0x10;	/* Remote OOB Data Request */
		events[6] |= 0x20;	/* Simple Pairing Complete */
		events[7] |= 0x04;	/* User Passkey Notification */
		events[7] |= 0x08;	/* Keypress Notification */
		events[7] |= 0x10;	/* Remote Host Supported
					 * Features Notification
					 */
	}

	if (lmp_le_capable(hdev))
		events[7] |= 0x20;	/* LE Meta-Event */

	hci_req_add(req, HCI_OP_SET_EVENT_MASK, sizeof(events), events);
}

static int hci_init2_req(struct hci_request *req, unsigned long opt)
{
	struct hci_dev *hdev = req->hdev;

	if (hdev->dev_type == HCI_AMP)
		return amp_init2(req);

	if (lmp_bredr_capable(hdev))
		bredr_setup(req);
	else
		hci_dev_clear_flag(hdev, HCI_BREDR_ENABLED);

	if (lmp_le_capable(hdev))
		le_setup(req);

	/* All Bluetooth 1.2 and later controllers should support the
	 * HCI command for reading the local supported commands.
	 *
	 * Unfortunately some controllers indicate Bluetooth 1.2 support,
	 * but do not have support for this command. If that is the case,
	 * the driver can quirk the behavior and skip reading the local
	 * supported commands.
	 */
	if (hdev->hci_ver > BLUETOOTH_VER_1_1 &&
	    !test_bit(HCI_QUIRK_BROKEN_LOCAL_COMMANDS, &hdev->quirks))
		hci_req_add(req, HCI_OP_READ_LOCAL_COMMANDS, 0, NULL);

	if (lmp_ssp_capable(hdev)) {
		/* When SSP is available, then the host features page
		 * should also be available as well. However some
		 * controllers list the max_page as 0 as long as SSP
		 * has not been enabled. To achieve proper debugging
		 * output, force the minimum max_page to 1 at least.
		 */
		hdev->max_page = 0x01;

		if (hci_dev_test_flag(hdev, HCI_SSP_ENABLED)) {
			u8 mode = 0x01;

			hci_req_add(req, HCI_OP_WRITE_SSP_MODE,
				    sizeof(mode), &mode);
		} else {
			struct hci_cp_write_eir cp;

			memset(hdev->eir, 0, sizeof(hdev->eir));
			memset(&cp, 0, sizeof(cp));

			hci_req_add(req, HCI_OP_WRITE_EIR, sizeof(cp), &cp);
		}
	}

	if (lmp_inq_rssi_capable(hdev) ||
	    test_bit(HCI_QUIRK_FIXUP_INQUIRY_MODE, &hdev->quirks)) {
		u8 mode;

		/* If Extended Inquiry Result events are supported, then
		 * they are clearly preferred over Inquiry Result with RSSI
		 * events.
		 */
		mode = lmp_ext_inq_capable(hdev) ? 0x02 : 0x01;

		hci_req_add(req, HCI_OP_WRITE_INQUIRY_MODE, 1, &mode);
	}

	if (lmp_inq_tx_pwr_capable(hdev))
		hci_req_add(req, HCI_OP_READ_INQ_RSP_TX_POWER, 0, NULL);

	if (lmp_ext_feat_capable(hdev)) {
		struct hci_cp_read_local_ext_features cp;

		cp.page = 0x01;
		hci_req_add(req, HCI_OP_READ_LOCAL_EXT_FEATURES,
			    sizeof(cp), &cp);
	}

	if (hci_dev_test_flag(hdev, HCI_LINK_SECURITY)) {
		u8 enable = 1;
		hci_req_add(req, HCI_OP_WRITE_AUTH_ENABLE, sizeof(enable),
			    &enable);
	}

	return 0;
}

static void hci_setup_link_policy(struct hci_request *req)
{
	struct hci_dev *hdev = req->hdev;
	struct hci_cp_write_def_link_policy cp;
	u16 link_policy = 0;

	if (lmp_rswitch_capable(hdev))
		link_policy |= HCI_LP_RSWITCH;
	if (lmp_hold_capable(hdev))
		link_policy |= HCI_LP_HOLD;
	if (lmp_sniff_capable(hdev))
		link_policy |= HCI_LP_SNIFF;
	if (lmp_park_capable(hdev))
		link_policy |= HCI_LP_PARK;

	cp.policy = cpu_to_le16(link_policy);
	hci_req_add(req, HCI_OP_WRITE_DEF_LINK_POLICY, sizeof(cp), &cp);
}

static void hci_set_le_support(struct hci_request *req)
{
	struct hci_dev *hdev = req->hdev;
	struct hci_cp_write_le_host_supported cp;

	/* LE-only devices do not support explicit enablement */
	if (!lmp_bredr_capable(hdev))
		return;

	memset(&cp, 0, sizeof(cp));

	if (hci_dev_test_flag(hdev, HCI_LE_ENABLED)) {
		cp.le = 0x01;
		cp.simul = 0x00;
	}

	if (cp.le != lmp_host_le_capable(hdev))
		hci_req_add(req, HCI_OP_WRITE_LE_HOST_SUPPORTED, sizeof(cp),
			    &cp);
}

static void hci_set_event_mask_page_2(struct hci_request *req)
{
	struct hci_dev *hdev = req->hdev;
	u8 events[8] = { 0x00, 0x00, 0x00, 0x00, 0x00, 0x00, 0x00, 0x00 };
	bool changed = false;

	/* If Connectionless Peripheral Broadcast central role is supported
	 * enable all necessary events for it.
	 */
	if (lmp_cpb_central_capable(hdev)) {
		events[1] |= 0x40;	/* Triggered Clock Capture */
		events[1] |= 0x80;	/* Synchronization Train Complete */
		events[2] |= 0x10;	/* Peripheral Page Response Timeout */
		events[2] |= 0x20;	/* CPB Channel Map Change */
		changed = true;
	}

	/* If Connectionless Peripheral Broadcast peripheral role is supported
	 * enable all necessary events for it.
	 */
	if (lmp_cpb_peripheral_capable(hdev)) {
		events[2] |= 0x01;	/* Synchronization Train Received */
		events[2] |= 0x02;	/* CPB Receive */
		events[2] |= 0x04;	/* CPB Timeout */
		events[2] |= 0x08;	/* Truncated Page Complete */
		changed = true;
	}

	/* Enable Authenticated Payload Timeout Expired event if supported */
	if (lmp_ping_capable(hdev) || hdev->le_features[0] & HCI_LE_PING) {
		events[2] |= 0x80;
		changed = true;
	}

	/* Some Broadcom based controllers indicate support for Set Event
	 * Mask Page 2 command, but then actually do not support it. Since
	 * the default value is all bits set to zero, the command is only
	 * required if the event mask has to be changed. In case no change
	 * to the event mask is needed, skip this command.
	 */
	if (changed)
		hci_req_add(req, HCI_OP_SET_EVENT_MASK_PAGE_2,
			    sizeof(events), events);
}

static int hci_init3_req(struct hci_request *req, unsigned long opt)
{
	struct hci_dev *hdev = req->hdev;
	u8 p;

	hci_setup_event_mask(req);

	if (hdev->commands[6] & 0x20 &&
	    !test_bit(HCI_QUIRK_BROKEN_STORED_LINK_KEY, &hdev->quirks)) {
		struct hci_cp_read_stored_link_key cp;

		bacpy(&cp.bdaddr, BDADDR_ANY);
		cp.read_all = 0x01;
		hci_req_add(req, HCI_OP_READ_STORED_LINK_KEY, sizeof(cp), &cp);
	}

	if (hdev->commands[5] & 0x10)
		hci_setup_link_policy(req);

	if (hdev->commands[8] & 0x01)
		hci_req_add(req, HCI_OP_READ_PAGE_SCAN_ACTIVITY, 0, NULL);

	if (hdev->commands[18] & 0x04)
		hci_req_add(req, HCI_OP_READ_DEF_ERR_DATA_REPORTING, 0, NULL);

	/* Some older Broadcom based Bluetooth 1.2 controllers do not
	 * support the Read Page Scan Type command. Check support for
	 * this command in the bit mask of supported commands.
	 */
	if (hdev->commands[13] & 0x01)
		hci_req_add(req, HCI_OP_READ_PAGE_SCAN_TYPE, 0, NULL);

	if (lmp_le_capable(hdev)) {
		u8 events[8];

		memset(events, 0, sizeof(events));

		if (hdev->le_features[0] & HCI_LE_ENCRYPTION)
			events[0] |= 0x10;	/* LE Long Term Key Request */

		/* If controller supports the Connection Parameters Request
		 * Link Layer Procedure, enable the corresponding event.
		 */
		if (hdev->le_features[0] & HCI_LE_CONN_PARAM_REQ_PROC)
			events[0] |= 0x20;	/* LE Remote Connection
						 * Parameter Request
						 */

		/* If the controller supports the Data Length Extension
		 * feature, enable the corresponding event.
		 */
		if (hdev->le_features[0] & HCI_LE_DATA_LEN_EXT)
			events[0] |= 0x40;	/* LE Data Length Change */

		/* If the controller supports Extended Scanner Filter
		 * Policies, enable the correspondig event.
		 */
		if (hdev->le_features[0] & HCI_LE_EXT_SCAN_POLICY)
			events[1] |= 0x04;	/* LE Direct Advertising
						 * Report
						 */

		/* If the controller supports the LE Set Scan Enable command,
		 * enable the corresponding advertising report event.
		 */
		if (hdev->commands[26] & 0x08)
			events[0] |= 0x02;	/* LE Advertising Report */

		/* If the controller supports the LE Create Connection
		 * command, enable the corresponding event.
		 */
		if (hdev->commands[26] & 0x10)
			events[0] |= 0x01;	/* LE Connection Complete */

		/* If the controller supports the LE Connection Update
		 * command, enable the corresponding event.
		 */
		if (hdev->commands[27] & 0x04)
			events[0] |= 0x04;	/* LE Connection Update
						 * Complete
						 */

		/* If the controller supports the LE Read Remote Used Features
		 * command, enable the corresponding event.
		 */
		if (hdev->commands[27] & 0x20)
			events[0] |= 0x08;	/* LE Read Remote Used
						 * Features Complete
						 */

		/* If the controller supports the LE Read Local P-256
		 * Public Key command, enable the corresponding event.
		 */
		if (hdev->commands[34] & 0x02)
			events[0] |= 0x80;	/* LE Read Local P-256
						 * Public Key Complete
						 */

		/* If the controller supports the LE Generate DHKey
		 * command, enable the corresponding event.
		 */
		if (hdev->commands[34] & 0x04)
			events[1] |= 0x01;	/* LE Generate DHKey Complete */

		hci_req_add(req, HCI_OP_LE_SET_EVENT_MASK, sizeof(events),
			    events);

		if (hdev->commands[25] & 0x40) {
			/* Read LE Advertising Channel TX Power */
			hci_req_add(req, HCI_OP_LE_READ_ADV_TX_POWER, 0, NULL);
		}

		if (hdev->commands[26] & 0x40) {
			/* Read LE Accept List Size */
			hci_req_add(req, HCI_OP_LE_READ_ACCEPT_LIST_SIZE,
				    0, NULL);
		}

		if (hdev->commands[26] & 0x80) {
			/* Clear LE Accept List */
			hci_req_add(req, HCI_OP_LE_CLEAR_ACCEPT_LIST, 0, NULL);
		}

		if (hdev->le_features[0] & HCI_LE_DATA_LEN_EXT) {
			/* Read LE Maximum Data Length */
			hci_req_add(req, HCI_OP_LE_READ_MAX_DATA_LEN, 0, NULL);

			/* Read LE Suggested Default Data Length */
			hci_req_add(req, HCI_OP_LE_READ_DEF_DATA_LEN, 0, NULL);
		}

		hci_set_le_support(req);
	}

	/* Read features beyond page 1 if available */
	for (p = 2; p < HCI_MAX_PAGES && p <= hdev->max_page; p++) {
		struct hci_cp_read_local_ext_features cp;

		cp.page = p;
		hci_req_add(req, HCI_OP_READ_LOCAL_EXT_FEATURES,
			    sizeof(cp), &cp);
	}

	return 0;
}

static int hci_init4_req(struct hci_request *req, unsigned long opt)
{
	struct hci_dev *hdev = req->hdev;

	/* Some Broadcom based Bluetooth controllers do not support the
	 * Delete Stored Link Key command. They are clearly indicating its
	 * absence in the bit mask of supported commands.
	 *
	 * Check the supported commands and only if the the command is marked
	 * as supported send it. If not supported assume that the controller
	 * does not have actual support for stored link keys which makes this
	 * command redundant anyway.
	 *
	 * Some controllers indicate that they support handling deleting
	 * stored link keys, but they don't. The quirk lets a driver
	 * just disable this command.
	 */
	if (hdev->commands[6] & 0x80 &&
	    !test_bit(HCI_QUIRK_BROKEN_STORED_LINK_KEY, &hdev->quirks)) {
		struct hci_cp_delete_stored_link_key cp;

		bacpy(&cp.bdaddr, BDADDR_ANY);
		cp.delete_all = 0x01;
		hci_req_add(req, HCI_OP_DELETE_STORED_LINK_KEY,
			    sizeof(cp), &cp);
	}

	/* Set event mask page 2 if the HCI command for it is supported */
	if (hdev->commands[22] & 0x04)
		hci_set_event_mask_page_2(req);

	/* Read local codec list if the HCI command is supported */
	if (hdev->commands[29] & 0x20)
		hci_req_add(req, HCI_OP_READ_LOCAL_CODECS, 0, NULL);

	/* Get MWS transport configuration if the HCI command is supported */
	if (hdev->commands[30] & 0x08)
		hci_req_add(req, HCI_OP_GET_MWS_TRANSPORT_CONFIG, 0, NULL);

	/* Check for Synchronization Train support */
	if (lmp_sync_train_capable(hdev))
		hci_req_add(req, HCI_OP_READ_SYNC_TRAIN_PARAMS, 0, NULL);

	/* Enable Secure Connections if supported and configured */
	if (hci_dev_test_flag(hdev, HCI_SSP_ENABLED) &&
	    bredr_sc_enabled(hdev)) {
		u8 support = 0x01;

		hci_req_add(req, HCI_OP_WRITE_SC_SUPPORT,
			    sizeof(support), &support);
	}

	/* Set erroneous data reporting if supported to the wideband speech
	 * setting value
	 */
	if (hdev->commands[18] & 0x08) {
		bool enabled = hci_dev_test_flag(hdev,
						 HCI_WIDEBAND_SPEECH_ENABLED);

		if (enabled !=
		    (hdev->err_data_reporting == ERR_DATA_REPORTING_ENABLED)) {
			struct hci_cp_write_def_err_data_reporting cp;

			cp.err_data_reporting = enabled ?
						ERR_DATA_REPORTING_ENABLED :
						ERR_DATA_REPORTING_DISABLED;

			hci_req_add(req, HCI_OP_WRITE_DEF_ERR_DATA_REPORTING,
				    sizeof(cp), &cp);
		}
	}

	return 0;
}

static int __hci_init(struct hci_dev *hdev)
{
	int err;

	err = __hci_req_sync(hdev, hci_init1_req, 0, HCI_INIT_TIMEOUT, NULL);
	if (err < 0)
		return err;

	if (hci_dev_test_flag(hdev, HCI_SETUP))
		hci_debugfs_create_basic(hdev);

	err = __hci_req_sync(hdev, hci_init2_req, 0, HCI_INIT_TIMEOUT, NULL);
	if (err < 0)
		return err;

	/* HCI_PRIMARY covers both single-mode LE, BR/EDR and dual-mode
	 * BR/EDR/LE type controllers. AMP controllers only need the
	 * first two stages of init.
	 */
	if (hdev->dev_type != HCI_PRIMARY)
		return 0;

	err = __hci_req_sync(hdev, hci_init3_req, 0, HCI_INIT_TIMEOUT, NULL);
	if (err < 0)
		return err;

	err = __hci_req_sync(hdev, hci_init4_req, 0, HCI_INIT_TIMEOUT, NULL);
	if (err < 0)
		return err;

	/* This function is only called when the controller is actually in
	 * configured state. When the controller is marked as unconfigured,
	 * this initialization procedure is not run.
	 *
	 * It means that it is possible that a controller runs through its
	 * setup phase and then discovers missing settings. If that is the
	 * case, then this function will not be called. It then will only
	 * be called during the config phase.
	 *
	 * So only when in setup phase or config phase, create the debugfs
	 * entries and register the SMP channels.
	 */
	if (!hci_dev_test_flag(hdev, HCI_SETUP) &&
	    !hci_dev_test_flag(hdev, HCI_CONFIG))
		return 0;

	hci_debugfs_create_common(hdev);

	if (lmp_bredr_capable(hdev))
		hci_debugfs_create_bredr(hdev);

	if (lmp_le_capable(hdev))
		hci_debugfs_create_le(hdev);

	return 0;
}

static int hci_init0_req(struct hci_request *req, unsigned long opt)
{
	struct hci_dev *hdev = req->hdev;

	BT_DBG("%s %ld", hdev->name, opt);

	/* Reset */
	if (!test_bit(HCI_QUIRK_RESET_ON_CLOSE, &hdev->quirks))
		hci_reset_req(req, 0);

	/* Read Local Version */
	hci_req_add(req, HCI_OP_READ_LOCAL_VERSION, 0, NULL);

	/* Read BD Address */
	if (hdev->set_bdaddr)
		hci_req_add(req, HCI_OP_READ_BD_ADDR, 0, NULL);

	return 0;
}

static int __hci_unconf_init(struct hci_dev *hdev)
{
	int err;

	if (test_bit(HCI_QUIRK_RAW_DEVICE, &hdev->quirks))
		return 0;

	err = __hci_req_sync(hdev, hci_init0_req, 0, HCI_INIT_TIMEOUT, NULL);
	if (err < 0)
		return err;

	if (hci_dev_test_flag(hdev, HCI_SETUP))
		hci_debugfs_create_basic(hdev);

	return 0;
}

static int hci_scan_req(struct hci_request *req, unsigned long opt)
{
	__u8 scan = opt;

	BT_DBG("%s %x", req->hdev->name, scan);

	/* Inquiry and Page scans */
	hci_req_add(req, HCI_OP_WRITE_SCAN_ENABLE, 1, &scan);
	return 0;
}

static int hci_auth_req(struct hci_request *req, unsigned long opt)
{
	__u8 auth = opt;

	BT_DBG("%s %x", req->hdev->name, auth);

	/* Authentication */
	hci_req_add(req, HCI_OP_WRITE_AUTH_ENABLE, 1, &auth);
	return 0;
}

static int hci_encrypt_req(struct hci_request *req, unsigned long opt)
{
	__u8 encrypt = opt;

	BT_DBG("%s %x", req->hdev->name, encrypt);

	/* Encryption */
	hci_req_add(req, HCI_OP_WRITE_ENCRYPT_MODE, 1, &encrypt);
	return 0;
}

static int hci_linkpol_req(struct hci_request *req, unsigned long opt)
{
	__le16 policy = cpu_to_le16(opt);

	BT_DBG("%s %x", req->hdev->name, policy);

	/* Default link policy */
	hci_req_add(req, HCI_OP_WRITE_DEF_LINK_POLICY, 2, &policy);
	return 0;
}

/* Get HCI device by index.
 * Device is held on return. */
struct hci_dev *hci_dev_get(int index)
{
	struct hci_dev *hdev = NULL, *d;

	BT_DBG("%d", index);

	if (index < 0)
		return NULL;

	read_lock(&hci_dev_list_lock);
	list_for_each_entry(d, &hci_dev_list, list) {
		if (d->id == index) {
			hdev = hci_dev_hold(d);
			break;
		}
	}
	read_unlock(&hci_dev_list_lock);
	return hdev;
}

/* ---- Inquiry support ---- */

bool hci_discovery_active(struct hci_dev *hdev)
{
	struct discovery_state *discov = &hdev->discovery;

	switch (discov->state) {
	case DISCOVERY_FINDING:
	case DISCOVERY_RESOLVING:
		return true;

	default:
		return false;
	}
}

void hci_discovery_set_state(struct hci_dev *hdev, int state)
{
	int old_state = hdev->discovery.state;

	BT_DBG("%s state %u -> %u", hdev->name, hdev->discovery.state, state);

	if (old_state == state)
		return;

	hdev->discovery.state = state;

	switch (state) {
	case DISCOVERY_STOPPED:
		hci_update_background_scan(hdev);

		if (old_state != DISCOVERY_STARTING)
			mgmt_discovering(hdev, 0);
		break;
	case DISCOVERY_STARTING:
		break;
	case DISCOVERY_FINDING:
		mgmt_discovering(hdev, 1);
		break;
	case DISCOVERY_RESOLVING:
		break;
	case DISCOVERY_STOPPING:
		break;
	}
}

void hci_inquiry_cache_flush(struct hci_dev *hdev)
{
	struct discovery_state *cache = &hdev->discovery;
	struct inquiry_entry *p, *n;

	list_for_each_entry_safe(p, n, &cache->all, all) {
		list_del(&p->all);
		kfree(p);
	}

	INIT_LIST_HEAD(&cache->unknown);
	INIT_LIST_HEAD(&cache->resolve);
}

struct inquiry_entry *hci_inquiry_cache_lookup(struct hci_dev *hdev,
					       bdaddr_t *bdaddr)
{
	struct discovery_state *cache = &hdev->discovery;
	struct inquiry_entry *e;

	BT_DBG("cache %p, %pMR", cache, bdaddr);

	list_for_each_entry(e, &cache->all, all) {
		if (!bacmp(&e->data.bdaddr, bdaddr))
			return e;
	}

	return NULL;
}

struct inquiry_entry *hci_inquiry_cache_lookup_unknown(struct hci_dev *hdev,
						       bdaddr_t *bdaddr)
{
	struct discovery_state *cache = &hdev->discovery;
	struct inquiry_entry *e;

	BT_DBG("cache %p, %pMR", cache, bdaddr);

	list_for_each_entry(e, &cache->unknown, list) {
		if (!bacmp(&e->data.bdaddr, bdaddr))
			return e;
	}

	return NULL;
}

struct inquiry_entry *hci_inquiry_cache_lookup_resolve(struct hci_dev *hdev,
						       bdaddr_t *bdaddr,
						       int state)
{
	struct discovery_state *cache = &hdev->discovery;
	struct inquiry_entry *e;

	BT_DBG("cache %p bdaddr %pMR state %d", cache, bdaddr, state);

	list_for_each_entry(e, &cache->resolve, list) {
		if (!bacmp(bdaddr, BDADDR_ANY) && e->name_state == state)
			return e;
		if (!bacmp(&e->data.bdaddr, bdaddr))
			return e;
	}

	return NULL;
}

void hci_inquiry_cache_update_resolve(struct hci_dev *hdev,
				      struct inquiry_entry *ie)
{
	struct discovery_state *cache = &hdev->discovery;
	struct list_head *pos = &cache->resolve;
	struct inquiry_entry *p;

	list_del(&ie->list);

	list_for_each_entry(p, &cache->resolve, list) {
		if (p->name_state != NAME_PENDING &&
		    abs(p->data.rssi) >= abs(ie->data.rssi))
			break;
		pos = &p->list;
	}

	list_add(&ie->list, pos);
}

u32 hci_inquiry_cache_update(struct hci_dev *hdev, struct inquiry_data *data,
			     bool name_known)
{
	struct discovery_state *cache = &hdev->discovery;
	struct inquiry_entry *ie;
	u32 flags = 0;

	BT_DBG("cache %p, %pMR", cache, &data->bdaddr);

	hci_remove_remote_oob_data(hdev, &data->bdaddr, BDADDR_BREDR);

	if (!data->ssp_mode)
		flags |= MGMT_DEV_FOUND_LEGACY_PAIRING;

	ie = hci_inquiry_cache_lookup(hdev, &data->bdaddr);
	if (ie) {
		if (!ie->data.ssp_mode)
			flags |= MGMT_DEV_FOUND_LEGACY_PAIRING;

		if (ie->name_state == NAME_NEEDED &&
		    data->rssi != ie->data.rssi) {
			ie->data.rssi = data->rssi;
			hci_inquiry_cache_update_resolve(hdev, ie);
		}

		goto update;
	}

	/* Entry not in the cache. Add new one. */
	ie = kzalloc(sizeof(*ie), GFP_KERNEL);
	if (!ie) {
		flags |= MGMT_DEV_FOUND_CONFIRM_NAME;
		goto done;
	}

	list_add(&ie->all, &cache->all);

	if (name_known) {
		ie->name_state = NAME_KNOWN;
	} else {
		ie->name_state = NAME_NOT_KNOWN;
		list_add(&ie->list, &cache->unknown);
	}

update:
	if (name_known && ie->name_state != NAME_KNOWN &&
	    ie->name_state != NAME_PENDING) {
		ie->name_state = NAME_KNOWN;
		list_del(&ie->list);
	}

	memcpy(&ie->data, data, sizeof(*data));
	ie->timestamp = jiffies;
	cache->timestamp = jiffies;

	if (ie->name_state == NAME_NOT_KNOWN)
		flags |= MGMT_DEV_FOUND_CONFIRM_NAME;

done:
	return flags;
}

static int inquiry_cache_dump(struct hci_dev *hdev, int num, __u8 *buf)
{
	struct discovery_state *cache = &hdev->discovery;
	struct inquiry_info *info = (struct inquiry_info *) buf;
	struct inquiry_entry *e;
	int copied = 0;

	list_for_each_entry(e, &cache->all, all) {
		struct inquiry_data *data = &e->data;

		if (copied >= num)
			break;

		bacpy(&info->bdaddr, &data->bdaddr);
		info->pscan_rep_mode	= data->pscan_rep_mode;
		info->pscan_period_mode	= data->pscan_period_mode;
		info->pscan_mode	= data->pscan_mode;
		memcpy(info->dev_class, data->dev_class, 3);
		info->clock_offset	= data->clock_offset;

		info++;
		copied++;
	}

	BT_DBG("cache %p, copied %d", cache, copied);
	return copied;
}

static int hci_inq_req(struct hci_request *req, unsigned long opt)
{
	struct hci_inquiry_req *ir = (struct hci_inquiry_req *) opt;
	struct hci_dev *hdev = req->hdev;
	struct hci_cp_inquiry cp;

	BT_DBG("%s", hdev->name);

	if (test_bit(HCI_INQUIRY, &hdev->flags))
		return 0;

	/* Start Inquiry */
	memcpy(&cp.lap, &ir->lap, 3);
	cp.length  = ir->length;
	cp.num_rsp = ir->num_rsp;
	hci_req_add(req, HCI_OP_INQUIRY, sizeof(cp), &cp);

	return 0;
}

int hci_inquiry(void __user *arg)
{
	__u8 __user *ptr = arg;
	struct hci_inquiry_req ir;
	struct hci_dev *hdev;
	int err = 0, do_inquiry = 0, max_rsp;
	long timeo;
	__u8 *buf;

	if (copy_from_user(&ir, ptr, sizeof(ir)))
		return -EFAULT;

	hdev = hci_dev_get(ir.dev_id);
	if (!hdev)
		return -ENODEV;

	if (hci_dev_test_flag(hdev, HCI_USER_CHANNEL)) {
		err = -EBUSY;
		goto done;
	}

	if (hci_dev_test_flag(hdev, HCI_UNCONFIGURED)) {
		err = -EOPNOTSUPP;
		goto done;
	}

	if (hdev->dev_type != HCI_PRIMARY) {
		err = -EOPNOTSUPP;
		goto done;
	}

	if (!hci_dev_test_flag(hdev, HCI_BREDR_ENABLED)) {
		err = -EOPNOTSUPP;
		goto done;
	}

	hci_dev_lock(hdev);
	if (inquiry_cache_age(hdev) > INQUIRY_CACHE_AGE_MAX ||
	    inquiry_cache_empty(hdev) || ir.flags & IREQ_CACHE_FLUSH) {
		hci_inquiry_cache_flush(hdev);
		do_inquiry = 1;
	}
	hci_dev_unlock(hdev);

	timeo = ir.length * msecs_to_jiffies(2000);

	if (do_inquiry) {
		err = hci_req_sync(hdev, hci_inq_req, (unsigned long) &ir,
				   timeo, NULL);
		if (err < 0)
			goto done;

		/* Wait until Inquiry procedure finishes (HCI_INQUIRY flag is
		 * cleared). If it is interrupted by a signal, return -EINTR.
		 */
		if (wait_on_bit(&hdev->flags, HCI_INQUIRY,
				TASK_INTERRUPTIBLE)) {
			err = -EINTR;
			goto done;
		}
	}

	/* for unlimited number of responses we will use buffer with
	 * 255 entries
	 */
	max_rsp = (ir.num_rsp == 0) ? 255 : ir.num_rsp;

	/* cache_dump can't sleep. Therefore we allocate temp buffer and then
	 * copy it to the user space.
	 */
	buf = kmalloc(sizeof(struct inquiry_info) * max_rsp, GFP_KERNEL);
	if (!buf) {
		err = -ENOMEM;
		goto done;
	}

	hci_dev_lock(hdev);
	ir.num_rsp = inquiry_cache_dump(hdev, max_rsp, buf);
	hci_dev_unlock(hdev);

	BT_DBG("num_rsp %d", ir.num_rsp);

	if (!copy_to_user(ptr, &ir, sizeof(ir))) {
		ptr += sizeof(ir);
		if (copy_to_user(ptr, buf, sizeof(struct inquiry_info) *
				 ir.num_rsp))
			err = -EFAULT;
	} else
		err = -EFAULT;

	kfree(buf);

done:
	hci_dev_put(hdev);
	return err;
}


static int hci_dev_do_open(struct hci_dev *hdev)
{
	int ret = 0;

	BT_DBG("%s %p", hdev->name, hdev);

	hci_req_sync_lock(hdev);

	if (hci_dev_test_flag(hdev, HCI_UNREGISTER)) {
		ret = -ENODEV;
		goto done;
	}

	if (!hci_dev_test_flag(hdev, HCI_SETUP) &&
	    !hci_dev_test_flag(hdev, HCI_CONFIG)) {
		/* Check for rfkill but allow the HCI setup stage to
		 * proceed (which in itself doesn't cause any RF activity).
		 */
		if (hci_dev_test_flag(hdev, HCI_RFKILLED)) {
			ret = -ERFKILL;
			goto done;
		}

		/* Check for valid public address or a configured static
		 * random adddress, but let the HCI setup proceed to
		 * be able to determine if there is a public address
		 * or not.
		 *
		 * In case of user channel usage, it is not important
		 * if a public address or static random address is
		 * available.
		 *
		 * This check is only valid for BR/EDR controllers
		 * since AMP controllers do not have an address.
		 */
		if (!hci_dev_test_flag(hdev, HCI_USER_CHANNEL) &&
		    hdev->dev_type == HCI_PRIMARY &&
		    !bacmp(&hdev->bdaddr, BDADDR_ANY) &&
		    !bacmp(&hdev->static_addr, BDADDR_ANY)) {
			ret = -EADDRNOTAVAIL;
			goto done;
		}
	}

	if (test_bit(HCI_UP, &hdev->flags)) {
		ret = -EALREADY;
		goto done;
	}

	if (hdev->open(hdev)) {
		ret = -EIO;
		goto done;
	}

	set_bit(HCI_RUNNING, &hdev->flags);
	hci_sock_dev_event(hdev, HCI_DEV_OPEN);

	atomic_set(&hdev->cmd_cnt, 1);
	set_bit(HCI_INIT, &hdev->flags);

	if (hci_dev_test_flag(hdev, HCI_SETUP)) {
		hci_sock_dev_event(hdev, HCI_DEV_SETUP);

		if (hdev->setup)
			ret = hdev->setup(hdev);

		/* The transport driver can set these quirks before
		 * creating the HCI device or in its setup callback.
		 *
		 * In case any of them is set, the controller has to
		 * start up as unconfigured.
		 */
		if (test_bit(HCI_QUIRK_EXTERNAL_CONFIG, &hdev->quirks) ||
		    test_bit(HCI_QUIRK_INVALID_BDADDR, &hdev->quirks))
			hci_dev_set_flag(hdev, HCI_UNCONFIGURED);

		/* For an unconfigured controller it is required to
		 * read at least the version information provided by
		 * the Read Local Version Information command.
		 *
		 * If the set_bdaddr driver callback is provided, then
		 * also the original Bluetooth public device address
		 * will be read using the Read BD Address command.
		 */
		if (hci_dev_test_flag(hdev, HCI_UNCONFIGURED))
			ret = __hci_unconf_init(hdev);
	}

	if (hci_dev_test_flag(hdev, HCI_CONFIG)) {
		/* If public address change is configured, ensure that
		 * the address gets programmed. If the driver does not
		 * support changing the public address, fail the power
		 * on procedure.
		 */
		if (bacmp(&hdev->public_addr, BDADDR_ANY) &&
		    hdev->set_bdaddr)
			ret = hdev->set_bdaddr(hdev, &hdev->public_addr);
		else
			ret = -EADDRNOTAVAIL;
	}

	if (!ret) {
		if (!hci_dev_test_flag(hdev, HCI_UNCONFIGURED) &&
		    !hci_dev_test_flag(hdev, HCI_USER_CHANNEL)) {
			ret = __hci_init(hdev);
			if (!ret && hdev->post_init)
				ret = hdev->post_init(hdev);
		}
	}

	/* If the HCI Reset command is clearing all diagnostic settings,
	 * then they need to be reprogrammed after the init procedure
	 * completed.
	 */
	if (test_bit(HCI_QUIRK_NON_PERSISTENT_DIAG, &hdev->quirks) &&
	    hci_dev_test_flag(hdev, HCI_VENDOR_DIAG) && hdev->set_diag)
		ret = hdev->set_diag(hdev, true);

	msft_do_open(hdev);
	msft_power_on(hdev);

	clear_bit(HCI_INIT, &hdev->flags);

#ifdef CONFIG_BT_ENFORCE_CLASSIC_SECURITY
	/* Don't allow usage of Bluetooth if the chip doesn't support */
	/* Read Encryption Key Size command (byte 20 bit 4). */
	if (!ret && !(hdev->commands[20] & 0x10)) {
		WARN(1, "Disabling Bluetooth due to unsupported HCI Read Encryption Key Size command");
		ret = -EIO;
	}
#endif

	if (!ret) {
		hci_dev_hold(hdev);
		hci_dev_set_flag(hdev, HCI_RPA_EXPIRED);
		set_bit(HCI_UP, &hdev->flags);
		hci_sock_dev_event(hdev, HCI_DEV_UP);
		hci_leds_update_powered(hdev, true);
		if (!hci_dev_test_flag(hdev, HCI_SETUP) &&
		    !hci_dev_test_flag(hdev, HCI_CONFIG) &&
		    !hci_dev_test_flag(hdev, HCI_UNCONFIGURED) &&
		    !hci_dev_test_flag(hdev, HCI_USER_CHANNEL) &&
		    hci_dev_test_flag(hdev, HCI_MGMT) &&
		    hdev->dev_type == HCI_PRIMARY) {
			ret = __hci_req_hci_power_on(hdev);
			mgmt_power_on(hdev, ret);
		}
	} else {
		/* Init failed, cleanup */
		flush_work(&hdev->tx_work);

		/* Since hci_rx_work() is possible to awake new cmd_work
		 * it should be flushed first to avoid unexpected call of
		 * hci_cmd_work()
		 */
		flush_work(&hdev->rx_work);
		flush_work(&hdev->cmd_work);

		skb_queue_purge(&hdev->cmd_q);
		skb_queue_purge(&hdev->rx_q);

		if (hdev->flush)
			hdev->flush(hdev);

		if (hdev->sent_cmd) {
			kfree_skb(hdev->sent_cmd);
			hdev->sent_cmd = NULL;
		}

		clear_bit(HCI_RUNNING, &hdev->flags);
		hci_sock_dev_event(hdev, HCI_DEV_CLOSE);

		hdev->close(hdev);
		hdev->flags &= BIT(HCI_RAW);
	}

done:
	hci_req_sync_unlock(hdev);
	return ret;
}

/* ---- HCI ioctl helpers ---- */

int hci_dev_open(__u16 dev)
{
	struct hci_dev *hdev;
	int err;

	hdev = hci_dev_get(dev);
	if (!hdev)
		return -ENODEV;

	/* Devices that are marked as unconfigured can only be powered
	 * up as user channel. Trying to bring them up as normal devices
	 * will result into a failure. Only user channel operation is
	 * possible.
	 *
	 * When this function is called for a user channel, the flag
	 * HCI_USER_CHANNEL will be set first before attempting to
	 * open the device.
	 */
	if (hci_dev_test_flag(hdev, HCI_UNCONFIGURED) &&
	    !hci_dev_test_flag(hdev, HCI_USER_CHANNEL)) {
		err = -EOPNOTSUPP;
		goto done;
	}

	/* We need to ensure that no other power on/off work is pending
	 * before proceeding to call hci_dev_do_open. This is
	 * particularly important if the setup procedure has not yet
	 * completed.
	 */
	if (hci_dev_test_and_clear_flag(hdev, HCI_AUTO_OFF))
		cancel_delayed_work(&hdev->power_off);

	/* After this call it is guaranteed that the setup procedure
	 * has finished. This means that error conditions like RFKILL
	 * or no valid public or static random address apply.
	 */
	flush_workqueue(hdev->req_workqueue);

	/* For controllers not using the management interface and that
	 * are brought up using legacy ioctl, set the HCI_BONDABLE bit
	 * so that pairing works for them. Once the management interface
	 * is in use this bit will be cleared again and userspace has
	 * to explicitly enable it.
	 */
	if (!hci_dev_test_flag(hdev, HCI_USER_CHANNEL) &&
	    !hci_dev_test_flag(hdev, HCI_MGMT))
		hci_dev_set_flag(hdev, HCI_BONDABLE);

	err = hci_dev_do_open(hdev);

done:
	hci_dev_put(hdev);
	return err;
}

/* This function requires the caller holds hdev->lock */
static void hci_pend_le_actions_clear(struct hci_dev *hdev)
{
	struct hci_conn_params *p;

	list_for_each_entry(p, &hdev->le_conn_params, list) {
		if (p->conn) {
			hci_conn_drop(p->conn);
			hci_conn_put(p->conn);
			p->conn = NULL;
		}
		list_del_init(&p->action);
	}

	BT_DBG("All LE pending actions cleared");
}

int hci_dev_do_close(struct hci_dev *hdev)
{
	bool auto_off;

	BT_DBG("%s %p", hdev->name, hdev);

	if (!hci_dev_test_flag(hdev, HCI_UNREGISTER) &&
	    !hci_dev_test_flag(hdev, HCI_USER_CHANNEL) &&
	    test_bit(HCI_UP, &hdev->flags)) {
		/* Execute vendor specific shutdown routine */
		if (hdev->shutdown)
			hdev->shutdown(hdev);
	}

	cancel_delayed_work(&hdev->power_off);

	hci_request_cancel_all(hdev);
	hci_req_sync_lock(hdev);

	if (!test_and_clear_bit(HCI_UP, &hdev->flags)) {
		cancel_delayed_work_sync(&hdev->cmd_timer);
		hci_req_sync_unlock(hdev);
		return 0;
	}

	hci_leds_update_powered(hdev, false);

	/* Flush RX and TX works */
	flush_work(&hdev->tx_work);
	flush_work(&hdev->rx_work);

	if (hdev->discov_timeout > 0) {
		hdev->discov_timeout = 0;
		hci_dev_clear_flag(hdev, HCI_DISCOVERABLE);
		hci_dev_clear_flag(hdev, HCI_LIMITED_DISCOVERABLE);
	}

	if (hci_dev_test_and_clear_flag(hdev, HCI_SERVICE_CACHE))
		cancel_delayed_work(&hdev->service_cache);

	if (hci_dev_test_flag(hdev, HCI_MGMT))
		cancel_delayed_work_sync(&hdev->rpa_expired);

	/* Avoid potential lockdep warnings from the *_flush() calls by
	 * ensuring the workqueue is empty up front.
	 */
	drain_workqueue(hdev->workqueue);

	hci_dev_lock(hdev);

	hci_discovery_set_state(hdev, DISCOVERY_STOPPED);

	auto_off = hci_dev_test_and_clear_flag(hdev, HCI_AUTO_OFF);

	if (!auto_off && hdev->dev_type == HCI_PRIMARY &&
	    !hci_dev_test_flag(hdev, HCI_USER_CHANNEL) &&
	    hci_dev_test_flag(hdev, HCI_MGMT))
		__mgmt_power_off(hdev);

	hci_inquiry_cache_flush(hdev);
	hci_pend_le_actions_clear(hdev);
	hci_conn_hash_flush(hdev);
	hci_dev_unlock(hdev);

	smp_unregister(hdev);

	hci_sock_dev_event(hdev, HCI_DEV_DOWN);

	msft_power_off(hdev);

	if (hdev->flush)
		hdev->flush(hdev);

	/* Reset device */
	skb_queue_purge(&hdev->cmd_q);
	atomic_set(&hdev->cmd_cnt, 1);
	if (test_bit(HCI_QUIRK_RESET_ON_CLOSE, &hdev->quirks) &&
	    !auto_off && !hci_dev_test_flag(hdev, HCI_UNCONFIGURED)) {
		set_bit(HCI_INIT, &hdev->flags);
		__hci_req_sync(hdev, hci_reset_req, 0, HCI_CMD_TIMEOUT, NULL);
		clear_bit(HCI_INIT, &hdev->flags);
	}

	/* flush cmd  work */
	flush_work(&hdev->cmd_work);

	/* Drop queues */
	skb_queue_purge(&hdev->rx_q);
	skb_queue_purge(&hdev->cmd_q);
	skb_queue_purge(&hdev->raw_q);

	/* Drop last sent command */
	if (hdev->sent_cmd) {
		cancel_delayed_work_sync(&hdev->cmd_timer);
		kfree_skb(hdev->sent_cmd);
		hdev->sent_cmd = NULL;
	}

	clear_bit(HCI_RUNNING, &hdev->flags);
	hci_sock_dev_event(hdev, HCI_DEV_CLOSE);

	if (test_and_clear_bit(SUSPEND_POWERING_DOWN, hdev->suspend_tasks))
		wake_up(&hdev->suspend_wait_q);

	/* After this point our queues are empty
	 * and no tasks are scheduled. */
	hdev->close(hdev);

	/* Clear flags */
	hdev->flags &= BIT(HCI_RAW);
	hci_dev_clear_volatile_flags(hdev);

	/* Controller radio is available but is currently powered down */
	hdev->amp_status = AMP_STATUS_POWERED_DOWN;

	memset(hdev->eir, 0, sizeof(hdev->eir));
	memset(hdev->dev_class, 0, sizeof(hdev->dev_class));
	bacpy(&hdev->random_addr, BDADDR_ANY);

	hci_req_sync_unlock(hdev);

	hci_dev_put(hdev);
	return 0;
}

int hci_dev_close(__u16 dev)
{
	struct hci_dev *hdev;
	int err;

	hdev = hci_dev_get(dev);
	if (!hdev)
		return -ENODEV;

	if (hci_dev_test_flag(hdev, HCI_USER_CHANNEL)) {
		err = -EBUSY;
		goto done;
	}

	if (hci_dev_test_and_clear_flag(hdev, HCI_AUTO_OFF))
		cancel_delayed_work(&hdev->power_off);

	err = hci_dev_do_close(hdev);

done:
	hci_dev_put(hdev);
	return err;
}

static int hci_dev_do_reset(struct hci_dev *hdev)
{
	int ret;

	BT_DBG("%s %p", hdev->name, hdev);

	hci_req_sync_lock(hdev);

	/* Drop queues */
	skb_queue_purge(&hdev->rx_q);
	skb_queue_purge(&hdev->cmd_q);

	/* Avoid potential lockdep warnings from the *_flush() calls by
	 * ensuring the workqueue is empty up front.
	 */
	drain_workqueue(hdev->workqueue);

	hci_dev_lock(hdev);
	hci_inquiry_cache_flush(hdev);
	hci_conn_hash_flush(hdev);
	hci_dev_unlock(hdev);

	if (hdev->flush)
		hdev->flush(hdev);

	atomic_set(&hdev->cmd_cnt, 1);
	hdev->acl_cnt = 0; hdev->sco_cnt = 0; hdev->le_cnt = 0;

	ret = __hci_req_sync(hdev, hci_reset_req, 0, HCI_INIT_TIMEOUT, NULL);

	hci_req_sync_unlock(hdev);
	return ret;
}

int hci_dev_reset(__u16 dev)
{
	struct hci_dev *hdev;
	int err;

	hdev = hci_dev_get(dev);
	if (!hdev)
		return -ENODEV;

	if (!test_bit(HCI_UP, &hdev->flags)) {
		err = -ENETDOWN;
		goto done;
	}

	if (hci_dev_test_flag(hdev, HCI_USER_CHANNEL)) {
		err = -EBUSY;
		goto done;
	}

	if (hci_dev_test_flag(hdev, HCI_UNCONFIGURED)) {
		err = -EOPNOTSUPP;
		goto done;
	}

	err = hci_dev_do_reset(hdev);

done:
	hci_dev_put(hdev);
	return err;
}

int hci_dev_reset_stat(__u16 dev)
{
	struct hci_dev *hdev;
	int ret = 0;

	hdev = hci_dev_get(dev);
	if (!hdev)
		return -ENODEV;

	if (hci_dev_test_flag(hdev, HCI_USER_CHANNEL)) {
		ret = -EBUSY;
		goto done;
	}

	if (hci_dev_test_flag(hdev, HCI_UNCONFIGURED)) {
		ret = -EOPNOTSUPP;
		goto done;
	}

	memset(&hdev->stat, 0, sizeof(struct hci_dev_stats));

done:
	hci_dev_put(hdev);
	return ret;
}

static void hci_update_scan_state(struct hci_dev *hdev, u8 scan)
{
	bool conn_changed, discov_changed;

	BT_DBG("%s scan 0x%02x", hdev->name, scan);

	if ((scan & SCAN_PAGE))
		conn_changed = !hci_dev_test_and_set_flag(hdev,
							  HCI_CONNECTABLE);
	else
		conn_changed = hci_dev_test_and_clear_flag(hdev,
							   HCI_CONNECTABLE);

	if ((scan & SCAN_INQUIRY)) {
		discov_changed = !hci_dev_test_and_set_flag(hdev,
							    HCI_DISCOVERABLE);
	} else {
		hci_dev_clear_flag(hdev, HCI_LIMITED_DISCOVERABLE);
		discov_changed = hci_dev_test_and_clear_flag(hdev,
							     HCI_DISCOVERABLE);
	}

	if (!hci_dev_test_flag(hdev, HCI_MGMT))
		return;

	if (conn_changed || discov_changed) {
		/* In case this was disabled through mgmt */
		hci_dev_set_flag(hdev, HCI_BREDR_ENABLED);

		if (hci_dev_test_flag(hdev, HCI_LE_ENABLED))
			hci_req_update_adv_data(hdev, hdev->cur_adv_instance);

		mgmt_new_settings(hdev);
	}
}

int hci_dev_cmd(unsigned int cmd, void __user *arg)
{
	struct hci_dev *hdev;
	struct hci_dev_req dr;
	int err = 0;

	if (copy_from_user(&dr, arg, sizeof(dr)))
		return -EFAULT;

	hdev = hci_dev_get(dr.dev_id);
	if (!hdev)
		return -ENODEV;

	if (hci_dev_test_flag(hdev, HCI_USER_CHANNEL)) {
		err = -EBUSY;
		goto done;
	}

	if (hci_dev_test_flag(hdev, HCI_UNCONFIGURED)) {
		err = -EOPNOTSUPP;
		goto done;
	}

	if (hdev->dev_type != HCI_PRIMARY) {
		err = -EOPNOTSUPP;
		goto done;
	}

	if (!hci_dev_test_flag(hdev, HCI_BREDR_ENABLED)) {
		err = -EOPNOTSUPP;
		goto done;
	}

	switch (cmd) {
	case HCISETAUTH:
		err = hci_req_sync(hdev, hci_auth_req, dr.dev_opt,
				   HCI_INIT_TIMEOUT, NULL);
		break;

	case HCISETENCRYPT:
		if (!lmp_encrypt_capable(hdev)) {
			err = -EOPNOTSUPP;
			break;
		}

		if (!test_bit(HCI_AUTH, &hdev->flags)) {
			/* Auth must be enabled first */
			err = hci_req_sync(hdev, hci_auth_req, dr.dev_opt,
					   HCI_INIT_TIMEOUT, NULL);
			if (err)
				break;
		}

		err = hci_req_sync(hdev, hci_encrypt_req, dr.dev_opt,
				   HCI_INIT_TIMEOUT, NULL);
		break;

	case HCISETSCAN:
		err = hci_req_sync(hdev, hci_scan_req, dr.dev_opt,
				   HCI_INIT_TIMEOUT, NULL);

		/* Ensure that the connectable and discoverable states
		 * get correctly modified as this was a non-mgmt change.
		 */
		if (!err)
			hci_update_scan_state(hdev, dr.dev_opt);
		break;

	case HCISETLINKPOL:
		err = hci_req_sync(hdev, hci_linkpol_req, dr.dev_opt,
				   HCI_INIT_TIMEOUT, NULL);
		break;

	case HCISETLINKMODE:
		hdev->link_mode = ((__u16) dr.dev_opt) &
					(HCI_LM_MASTER | HCI_LM_ACCEPT);
		break;

	case HCISETPTYPE:
		hdev->pkt_type = (__u16) dr.dev_opt;
		break;

	case HCISETACLMTU:
		hdev->acl_mtu  = *((__u16 *) &dr.dev_opt + 1);
		hdev->acl_pkts = *((__u16 *) &dr.dev_opt + 0);
		break;

	case HCISETSCOMTU:
		hdev->sco_mtu  = *((__u16 *) &dr.dev_opt + 1);
		hdev->sco_pkts = *((__u16 *) &dr.dev_opt + 0);
		break;

	default:
		err = -EINVAL;
		break;
	}

done:
	hci_dev_put(hdev);
	return err;
}

int hci_get_dev_list(void __user *arg)
{
	struct hci_dev *hdev;
	struct hci_dev_list_req *dl;
	struct hci_dev_req *dr;
	int n = 0, size, err;
	__u16 dev_num;

	if (get_user(dev_num, (__u16 __user *) arg))
		return -EFAULT;

	if (!dev_num || dev_num > (PAGE_SIZE * 2) / sizeof(*dr))
		return -EINVAL;

	size = sizeof(*dl) + dev_num * sizeof(*dr);

	dl = kzalloc(size, GFP_KERNEL);
	if (!dl)
		return -ENOMEM;

	dr = dl->dev_req;

	read_lock(&hci_dev_list_lock);
	list_for_each_entry(hdev, &hci_dev_list, list) {
		unsigned long flags = hdev->flags;

		/* When the auto-off is configured it means the transport
		 * is running, but in that case still indicate that the
		 * device is actually down.
		 */
		if (hci_dev_test_flag(hdev, HCI_AUTO_OFF))
			flags &= ~BIT(HCI_UP);

		(dr + n)->dev_id  = hdev->id;
		(dr + n)->dev_opt = flags;

		if (++n >= dev_num)
			break;
	}
	read_unlock(&hci_dev_list_lock);

	dl->dev_num = n;
	size = sizeof(*dl) + n * sizeof(*dr);

	err = copy_to_user(arg, dl, size);
	kfree(dl);

	return err ? -EFAULT : 0;
}

int hci_get_dev_info(void __user *arg)
{
	struct hci_dev *hdev;
	struct hci_dev_info di;
	unsigned long flags;
	int err = 0;

	if (copy_from_user(&di, arg, sizeof(di)))
		return -EFAULT;

	hdev = hci_dev_get(di.dev_id);
	if (!hdev)
		return -ENODEV;

	/* When the auto-off is configured it means the transport
	 * is running, but in that case still indicate that the
	 * device is actually down.
	 */
	if (hci_dev_test_flag(hdev, HCI_AUTO_OFF))
		flags = hdev->flags & ~BIT(HCI_UP);
	else
		flags = hdev->flags;

	strcpy(di.name, hdev->name);
	di.bdaddr   = hdev->bdaddr;
	di.type     = (hdev->bus & 0x0f) | ((hdev->dev_type & 0x03) << 4);
	di.flags    = flags;
	di.pkt_type = hdev->pkt_type;
	if (lmp_bredr_capable(hdev)) {
		di.acl_mtu  = hdev->acl_mtu;
		di.acl_pkts = hdev->acl_pkts;
		di.sco_mtu  = hdev->sco_mtu;
		di.sco_pkts = hdev->sco_pkts;
	} else {
		di.acl_mtu  = hdev->le_mtu;
		di.acl_pkts = hdev->le_pkts;
		di.sco_mtu  = 0;
		di.sco_pkts = 0;
	}
	di.link_policy = hdev->link_policy;
	di.link_mode   = hdev->link_mode;

	memcpy(&di.stat, &hdev->stat, sizeof(di.stat));
	memcpy(&di.features, &hdev->features, sizeof(di.features));

	if (copy_to_user(arg, &di, sizeof(di)))
		err = -EFAULT;

	hci_dev_put(hdev);

	return err;
}

/* ---- Interface to HCI drivers ---- */

static int hci_rfkill_set_block(void *data, bool blocked)
{
	struct hci_dev *hdev = data;

	BT_DBG("%p name %s blocked %d", hdev, hdev->name, blocked);

	if (hci_dev_test_flag(hdev, HCI_USER_CHANNEL))
		return -EBUSY;

	if (blocked) {
		hci_dev_set_flag(hdev, HCI_RFKILLED);
		if (!hci_dev_test_flag(hdev, HCI_SETUP) &&
		    !hci_dev_test_flag(hdev, HCI_CONFIG))
			hci_dev_do_close(hdev);
	} else {
		hci_dev_clear_flag(hdev, HCI_RFKILLED);
	}

	return 0;
}

static const struct rfkill_ops hci_rfkill_ops = {
	.set_block = hci_rfkill_set_block,
};

static void hci_power_on(struct work_struct *work)
{
	struct hci_dev *hdev = container_of(work, struct hci_dev, power_on);
	int err;

	BT_DBG("%s", hdev->name);

	if (test_bit(HCI_UP, &hdev->flags) &&
	    hci_dev_test_flag(hdev, HCI_MGMT) &&
	    hci_dev_test_and_clear_flag(hdev, HCI_AUTO_OFF)) {
		cancel_delayed_work(&hdev->power_off);
		hci_req_sync_lock(hdev);
		err = __hci_req_hci_power_on(hdev);
		hci_req_sync_unlock(hdev);
		mgmt_power_on(hdev, err);
		return;
	}

	err = hci_dev_do_open(hdev);
	if (err < 0) {
		hci_dev_lock(hdev);
		mgmt_set_powered_failed(hdev, err);
		hci_dev_unlock(hdev);
		return;
	}

	/* During the HCI setup phase, a few error conditions are
	 * ignored and they need to be checked now. If they are still
	 * valid, it is important to turn the device back off.
	 */
	if (hci_dev_test_flag(hdev, HCI_RFKILLED) ||
	    hci_dev_test_flag(hdev, HCI_UNCONFIGURED) ||
	    (hdev->dev_type == HCI_PRIMARY &&
	     !bacmp(&hdev->bdaddr, BDADDR_ANY) &&
	     !bacmp(&hdev->static_addr, BDADDR_ANY))) {
		hci_dev_clear_flag(hdev, HCI_AUTO_OFF);
		hci_dev_do_close(hdev);
	} else if (hci_dev_test_flag(hdev, HCI_AUTO_OFF)) {
		queue_delayed_work(hdev->req_workqueue, &hdev->power_off,
				   HCI_AUTO_OFF_TIMEOUT);
	}

	if (hci_dev_test_and_clear_flag(hdev, HCI_SETUP)) {
		/* For unconfigured devices, set the HCI_RAW flag
		 * so that userspace can easily identify them.
		 */
		if (hci_dev_test_flag(hdev, HCI_UNCONFIGURED))
			set_bit(HCI_RAW, &hdev->flags);

		/* For fully configured devices, this will send
		 * the Index Added event. For unconfigured devices,
		 * it will send Unconfigued Index Added event.
		 *
		 * Devices with HCI_QUIRK_RAW_DEVICE are ignored
		 * and no event will be send.
		 */
		mgmt_index_added(hdev);
	} else if (hci_dev_test_and_clear_flag(hdev, HCI_CONFIG)) {
		/* When the controller is now configured, then it
		 * is important to clear the HCI_RAW flag.
		 */
		if (!hci_dev_test_flag(hdev, HCI_UNCONFIGURED))
			clear_bit(HCI_RAW, &hdev->flags);

		/* Powering on the controller with HCI_CONFIG set only
		 * happens with the transition from unconfigured to
		 * configured. This will send the Index Added event.
		 */
		mgmt_index_added(hdev);
	}
}

static void hci_power_off(struct work_struct *work)
{
	struct hci_dev *hdev = container_of(work, struct hci_dev,
					    power_off.work);

	BT_DBG("%s", hdev->name);

	hci_dev_do_close(hdev);
}

static void hci_error_reset(struct work_struct *work)
{
	struct hci_dev *hdev = container_of(work, struct hci_dev, error_reset);

	BT_DBG("%s", hdev->name);

	if (hdev->hw_error)
		hdev->hw_error(hdev, hdev->hw_error_code);
	else
		BT_ERR("%s hardware error 0x%2.2x", hdev->name,
		       hdev->hw_error_code);

	if (hci_dev_do_close(hdev))
		return;

	hci_dev_do_open(hdev);
}

void hci_uuids_clear(struct hci_dev *hdev)
{
	struct bt_uuid *uuid, *tmp;

	list_for_each_entry_safe(uuid, tmp, &hdev->uuids, list) {
		list_del(&uuid->list);
		kfree(uuid);
	}
}

void hci_link_keys_clear(struct hci_dev *hdev)
{
	struct link_key *key;

	list_for_each_entry_rcu(key, &hdev->link_keys, list) {
		list_del_rcu(&key->list);
		kfree_rcu(key, rcu);
	}
}

void hci_smp_ltks_clear(struct hci_dev *hdev)
{
	struct smp_ltk *k;

	list_for_each_entry_rcu(k, &hdev->long_term_keys, list) {
		list_del_rcu(&k->list);
		kfree_rcu(k, rcu);
	}
}

void hci_smp_irks_clear(struct hci_dev *hdev)
{
	struct smp_irk *k;

	list_for_each_entry_rcu(k, &hdev->identity_resolving_keys, list) {
		list_del_rcu(&k->list);
		kfree_rcu(k, rcu);
	}
}

void hci_blocked_keys_clear(struct hci_dev *hdev)
{
	struct blocked_key *b;

	list_for_each_entry_rcu(b, &hdev->blocked_keys, list) {
		list_del_rcu(&b->list);
		kfree_rcu(b, rcu);
	}
}

bool hci_is_blocked_key(struct hci_dev *hdev, u8 type, u8 val[16])
{
	bool blocked = false;
	struct blocked_key *b;

	rcu_read_lock();
	list_for_each_entry(b, &hdev->blocked_keys, list) {
		if (b->type == type && !memcmp(b->val, val, sizeof(b->val))) {
			blocked = true;
			break;
		}
	}

	rcu_read_unlock();
	return blocked;
}

struct link_key *hci_find_link_key(struct hci_dev *hdev, bdaddr_t *bdaddr)
{
	struct link_key *k;

	rcu_read_lock();
	list_for_each_entry_rcu(k, &hdev->link_keys, list) {
		if (bacmp(bdaddr, &k->bdaddr) == 0) {
			rcu_read_unlock();

			if (hci_is_blocked_key(hdev,
					       HCI_BLOCKED_KEY_TYPE_LINKKEY,
					       k->val)) {
				bt_dev_warn_ratelimited(hdev,
							"Link key blocked for %pMR",
							&k->bdaddr);
				return NULL;
			}

			return k;
		}
	}
	rcu_read_unlock();

	return NULL;
}

static bool hci_persistent_key(struct hci_dev *hdev, struct hci_conn *conn,
			       u8 key_type, u8 old_key_type)
{
	/* Legacy key */
	if (key_type < 0x03)
		return true;

	/* Debug keys are insecure so don't store them persistently */
	if (key_type == HCI_LK_DEBUG_COMBINATION)
		return false;

	/* Changed combination key and there's no previous one */
	if (key_type == HCI_LK_CHANGED_COMBINATION && old_key_type == 0xff)
		return false;

	/* Security mode 3 case */
	if (!conn)
		return true;

	/* BR/EDR key derived using SC from an LE link */
	if (conn->type == LE_LINK)
		return true;

	/* Neither local nor remote side had no-bonding as requirement */
	if (conn->auth_type > 0x01 && conn->remote_auth > 0x01)
		return true;

	/* Local side had dedicated bonding as requirement */
	if (conn->auth_type == 0x02 || conn->auth_type == 0x03)
		return true;

	/* Remote side had dedicated bonding as requirement */
	if (conn->remote_auth == 0x02 || conn->remote_auth == 0x03)
		return true;

	/* If none of the above criteria match, then don't store the key
	 * persistently */
	return false;
}

static u8 ltk_role(u8 type)
{
	if (type == SMP_LTK)
		return HCI_ROLE_MASTER;

	return HCI_ROLE_SLAVE;
}

struct smp_ltk *hci_find_ltk(struct hci_dev *hdev, bdaddr_t *bdaddr,
			     u8 addr_type, u8 role)
{
	struct smp_ltk *k;

	rcu_read_lock();
	list_for_each_entry_rcu(k, &hdev->long_term_keys, list) {
		if (addr_type != k->bdaddr_type || bacmp(bdaddr, &k->bdaddr))
			continue;

		if (smp_ltk_is_sc(k) || ltk_role(k->type) == role) {
			rcu_read_unlock();

			if (hci_is_blocked_key(hdev, HCI_BLOCKED_KEY_TYPE_LTK,
					       k->val)) {
				bt_dev_warn_ratelimited(hdev,
							"LTK blocked for %pMR",
							&k->bdaddr);
				return NULL;
			}

			return k;
		}
	}
	rcu_read_unlock();

	return NULL;
}

struct smp_irk *hci_find_irk_by_rpa(struct hci_dev *hdev, bdaddr_t *rpa)
{
	struct smp_irk *irk_to_return = NULL;
	struct smp_irk *irk;

	rcu_read_lock();
	list_for_each_entry_rcu(irk, &hdev->identity_resolving_keys, list) {
		if (!bacmp(&irk->rpa, rpa)) {
			irk_to_return = irk;
			goto done;
		}
	}

	list_for_each_entry_rcu(irk, &hdev->identity_resolving_keys, list) {
		if (smp_irk_matches(hdev, irk->val, rpa)) {
			bacpy(&irk->rpa, rpa);
			irk->rpa_timestamp = jiffies;
			irk_to_return = irk;
			goto done;
		}
	}

done:
	if (irk_to_return && hci_is_blocked_key(hdev, HCI_BLOCKED_KEY_TYPE_IRK,
						irk_to_return->val)) {
		bt_dev_warn_ratelimited(hdev, "Identity key blocked for %pMR",
					&irk_to_return->bdaddr);
		irk_to_return = NULL;
	}

	rcu_read_unlock();

	return irk_to_return;
}

struct smp_irk *hci_find_irk_by_addr(struct hci_dev *hdev, bdaddr_t *bdaddr,
				     u8 addr_type)
{
	struct smp_irk *irk_to_return = NULL;
	struct smp_irk *irk;

	/* Identity Address must be public or static random */
	if (addr_type == ADDR_LE_DEV_RANDOM && (bdaddr->b[5] & 0xc0) != 0xc0)
		return NULL;

	rcu_read_lock();
	list_for_each_entry_rcu(irk, &hdev->identity_resolving_keys, list) {
		if (addr_type == irk->addr_type &&
		    bacmp(bdaddr, &irk->bdaddr) == 0) {
			irk_to_return = irk;
			goto done;
		}
	}

done:

	if (irk_to_return && hci_is_blocked_key(hdev, HCI_BLOCKED_KEY_TYPE_IRK,
						irk_to_return->val)) {
		bt_dev_warn_ratelimited(hdev, "Identity key blocked for %pMR",
					&irk_to_return->bdaddr);
		irk_to_return = NULL;
	}

	rcu_read_unlock();

	return irk_to_return;
}

struct link_key *hci_add_link_key(struct hci_dev *hdev, struct hci_conn *conn,
				  bdaddr_t *bdaddr, u8 *val, u8 type,
				  u8 pin_len, bool *persistent)
{
	struct link_key *key, *old_key;
	u8 old_key_type;

	old_key = hci_find_link_key(hdev, bdaddr);
	if (old_key) {
		old_key_type = old_key->type;
		key = old_key;
	} else {
		old_key_type = conn ? conn->key_type : 0xff;
		key = kzalloc(sizeof(*key), GFP_KERNEL);
		if (!key)
			return NULL;
		list_add_rcu(&key->list, &hdev->link_keys);
	}

	BT_DBG("%s key for %pMR type %u", hdev->name, bdaddr, type);

	/* Some buggy controller combinations generate a changed
	 * combination key for legacy pairing even when there's no
	 * previous key */
	if (type == HCI_LK_CHANGED_COMBINATION &&
	    (!conn || conn->remote_auth == 0xff) && old_key_type == 0xff) {
		type = HCI_LK_COMBINATION;
		if (conn)
			conn->key_type = type;
	}

	bacpy(&key->bdaddr, bdaddr);
	memcpy(key->val, val, HCI_LINK_KEY_SIZE);
	key->pin_len = pin_len;

	if (type == HCI_LK_CHANGED_COMBINATION)
		key->type = old_key_type;
	else
		key->type = type;

	if (persistent)
		*persistent = hci_persistent_key(hdev, conn, type,
						 old_key_type);

	return key;
}

struct smp_ltk *hci_add_ltk(struct hci_dev *hdev, bdaddr_t *bdaddr,
			    u8 addr_type, u8 type, u8 authenticated,
			    u8 tk[16], u8 enc_size, __le16 ediv, __le64 rand)
{
	struct smp_ltk *key, *old_key;
	u8 role = ltk_role(type);

	old_key = hci_find_ltk(hdev, bdaddr, addr_type, role);
	if (old_key)
		key = old_key;
	else {
		key = kzalloc(sizeof(*key), GFP_KERNEL);
		if (!key)
			return NULL;
		list_add_rcu(&key->list, &hdev->long_term_keys);
	}

	bacpy(&key->bdaddr, bdaddr);
	key->bdaddr_type = addr_type;
	memcpy(key->val, tk, sizeof(key->val));
	key->authenticated = authenticated;
	key->ediv = ediv;
	key->rand = rand;
	key->enc_size = enc_size;
	key->type = type;

	return key;
}

struct smp_irk *hci_add_irk(struct hci_dev *hdev, bdaddr_t *bdaddr,
			    u8 addr_type, u8 val[16], bdaddr_t *rpa)
{
	struct smp_irk *irk;

	irk = hci_find_irk_by_addr(hdev, bdaddr, addr_type);
	if (!irk) {
		irk = kzalloc(sizeof(*irk), GFP_KERNEL);
		if (!irk)
			return NULL;

		bacpy(&irk->bdaddr, bdaddr);
		irk->addr_type = addr_type;

		list_add_rcu(&irk->list, &hdev->identity_resolving_keys);
	}

	memcpy(irk->val, val, 16);
	bacpy(&irk->rpa, rpa);
	irk->rpa_timestamp = jiffies;

	return irk;
}

int hci_remove_link_key(struct hci_dev *hdev, bdaddr_t *bdaddr)
{
	struct link_key *key;

	key = hci_find_link_key(hdev, bdaddr);
	if (!key)
		return -ENOENT;

	BT_DBG("%s removing %pMR", hdev->name, bdaddr);

	list_del_rcu(&key->list);
	kfree_rcu(key, rcu);

	return 0;
}

int hci_remove_ltk(struct hci_dev *hdev, bdaddr_t *bdaddr, u8 bdaddr_type)
{
	struct smp_ltk *k;
	int removed = 0;

	list_for_each_entry_rcu(k, &hdev->long_term_keys, list) {
		if (bacmp(bdaddr, &k->bdaddr) || k->bdaddr_type != bdaddr_type)
			continue;

		BT_DBG("%s removing %pMR", hdev->name, bdaddr);

		list_del_rcu(&k->list);
		kfree_rcu(k, rcu);
		removed++;
	}

	return removed ? 0 : -ENOENT;
}

void hci_remove_irk(struct hci_dev *hdev, bdaddr_t *bdaddr, u8 addr_type)
{
	struct smp_irk *k;

	list_for_each_entry_rcu(k, &hdev->identity_resolving_keys, list) {
		if (bacmp(bdaddr, &k->bdaddr) || k->addr_type != addr_type)
			continue;

		BT_DBG("%s removing %pMR", hdev->name, bdaddr);

		list_del_rcu(&k->list);
		kfree_rcu(k, rcu);
	}
}

bool hci_bdaddr_is_paired(struct hci_dev *hdev, bdaddr_t *bdaddr, u8 type)
{
	struct smp_ltk *k;
	struct smp_irk *irk;
	u8 addr_type;

	if (type == BDADDR_BREDR) {
		if (hci_find_link_key(hdev, bdaddr))
			return true;
		return false;
	}

	/* Convert to HCI addr type which struct smp_ltk uses */
	if (type == BDADDR_LE_PUBLIC)
		addr_type = ADDR_LE_DEV_PUBLIC;
	else
		addr_type = ADDR_LE_DEV_RANDOM;

	irk = hci_get_irk(hdev, bdaddr, addr_type);
	if (irk) {
		bdaddr = &irk->bdaddr;
		addr_type = irk->addr_type;
	}

	rcu_read_lock();
	list_for_each_entry_rcu(k, &hdev->long_term_keys, list) {
		if (k->bdaddr_type == addr_type && !bacmp(bdaddr, &k->bdaddr)) {
			rcu_read_unlock();
			return true;
		}
	}
	rcu_read_unlock();

	return false;
}

/* HCI command timer function */
static void hci_cmd_timeout(struct work_struct *work)
{
	struct hci_dev *hdev = container_of(work, struct hci_dev,
					    cmd_timer.work);

	hdev->timeout_cnt++;
	if (hdev->sent_cmd) {
		struct hci_command_hdr *sent = (void *) hdev->sent_cmd->data;
		u16 opcode = __le16_to_cpu(sent->opcode);

		BT_ERR("%s command 0x%4.4x tx timeout (cnt = %u)",
		       hdev->name, opcode, hdev->timeout_cnt);
	} else {
		BT_ERR("%s command tx timeout (cnt = %u)", hdev->name,
		       hdev->timeout_cnt);
	}

	if (test_bit(HCI_QUIRK_HW_RESET_ON_TIMEOUT, &hdev->quirks) &&
	    hdev->timeout_cnt >= 5) {
		hdev->timeout_cnt = 0;
		if (hdev->hw_reset)
			hdev->hw_reset(hdev);
		return;
	}

	atomic_set(&hdev->cmd_cnt, 1);
	queue_work(hdev->workqueue, &hdev->cmd_work);
}

struct oob_data *hci_find_remote_oob_data(struct hci_dev *hdev,
					  bdaddr_t *bdaddr, u8 bdaddr_type)
{
	struct oob_data *data;

	list_for_each_entry(data, &hdev->remote_oob_data, list) {
		if (bacmp(bdaddr, &data->bdaddr) != 0)
			continue;
		if (data->bdaddr_type != bdaddr_type)
			continue;
		return data;
	}

	return NULL;
}

int hci_remove_remote_oob_data(struct hci_dev *hdev, bdaddr_t *bdaddr,
			       u8 bdaddr_type)
{
	struct oob_data *data;

	data = hci_find_remote_oob_data(hdev, bdaddr, bdaddr_type);
	if (!data)
		return -ENOENT;

	BT_DBG("%s removing %pMR (%u)", hdev->name, bdaddr, bdaddr_type);

	list_del(&data->list);
	kfree(data);

	return 0;
}

void hci_remote_oob_data_clear(struct hci_dev *hdev)
{
	struct oob_data *data, *n;

	list_for_each_entry_safe(data, n, &hdev->remote_oob_data, list) {
		list_del(&data->list);
		kfree(data);
	}
}

int hci_add_remote_oob_data(struct hci_dev *hdev, bdaddr_t *bdaddr,
			    u8 bdaddr_type, u8 *hash192, u8 *rand192,
			    u8 *hash256, u8 *rand256)
{
	struct oob_data *data;

	data = hci_find_remote_oob_data(hdev, bdaddr, bdaddr_type);
	if (!data) {
		data = kmalloc(sizeof(*data), GFP_KERNEL);
		if (!data)
			return -ENOMEM;

		bacpy(&data->bdaddr, bdaddr);
		data->bdaddr_type = bdaddr_type;
		list_add(&data->list, &hdev->remote_oob_data);
	}

	if (hash192 && rand192) {
		memcpy(data->hash192, hash192, sizeof(data->hash192));
		memcpy(data->rand192, rand192, sizeof(data->rand192));
		if (hash256 && rand256)
			data->present = 0x03;
	} else {
		memset(data->hash192, 0, sizeof(data->hash192));
		memset(data->rand192, 0, sizeof(data->rand192));
		if (hash256 && rand256)
			data->present = 0x02;
		else
			data->present = 0x00;
	}

	if (hash256 && rand256) {
		memcpy(data->hash256, hash256, sizeof(data->hash256));
		memcpy(data->rand256, rand256, sizeof(data->rand256));
	} else {
		memset(data->hash256, 0, sizeof(data->hash256));
		memset(data->rand256, 0, sizeof(data->rand256));
		if (hash192 && rand192)
			data->present = 0x01;
	}

	BT_DBG("%s for %pMR", hdev->name, bdaddr);

	return 0;
}

/* This function requires the caller holds hdev->lock */
struct adv_info *hci_find_adv_instance(struct hci_dev *hdev, u8 instance)
{
	struct adv_info *adv_instance;

	list_for_each_entry(adv_instance, &hdev->adv_instances, list) {
		if (adv_instance->instance == instance)
			return adv_instance;
	}

	return NULL;
}

/* This function requires the caller holds hdev->lock */
struct adv_info *hci_get_next_instance(struct hci_dev *hdev, u8 instance)
{
	struct adv_info *cur_instance;

	cur_instance = hci_find_adv_instance(hdev, instance);
	if (!cur_instance)
		return NULL;

	if (cur_instance == list_last_entry(&hdev->adv_instances,
					    struct adv_info, list))
		return list_first_entry(&hdev->adv_instances,
						 struct adv_info, list);
	else
		return list_next_entry(cur_instance, list);
}

/* This function requires the caller holds hdev->lock */
int hci_remove_adv_instance(struct hci_dev *hdev, u8 instance)
{
	struct adv_info *adv_instance;

	adv_instance = hci_find_adv_instance(hdev, instance);
	if (!adv_instance)
		return -ENOENT;

	BT_DBG("%s removing %dMR", hdev->name, instance);

	if (hdev->cur_adv_instance == instance) {
		if (hdev->adv_instance_timeout) {
			cancel_delayed_work(&hdev->adv_instance_expire);
			hdev->adv_instance_timeout = 0;
		}
		hdev->cur_adv_instance = 0x00;
	}

	list_del(&adv_instance->list);
	kfree(adv_instance);

	hdev->adv_instance_cnt--;

	return 0;
}

/* This function requires the caller holds hdev->lock */
void hci_adv_instances_clear(struct hci_dev *hdev)
{
	struct adv_info *adv_instance, *n;

	if (hdev->adv_instance_timeout) {
		cancel_delayed_work(&hdev->adv_instance_expire);
		hdev->adv_instance_timeout = 0;
	}

	list_for_each_entry_safe(adv_instance, n, &hdev->adv_instances, list) {
		list_del(&adv_instance->list);
		kfree(adv_instance);
	}

	hdev->adv_instance_cnt = 0;
	hdev->cur_adv_instance = 0x00;
}

/* This function requires the caller holds hdev->lock */
int hci_add_adv_instance(struct hci_dev *hdev, u8 instance, u32 flags,
			 u16 adv_data_len, u8 *adv_data,
			 u16 scan_rsp_len, u8 *scan_rsp_data,
			 u16 timeout, u16 duration, s8 tx_power,
			 u32 min_interval, u32 max_interval)
{
	struct adv_info *adv_instance;

	adv_instance = hci_find_adv_instance(hdev, instance);
	if (adv_instance) {
		memset(adv_instance->adv_data, 0,
		       sizeof(adv_instance->adv_data));
		memset(adv_instance->scan_rsp_data, 0,
		       sizeof(adv_instance->scan_rsp_data));
	} else {
		if (hdev->adv_instance_cnt >= HCI_MAX_ADV_INSTANCES ||
		    instance < 1 || instance > HCI_MAX_ADV_INSTANCES)
			return -EOVERFLOW;

		adv_instance = kzalloc(sizeof(*adv_instance), GFP_KERNEL);
		if (!adv_instance)
			return -ENOMEM;

		adv_instance->pending = true;
		adv_instance->instance = instance;
		list_add(&adv_instance->list, &hdev->adv_instances);
		hdev->adv_instance_cnt++;
	}

	adv_instance->flags = flags;
	adv_instance->adv_data_len = adv_data_len;
	adv_instance->scan_rsp_len = scan_rsp_len;
	adv_instance->min_interval = min_interval;
	adv_instance->max_interval = max_interval;

	if (adv_data_len)
		memcpy(adv_instance->adv_data, adv_data, adv_data_len);

	if (scan_rsp_len)
		memcpy(adv_instance->scan_rsp_data,
		       scan_rsp_data, scan_rsp_len);

	adv_instance->timeout = timeout;
	adv_instance->remaining_time = timeout;

	if (duration == 0) {
		adv_instance->duration = hdev->def_multi_adv_rotation_duration;
		adv_instance->individual_duration_flag = 0;
	} else {
		adv_instance->duration = duration;
		adv_instance->individual_duration_flag = 1;
	}

	BT_DBG("%s for %dMR", hdev->name, instance);

	return 0;
}

/* This function requires the caller holds hdev->lock */
int hci_set_adv_instance_data(struct hci_dev *hdev, u8 instance,
			      u16 adv_data_len, u8 *adv_data,
			      u16 scan_rsp_len, u8 *scan_rsp_data)
{
	struct adv_info *adv_instance;

	adv_instance = hci_find_adv_instance(hdev, instance);

	/* If advertisement doesn't exist, we can't modify its data */
	if (!adv_instance)
		return -ENOENT;

	if (adv_data_len) {
		memset(adv_instance->adv_data, 0,
		       sizeof(adv_instance->adv_data));
		memcpy(adv_instance->adv_data, adv_data, adv_data_len);
		adv_instance->adv_data_len = adv_data_len;
	}

	if (scan_rsp_len) {
		memset(adv_instance->scan_rsp_data, 0,
		       sizeof(adv_instance->scan_rsp_data));
		memcpy(adv_instance->scan_rsp_data,
		       scan_rsp_data, scan_rsp_len);
		adv_instance->scan_rsp_len = scan_rsp_len;
	}

	return 0;
}

/* This function requires the caller holds hdev->lock */
void hci_adv_monitors_clear(struct hci_dev *hdev)
{
	struct adv_monitor *monitor;
	int handle;

	idr_for_each_entry(&hdev->adv_monitors_idr, monitor, handle)
		hci_free_adv_monitor(hdev, monitor);

	idr_destroy(&hdev->adv_monitors_idr);
}

/* Frees the monitor structure and do some bookkeepings.
 * This function requires the caller holds hdev->lock.
 */
void hci_free_adv_monitor(struct hci_dev *hdev, struct adv_monitor *monitor)
{
	struct adv_pattern *pattern;
	struct adv_pattern *tmp;

	if (!monitor)
		return;

	list_for_each_entry_safe(pattern, tmp, &monitor->patterns, list) {
		list_del(&pattern->list);
		kfree(pattern);
	}

	if (monitor->handle)
		idr_remove(&hdev->adv_monitors_idr, monitor->handle);

	if (monitor->state != ADV_MONITOR_STATE_NOT_REGISTERED) {
		hdev->adv_monitors_cnt--;
		mgmt_adv_monitor_removed(hdev, monitor->handle);
	}

	kfree(monitor);
}

int hci_add_adv_patterns_monitor_complete(struct hci_dev *hdev, u8 status)
{
	return mgmt_add_adv_patterns_monitor_complete(hdev, status);
}

int hci_remove_adv_monitor_complete(struct hci_dev *hdev, u8 status)
{
	return mgmt_remove_adv_monitor_complete(hdev, status);
}

/* Assigns handle to a monitor, and if offloading is supported and power is on,
 * also attempts to forward the request to the controller.
 * Returns true if request is forwarded (result is pending), false otherwise.
 * This function requires the caller holds hdev->lock.
 */
bool hci_add_adv_monitor(struct hci_dev *hdev, struct adv_monitor *monitor,
			 int *err)
{
	int min, max, handle;

	*err = 0;

	if (!monitor) {
		*err = -EINVAL;
		return false;
	}

	min = HCI_MIN_ADV_MONITOR_HANDLE;
	max = HCI_MIN_ADV_MONITOR_HANDLE + HCI_MAX_ADV_MONITOR_NUM_HANDLES;
	handle = idr_alloc(&hdev->adv_monitors_idr, monitor, min, max,
			   GFP_KERNEL);
	if (handle < 0) {
		*err = handle;
		return false;
	}

	monitor->handle = handle;

	if (!hdev_is_powered(hdev))
		return false;

	switch (hci_get_adv_monitor_offload_ext(hdev)) {
	case HCI_ADV_MONITOR_EXT_NONE:
		hci_update_background_scan(hdev);
		bt_dev_dbg(hdev, "%s add monitor status %d", hdev->name, *err);
		/* Message was not forwarded to controller - not an error */
		return false;
	case HCI_ADV_MONITOR_EXT_MSFT:
		*err = msft_add_monitor_pattern(hdev, monitor);
		bt_dev_dbg(hdev, "%s add monitor msft status %d", hdev->name,
			   *err);
		break;
	}

	return (*err == 0);
}

/* Attempts to tell the controller and free the monitor. If somehow the
 * controller doesn't have a corresponding handle, remove anyway.
 * Returns true if request is forwarded (result is pending), false otherwise.
 * This function requires the caller holds hdev->lock.
 */
static bool hci_remove_adv_monitor(struct hci_dev *hdev,
				   struct adv_monitor *monitor,
				   u16 handle, int *err)
{
	*err = 0;

	switch (hci_get_adv_monitor_offload_ext(hdev)) {
	case HCI_ADV_MONITOR_EXT_NONE: /* also goes here when powered off */
		goto free_monitor;
	case HCI_ADV_MONITOR_EXT_MSFT:
		*err = msft_remove_monitor(hdev, monitor, handle);
		break;
	}

	/* In case no matching handle registered, just free the monitor */
	if (*err == -ENOENT)
		goto free_monitor;

	return (*err == 0);

free_monitor:
	if (*err == -ENOENT)
		bt_dev_warn(hdev, "Removing monitor with no matching handle %d",
			    monitor->handle);
	hci_free_adv_monitor(hdev, monitor);

	*err = 0;
	return false;
}

/* Returns true if request is forwarded (result is pending), false otherwise.
 * This function requires the caller holds hdev->lock.
 */
bool hci_remove_single_adv_monitor(struct hci_dev *hdev, u16 handle, int *err)
{
	struct adv_monitor *monitor = idr_find(&hdev->adv_monitors_idr, handle);
	bool pending;

	if (!monitor) {
		*err = -EINVAL;
		return false;
	}

	pending = hci_remove_adv_monitor(hdev, monitor, handle, err);
	if (!*err && !pending)
		hci_update_background_scan(hdev);

	bt_dev_dbg(hdev, "%s remove monitor handle %d, status %d, %spending",
		   hdev->name, handle, *err, pending ? "" : "not ");

	return pending;
}

/* Returns true if request is forwarded (result is pending), false otherwise.
 * This function requires the caller holds hdev->lock.
 */
bool hci_remove_all_adv_monitor(struct hci_dev *hdev, int *err)
{
	struct adv_monitor *monitor;
	int idr_next_id = 0;
	bool pending = false;
	bool update = false;

	*err = 0;

	while (!*err && !pending) {
		monitor = idr_get_next(&hdev->adv_monitors_idr, &idr_next_id);
		if (!monitor)
			break;

		pending = hci_remove_adv_monitor(hdev, monitor, 0, err);

		if (!*err && !pending)
			update = true;
	}

	if (update)
		hci_update_background_scan(hdev);

	bt_dev_dbg(hdev, "%s remove all monitors status %d, %spending",
		   hdev->name, *err, pending ? "" : "not ");

	return pending;
}

/* This function requires the caller holds hdev->lock */
bool hci_is_adv_monitoring(struct hci_dev *hdev)
{
	return !idr_is_empty(&hdev->adv_monitors_idr);
}

int hci_get_adv_monitor_offload_ext(struct hci_dev *hdev)
{
	if (msft_monitor_supported(hdev))
		return HCI_ADV_MONITOR_EXT_MSFT;

	return HCI_ADV_MONITOR_EXT_NONE;
}

struct bdaddr_list *hci_bdaddr_list_lookup(struct list_head *bdaddr_list,
					 bdaddr_t *bdaddr, u8 type)
{
	struct bdaddr_list *b;

	list_for_each_entry(b, bdaddr_list, list) {
		if (!bacmp(&b->bdaddr, bdaddr) && b->bdaddr_type == type)
			return b;
	}

	return NULL;
}

struct bdaddr_list_with_flags *
hci_bdaddr_list_lookup_with_flags(struct list_head *bdaddr_list,
				  bdaddr_t *bdaddr, u8 type)
{
	struct bdaddr_list_with_flags *b;

	list_for_each_entry(b, bdaddr_list, list) {
		if (!bacmp(&b->bdaddr, bdaddr) && b->bdaddr_type == type)
			return b;
	}

	return NULL;
}

void hci_bdaddr_list_clear(struct list_head *bdaddr_list)
{
	struct bdaddr_list *b, *n;

	list_for_each_entry_safe(b, n, bdaddr_list, list) {
		list_del(&b->list);
		kfree(b);
	}
}

int hci_bdaddr_list_add(struct list_head *list, bdaddr_t *bdaddr, u8 type)
{
	struct bdaddr_list *entry;

	if (!bacmp(bdaddr, BDADDR_ANY))
		return -EBADF;

	if (hci_bdaddr_list_lookup(list, bdaddr, type))
		return -EEXIST;

	entry = kzalloc(sizeof(*entry), GFP_KERNEL);
	if (!entry)
		return -ENOMEM;

	bacpy(&entry->bdaddr, bdaddr);
	entry->bdaddr_type = type;

	list_add(&entry->list, list);

	return 0;
}

int hci_bdaddr_list_add_with_flags(struct list_head *list, bdaddr_t *bdaddr,
				   u8 type, u32 flags)
{
	struct bdaddr_list_with_flags *entry;

	if (!bacmp(bdaddr, BDADDR_ANY))
		return -EBADF;

	if (hci_bdaddr_list_lookup(list, bdaddr, type))
		return -EEXIST;

	entry = kzalloc(sizeof(*entry), GFP_KERNEL);
	if (!entry)
		return -ENOMEM;

	bacpy(&entry->bdaddr, bdaddr);
	entry->bdaddr_type = type;
	entry->current_flags = flags;

	list_add(&entry->list, list);

	return 0;
}

int hci_bdaddr_list_del(struct list_head *list, bdaddr_t *bdaddr, u8 type)
{
	struct bdaddr_list *entry;

	if (!bacmp(bdaddr, BDADDR_ANY)) {
		hci_bdaddr_list_clear(list);
		return 0;
	}

	entry = hci_bdaddr_list_lookup(list, bdaddr, type);
	if (!entry)
		return -ENOENT;

	list_del(&entry->list);
	kfree(entry);

	return 0;
}

int hci_bdaddr_list_del_with_flags(struct list_head *list, bdaddr_t *bdaddr,
				   u8 type)
{
	struct bdaddr_list_with_flags *entry;

	if (!bacmp(bdaddr, BDADDR_ANY)) {
		hci_bdaddr_list_clear(list);
		return 0;
	}

	entry = hci_bdaddr_list_lookup_with_flags(list, bdaddr, type);
	if (!entry)
		return -ENOENT;

	list_del(&entry->list);
	kfree(entry);

	return 0;
}

/* This function requires the caller holds hdev->lock */
struct hci_conn_params *hci_conn_params_lookup(struct hci_dev *hdev,
					       bdaddr_t *addr, u8 addr_type)
{
	struct hci_conn_params *params;

	list_for_each_entry(params, &hdev->le_conn_params, list) {
		if (bacmp(&params->addr, addr) == 0 &&
		    params->addr_type == addr_type) {
			return params;
		}
	}

	return NULL;
}

/* This function requires the caller holds hdev->lock */
struct hci_conn_params *hci_pend_le_action_lookup(struct list_head *list,
						  bdaddr_t *addr, u8 addr_type)
{
	struct hci_conn_params *param;

	list_for_each_entry(param, list, action) {
		if (bacmp(&param->addr, addr) == 0 &&
		    param->addr_type == addr_type)
			return param;
	}

	return NULL;
}

/* This function requires the caller holds hdev->lock */
struct hci_conn_params *hci_conn_params_add(struct hci_dev *hdev,
					    bdaddr_t *addr, u8 addr_type)
{
	struct hci_conn_params *params;

	params = hci_conn_params_lookup(hdev, addr, addr_type);
	if (params)
		return params;

	params = kzalloc(sizeof(*params), GFP_KERNEL);
	if (!params) {
		BT_ERR("Out of memory");
		return NULL;
	}

	bacpy(&params->addr, addr);
	params->addr_type = addr_type;

	list_add(&params->list, &hdev->le_conn_params);
	INIT_LIST_HEAD(&params->action);

	params->conn_min_interval = hdev->le_conn_min_interval;
	params->conn_max_interval = hdev->le_conn_max_interval;
	params->conn_latency = hdev->le_conn_latency;
	params->supervision_timeout = hdev->le_supv_timeout;
	params->auto_connect = HCI_AUTO_CONN_DISABLED;

	BT_DBG("addr %pMR (type %u)", addr, addr_type);

	return params;
}

static void hci_conn_params_free(struct hci_conn_params *params)
{
	if (params->conn) {
		hci_conn_drop(params->conn);
		hci_conn_put(params->conn);
	}

	list_del(&params->action);
	list_del(&params->list);
	kfree(params);
}

/* This function requires the caller holds hdev->lock */
void hci_conn_params_del(struct hci_dev *hdev, bdaddr_t *addr, u8 addr_type)
{
	struct hci_conn_params *params;

	params = hci_conn_params_lookup(hdev, addr, addr_type);
	if (!params)
		return;

	hci_conn_params_free(params);

	hci_update_background_scan(hdev);

	BT_DBG("addr %pMR (type %u)", addr, addr_type);
}

/* This function requires the caller holds hdev->lock */
void hci_conn_params_clear_disabled(struct hci_dev *hdev)
{
	struct hci_conn_params *params, *tmp;

	list_for_each_entry_safe(params, tmp, &hdev->le_conn_params, list) {
		if (params->auto_connect != HCI_AUTO_CONN_DISABLED)
			continue;

		/* If trying to estabilish one time connection to disabled
		 * device, leave the params, but mark them as just once.
		 */
		if (params->explicit_connect) {
			params->auto_connect = HCI_AUTO_CONN_EXPLICIT;
			continue;
		}

		list_del(&params->list);
		kfree(params);
	}

	BT_DBG("All LE disabled connection parameters were removed");
}

/* This function requires the caller holds hdev->lock */
static void hci_conn_params_clear_all(struct hci_dev *hdev)
{
	struct hci_conn_params *params, *tmp;

	list_for_each_entry_safe(params, tmp, &hdev->le_conn_params, list)
		hci_conn_params_free(params);

	BT_DBG("All LE connection parameters were removed");
}

/* Copy the Identity Address of the controller.
 *
 * If the controller has a public BD_ADDR, then by default use that one.
 * If this is a LE only controller without a public address, default to
 * the static random address.
 *
 * For debugging purposes it is possible to force controllers with a
 * public address to use the static random address instead.
 *
 * In case BR/EDR has been disabled on a dual-mode controller and
 * userspace has configured a static address, then that address
 * becomes the identity address instead of the public BR/EDR address.
 */
void hci_copy_identity_address(struct hci_dev *hdev, bdaddr_t *bdaddr,
			       u8 *bdaddr_type)
{
	if (hci_dev_test_flag(hdev, HCI_FORCE_STATIC_ADDR) ||
	    !bacmp(&hdev->bdaddr, BDADDR_ANY) ||
	    (!hci_dev_test_flag(hdev, HCI_BREDR_ENABLED) &&
	     bacmp(&hdev->static_addr, BDADDR_ANY))) {
		bacpy(bdaddr, &hdev->static_addr);
		*bdaddr_type = ADDR_LE_DEV_RANDOM;
	} else {
		bacpy(bdaddr, &hdev->bdaddr);
		*bdaddr_type = ADDR_LE_DEV_PUBLIC;
	}
}

static void hci_suspend_clear_tasks(struct hci_dev *hdev)
{
	int i;

	for (i = 0; i < __SUSPEND_NUM_TASKS; i++)
		clear_bit(i, hdev->suspend_tasks);

	wake_up(&hdev->suspend_wait_q);
}

static int hci_suspend_wait_event(struct hci_dev *hdev)
{
#define WAKE_COND                                                              \
	(find_first_bit(hdev->suspend_tasks, __SUSPEND_NUM_TASKS) ==           \
	 __SUSPEND_NUM_TASKS)

	int i;
	int ret = wait_event_timeout(hdev->suspend_wait_q,
				     WAKE_COND, SUSPEND_NOTIFIER_TIMEOUT);

	if (ret == 0) {
		bt_dev_err(hdev, "Timed out waiting for suspend events");
		for (i = 0; i < __SUSPEND_NUM_TASKS; ++i) {
			if (test_bit(i, hdev->suspend_tasks))
				bt_dev_err(hdev, "Suspend timeout bit: %d", i);
			clear_bit(i, hdev->suspend_tasks);
		}

		ret = -ETIMEDOUT;
	} else {
		ret = 0;
	}

	return ret;
}

static void hci_prepare_suspend(struct work_struct *work)
{
	struct hci_dev *hdev =
		container_of(work, struct hci_dev, suspend_prepare);

	hci_dev_lock(hdev);
	hci_req_prepare_suspend(hdev, hdev->suspend_state_next);
	hci_dev_unlock(hdev);
}

static int hci_change_suspend_state(struct hci_dev *hdev,
				    enum suspended_state next)
{
	hdev->suspend_state_next = next;
	set_bit(SUSPEND_PREPARE_NOTIFIER, hdev->suspend_tasks);
	queue_work(hdev->req_workqueue, &hdev->suspend_prepare);
	return hci_suspend_wait_event(hdev);
}

static void hci_clear_wake_reason(struct hci_dev *hdev)
{
	hci_dev_lock(hdev);

	hdev->wake_reason = 0;
	bacpy(&hdev->wake_addr, BDADDR_ANY);
	hdev->wake_addr_type = 0;

	hci_dev_unlock(hdev);
}

static int hci_suspend_notifier(struct notifier_block *nb, unsigned long action,
				void *data)
{
	struct hci_dev *hdev =
		container_of(nb, struct hci_dev, suspend_notifier);
	int ret = 0;
	u8 state = BT_RUNNING;

	/* If powering down, wait for completion. */
	if (mgmt_powering_down(hdev)) {
		set_bit(SUSPEND_POWERING_DOWN, hdev->suspend_tasks);
		ret = hci_suspend_wait_event(hdev);
		if (ret)
			goto done;
	}

	/* Suspend notifier should only act on events when powered. */
	if (!hdev_is_powered(hdev))
		goto done;

	if (action == PM_SUSPEND_PREPARE) {
		/* Suspend consists of two actions:
		 *  - First, disconnect everything and make the controller not
		 *    connectable (disabling scanning)
		 *  - Second, program event filter/accept list and enable scan
		 */
		ret = hci_change_suspend_state(hdev, BT_SUSPEND_DISCONNECT);
		if (!ret)
			state = BT_SUSPEND_DISCONNECT;

		/* Only configure accept list if disconnect succeeded and wake
		 * isn't being prevented.
		 */
		if (!ret && !(hdev->prevent_wake && hdev->prevent_wake(hdev))) {
			ret = hci_change_suspend_state(hdev,
						BT_SUSPEND_CONFIGURE_WAKE);
			if (!ret)
				state = BT_SUSPEND_CONFIGURE_WAKE;
		}

		hci_clear_wake_reason(hdev);
		mgmt_suspending(hdev, state);

	} else if (action == PM_POST_SUSPEND) {
		ret = hci_change_suspend_state(hdev, BT_RUNNING);

		mgmt_resuming(hdev, hdev->wake_reason, &hdev->wake_addr,
			      hdev->wake_addr_type);
	}

done:
	/* We always allow suspend even if suspend preparation failed and
	 * attempt to recover in resume.
	 */
	if (ret)
		bt_dev_err(hdev, "Suspend notifier action (%lu) failed: %d",
			   action, ret);

	return NOTIFY_STOP;
}

/* Alloc HCI device */
struct hci_dev *hci_alloc_dev(void)
{
	struct hci_dev *hdev;

	hdev = kzalloc(sizeof(*hdev), GFP_KERNEL);
	if (!hdev)
		return NULL;

	hdev->pkt_type  = (HCI_DM1 | HCI_DH1 | HCI_HV1);
	hdev->esco_type = (ESCO_HV1);
	hdev->link_mode = (HCI_LM_ACCEPT);
	hdev->num_iac = 0x01;		/* One IAC support is mandatory */
	hdev->io_capability = 0x03;	/* No Input No Output */
	hdev->manufacturer = 0xffff;	/* Default to internal use */
	hdev->inq_tx_power = HCI_TX_POWER_INVALID;
	hdev->adv_tx_power = HCI_TX_POWER_INVALID;
	hdev->adv_instance_cnt = 0;
	hdev->cur_adv_instance = 0x00;
	hdev->adv_instance_timeout = 0;
	hdev->eir_max_name_len = 48;

	hdev->advmon_allowlist_duration = 300;
	hdev->advmon_no_filter_duration = 500;
	hdev->enable_advmon_interleave_scan = 0x00;	/* Default to disable */

	hdev->sniff_max_interval = 800;
	hdev->sniff_min_interval = 80;

	hdev->le_adv_channel_map = 0x07;
	hdev->le_adv_min_interval = 0x0800;
	hdev->le_adv_max_interval = 0x0800;
	hdev->le_scan_interval = 0x0060;
	hdev->le_scan_window = 0x0030;
	hdev->le_scan_int_suspend = 0x0400;
	hdev->le_scan_window_suspend = 0x0012;
	hdev->le_scan_int_discovery = DISCOV_LE_SCAN_INT;
	hdev->le_scan_window_discovery = DISCOV_LE_SCAN_WIN;
	hdev->le_scan_int_connect = 0x0060;
	hdev->le_scan_window_connect = 0x0060;
	hdev->le_conn_min_interval = 0x0018;
	hdev->le_conn_max_interval = 0x0028;
	hdev->le_conn_latency = 0x0000;
	hdev->le_supv_timeout = 0x002a;
	hdev->le_def_tx_len = 0x001b;
	hdev->le_def_tx_time = 0x0148;
	hdev->le_max_tx_len = 0x001b;
	hdev->le_max_tx_time = 0x0148;
	hdev->le_max_rx_len = 0x001b;
	hdev->le_max_rx_time = 0x0148;

	hdev->def_multi_adv_rotation_duration = HCI_DEFAULT_ADV_DURATION;
	hdev->def_le_autoconnect_timeout = HCI_LE_AUTOCONN_TIMEOUT;

	hdev->rpa_timeout = HCI_DEFAULT_RPA_TIMEOUT;
	hdev->discov_interleaved_timeout = DISCOV_INTERLEAVED_TIMEOUT;
	hdev->conn_info_min_age = DEFAULT_CONN_INFO_MIN_AGE;
	hdev->conn_info_max_age = DEFAULT_CONN_INFO_MAX_AGE;
	hdev->min_enc_key_size = HCI_MIN_ENC_KEY_SIZE;

	/* default 1.28 sec page scan */
	hdev->def_page_scan_type = PAGE_SCAN_TYPE_STANDARD;
	hdev->def_page_scan_int = 0x0800;
	hdev->def_page_scan_window = 0x0012;

	mutex_init(&hdev->lock);
	mutex_init(&hdev->req_lock);

	INIT_LIST_HEAD(&hdev->mgmt_pending);
	INIT_LIST_HEAD(&hdev->reject_list);
	INIT_LIST_HEAD(&hdev->accept_list);
	INIT_LIST_HEAD(&hdev->uuids);
	INIT_LIST_HEAD(&hdev->link_keys);
	INIT_LIST_HEAD(&hdev->long_term_keys);
	INIT_LIST_HEAD(&hdev->identity_resolving_keys);
	INIT_LIST_HEAD(&hdev->remote_oob_data);
	INIT_LIST_HEAD(&hdev->le_accept_list);
	INIT_LIST_HEAD(&hdev->le_conn_params);
	INIT_LIST_HEAD(&hdev->pend_le_conns);
	INIT_LIST_HEAD(&hdev->pend_le_reports);
	INIT_LIST_HEAD(&hdev->conn_hash.list);
	INIT_LIST_HEAD(&hdev->adv_instances);
	INIT_LIST_HEAD(&hdev->blocked_keys);

	INIT_WORK(&hdev->rx_work, hci_rx_work);
	INIT_WORK(&hdev->cmd_work, hci_cmd_work);
	INIT_WORK(&hdev->tx_work, hci_tx_work);
	INIT_WORK(&hdev->power_on, hci_power_on);
	INIT_WORK(&hdev->error_reset, hci_error_reset);
	INIT_WORK(&hdev->suspend_prepare, hci_prepare_suspend);

	INIT_DELAYED_WORK(&hdev->power_off, hci_power_off);

	skb_queue_head_init(&hdev->rx_q);
	skb_queue_head_init(&hdev->cmd_q);
	skb_queue_head_init(&hdev->raw_q);

	init_waitqueue_head(&hdev->req_wait_q);
	init_waitqueue_head(&hdev->suspend_wait_q);

	INIT_DELAYED_WORK(&hdev->cmd_timer, hci_cmd_timeout);

	hci_request_setup(hdev);

	hci_init_sysfs(hdev);
	discovery_init(hdev);

	return hdev;
}
EXPORT_SYMBOL(hci_alloc_dev);

/* Free HCI device */
void hci_free_dev(struct hci_dev *hdev)
{
	/* will free via device release */
	put_device(&hdev->dev);
}
EXPORT_SYMBOL(hci_free_dev);

/* Register HCI device */
int hci_register_dev(struct hci_dev *hdev)
{
	int id, error;

	if (!hdev->open || !hdev->close || !hdev->send)
		return -EINVAL;

	/* Do not allow HCI_AMP devices to register at index 0,
	 * so the index can be used as the AMP controller ID.
	 */
	switch (hdev->dev_type) {
	case HCI_PRIMARY:
		id = ida_simple_get(&hci_index_ida, 0, 0, GFP_KERNEL);
		break;
	case HCI_AMP:
		id = ida_simple_get(&hci_index_ida, 1, 0, GFP_KERNEL);
		break;
	default:
		return -EINVAL;
	}

	if (id < 0)
		return id;

	sprintf(hdev->name, "hci%d", id);
	hdev->id = id;

	BT_DBG("%p name %s bus %d", hdev, hdev->name, hdev->bus);

	hdev->workqueue = alloc_workqueue("%s", WQ_HIGHPRI | WQ_UNBOUND |
					  WQ_MEM_RECLAIM, 1, hdev->name);
	if (!hdev->workqueue) {
		error = -ENOMEM;
		goto err;
	}

	hdev->req_workqueue = alloc_workqueue("%s", WQ_HIGHPRI | WQ_UNBOUND |
					      WQ_MEM_RECLAIM, 1, hdev->name);
	if (!hdev->req_workqueue) {
		destroy_workqueue(hdev->workqueue);
		error = -ENOMEM;
		goto err;
	}

	if (!IS_ERR_OR_NULL(bt_debugfs))
		hdev->debugfs = debugfs_create_dir(hdev->name, bt_debugfs);

	dev_set_name(&hdev->dev, "%s", hdev->name);

	error = device_add(&hdev->dev);
	if (error < 0)
		goto err_wqueue;

	hci_leds_init(hdev);

	hdev->rfkill = rfkill_alloc(hdev->name, &hdev->dev,
				    RFKILL_TYPE_BLUETOOTH, &hci_rfkill_ops,
				    hdev);
	if (hdev->rfkill) {
		if (rfkill_register(hdev->rfkill) < 0) {
			rfkill_destroy(hdev->rfkill);
			hdev->rfkill = NULL;
		}
	}

	if (hdev->rfkill && rfkill_blocked(hdev->rfkill))
		hci_dev_set_flag(hdev, HCI_RFKILLED);

	hci_dev_set_flag(hdev, HCI_SETUP);
	hci_dev_set_flag(hdev, HCI_AUTO_OFF);

	if (hdev->dev_type == HCI_PRIMARY) {
		/* Assume BR/EDR support until proven otherwise (such as
		 * through reading supported features during init.
		 */
		hci_dev_set_flag(hdev, HCI_BREDR_ENABLED);
	}

	write_lock(&hci_dev_list_lock);
	list_add(&hdev->list, &hci_dev_list);
	write_unlock(&hci_dev_list_lock);

	/* Devices that are marked for raw-only usage are unconfigured
	 * and should not be included in normal operation.
	 */
	if (test_bit(HCI_QUIRK_RAW_DEVICE, &hdev->quirks))
		hci_dev_set_flag(hdev, HCI_UNCONFIGURED);

	hci_sock_dev_event(hdev, HCI_DEV_REG);
	hci_dev_hold(hdev);

	hdev->suspend_notifier.notifier_call = hci_suspend_notifier;
	error = register_pm_notifier(&hdev->suspend_notifier);
	if (error)
		goto err_wqueue;

	queue_work(hdev->req_workqueue, &hdev->power_on);

	idr_init(&hdev->adv_monitors_idr);

	return id;

err_wqueue:
	destroy_workqueue(hdev->workqueue);
	destroy_workqueue(hdev->req_workqueue);
err:
	ida_simple_remove(&hci_index_ida, hdev->id);

	return error;
}
EXPORT_SYMBOL(hci_register_dev);

/* Unregister HCI device */
void hci_unregister_dev(struct hci_dev *hdev)
{
	BT_DBG("%p name %s bus %d", hdev, hdev->name, hdev->bus);

	hci_dev_set_flag(hdev, HCI_UNREGISTER);

	write_lock(&hci_dev_list_lock);
	list_del(&hdev->list);
	write_unlock(&hci_dev_list_lock);

	cancel_work_sync(&hdev->power_on);

	unregister_pm_notifier(&hdev->suspend_notifier);
	hci_suspend_clear_tasks(hdev);
	cancel_work_sync(&hdev->suspend_prepare);

	msft_do_close(hdev);

	hci_dev_do_close(hdev);

	if (!test_bit(HCI_INIT, &hdev->flags) &&
	    !hci_dev_test_flag(hdev, HCI_SETUP) &&
	    !hci_dev_test_flag(hdev, HCI_CONFIG)) {
		hci_dev_lock(hdev);
		mgmt_index_removed(hdev);
		hci_dev_unlock(hdev);
	}

	/* mgmt_index_removed should take care of emptying the
	 * pending list */
	BUG_ON(!list_empty(&hdev->mgmt_pending));

	hci_sock_dev_event(hdev, HCI_DEV_UNREG);

	if (hdev->rfkill) {
		rfkill_unregister(hdev->rfkill);
		rfkill_destroy(hdev->rfkill);
	}

	device_del(&hdev->dev);
<<<<<<< HEAD
=======
	/* Actual cleanup is deferred until hci_cleanup_dev(). */
>>>>>>> c13f051b
	hci_dev_put(hdev);
}
EXPORT_SYMBOL(hci_unregister_dev);

<<<<<<< HEAD
/* Release HCI device */
void hci_release_dev(struct hci_dev *hdev)
=======
/* Cleanup HCI device */
void hci_cleanup_dev(struct hci_dev *hdev)
>>>>>>> c13f051b
{
	debugfs_remove_recursive(hdev->debugfs);
	kfree_const(hdev->hw_info);
	kfree_const(hdev->fw_info);

	destroy_workqueue(hdev->workqueue);
	destroy_workqueue(hdev->req_workqueue);

	hci_dev_lock(hdev);
	hci_bdaddr_list_clear(&hdev->reject_list);
	hci_bdaddr_list_clear(&hdev->accept_list);
	hci_uuids_clear(hdev);
	hci_link_keys_clear(hdev);
	hci_smp_ltks_clear(hdev);
	hci_smp_irks_clear(hdev);
	hci_remote_oob_data_clear(hdev);
	hci_adv_instances_clear(hdev);
	hci_adv_monitors_clear(hdev);
	hci_bdaddr_list_clear(&hdev->le_accept_list);
	hci_conn_params_clear_all(hdev);
	hci_discovery_filter_clear(hdev);
	hci_blocked_keys_clear(hdev);
	hci_dev_unlock(hdev);

	ida_simple_remove(&hci_index_ida, hdev->id);
<<<<<<< HEAD
	kfree(hdev);
}
EXPORT_SYMBOL(hci_release_dev);
=======
}
>>>>>>> c13f051b

/* Suspend HCI device */
int hci_suspend_dev(struct hci_dev *hdev)
{
	hci_sock_dev_event(hdev, HCI_DEV_SUSPEND);
	return 0;
}
EXPORT_SYMBOL(hci_suspend_dev);

/* Resume HCI device */
int hci_resume_dev(struct hci_dev *hdev)
{
	hci_sock_dev_event(hdev, HCI_DEV_RESUME);
	return 0;
}
EXPORT_SYMBOL(hci_resume_dev);

/* Reset HCI device */
int hci_reset_dev(struct hci_dev *hdev)
{
	const u8 hw_err[] = { HCI_EV_HARDWARE_ERROR, 0x01, 0x00 };
	struct sk_buff *skb;

	skb = bt_skb_alloc(3, GFP_ATOMIC);
	if (!skb)
		return -ENOMEM;

	hci_skb_pkt_type(skb) = HCI_EVENT_PKT;
	memcpy(skb_put(skb, 3), hw_err, 3);

	/* Send Hardware Error to upper stack */
	return hci_recv_frame(hdev, skb);
}
EXPORT_SYMBOL(hci_reset_dev);

/* Receive frame from HCI drivers */
int hci_recv_frame(struct hci_dev *hdev, struct sk_buff *skb)
{
	if (!hdev || (!test_bit(HCI_UP, &hdev->flags)
		      && !test_bit(HCI_INIT, &hdev->flags))) {
		kfree_skb(skb);
		return -ENXIO;
	}

	if (hci_skb_pkt_type(skb) != HCI_EVENT_PKT &&
	    hci_skb_pkt_type(skb) != HCI_ACLDATA_PKT &&
	    hci_skb_pkt_type(skb) != HCI_SCODATA_PKT) {
		kfree_skb(skb);
		return -EINVAL;
	}

	/* Incoming skb */
	bt_cb(skb)->incoming = 1;

	/* Time stamp */
	__net_timestamp(skb);

	skb_queue_tail(&hdev->rx_q, skb);
	queue_work(hdev->workqueue, &hdev->rx_work);

	return 0;
}
EXPORT_SYMBOL(hci_recv_frame);

/* Receive diagnostic message from HCI drivers */
int hci_recv_diag(struct hci_dev *hdev, struct sk_buff *skb)
{
	/* Mark as diagnostic packet */
	hci_skb_pkt_type(skb) = HCI_DIAG_PKT;

	/* Time stamp */
	__net_timestamp(skb);

	skb_queue_tail(&hdev->rx_q, skb);
	queue_work(hdev->workqueue, &hdev->rx_work);

	return 0;
}
EXPORT_SYMBOL(hci_recv_diag);

void hci_set_hw_info(struct hci_dev *hdev, const char *fmt, ...)
{
	va_list vargs;

	va_start(vargs, fmt);
	kfree_const(hdev->hw_info);
	hdev->hw_info = kvasprintf_const(GFP_KERNEL, fmt, vargs);
	va_end(vargs);
}
EXPORT_SYMBOL(hci_set_hw_info);

void hci_set_fw_info(struct hci_dev *hdev, const char *fmt, ...)
{
	va_list vargs;

	va_start(vargs, fmt);
	kfree_const(hdev->fw_info);
	hdev->fw_info = kvasprintf_const(GFP_KERNEL, fmt, vargs);
	va_end(vargs);
}
EXPORT_SYMBOL(hci_set_fw_info);

/* ---- Interface to upper protocols ---- */

int hci_register_cb(struct hci_cb *cb)
{
	BT_DBG("%p name %s", cb, cb->name);

	mutex_lock(&hci_cb_list_lock);
	list_add_tail(&cb->list, &hci_cb_list);
	mutex_unlock(&hci_cb_list_lock);

	return 0;
}
EXPORT_SYMBOL(hci_register_cb);

int hci_unregister_cb(struct hci_cb *cb)
{
	BT_DBG("%p name %s", cb, cb->name);

	mutex_lock(&hci_cb_list_lock);
	list_del(&cb->list);
	mutex_unlock(&hci_cb_list_lock);

	return 0;
}
EXPORT_SYMBOL(hci_unregister_cb);

static void hci_send_frame(struct hci_dev *hdev, struct sk_buff *skb)
{
	int err;

	BT_DBG("%s type %d len %d", hdev->name, hci_skb_pkt_type(skb),
	       skb->len);

	/* Time stamp */
	__net_timestamp(skb);

	/* Send copy to monitor */
	hci_send_to_monitor(hdev, skb);

	if (atomic_read(&hdev->promisc)) {
		/* Send copy to the sockets */
		hci_send_to_sock(hdev, skb);
	}

	/* Get rid of skb owner, prior to sending to the driver. */
	skb_orphan(skb);

	if (!test_bit(HCI_RUNNING, &hdev->flags)) {
		kfree_skb(skb);
		return;
	}

	err = hdev->send(hdev, skb);
	if (err < 0) {
		BT_ERR("%s sending frame failed (%d)", hdev->name, err);
		kfree_skb(skb);
	}
}

/* Send HCI command */
int hci_send_cmd(struct hci_dev *hdev, __u16 opcode, __u32 plen,
		 const void *param)
{
	struct sk_buff *skb;

	BT_DBG("%s opcode 0x%4.4x plen %d", hdev->name, opcode, plen);

	skb = hci_prepare_cmd(hdev, opcode, plen, param);
	if (!skb) {
		BT_ERR("%s no memory for command", hdev->name);
		return -ENOMEM;
	}

	/* Stand-alone HCI commands must be flagged as
	 * single-command requests.
	 */
	bt_cb(skb)->hci.req_flags |= HCI_REQ_START;

	skb_queue_tail(&hdev->cmd_q, skb);
	queue_work(hdev->workqueue, &hdev->cmd_work);

	return 0;
}

/* Get data from the previously sent command */
void *hci_sent_cmd_data(struct hci_dev *hdev, __u16 opcode)
{
	struct hci_command_hdr *hdr;

	if (!hdev->sent_cmd)
		return NULL;

	hdr = (void *) hdev->sent_cmd->data;

	if (hdr->opcode != cpu_to_le16(opcode))
		return NULL;

	BT_DBG("%s opcode 0x%4.4x", hdev->name, opcode);

	return hdev->sent_cmd->data + HCI_COMMAND_HDR_SIZE;
}

/* Send HCI command and wait for command commplete event */
struct sk_buff *hci_cmd_sync(struct hci_dev *hdev, u16 opcode, u32 plen,
			     const void *param, u32 timeout)
{
	struct sk_buff *skb;

	if (!test_bit(HCI_UP, &hdev->flags))
		return ERR_PTR(-ENETDOWN);

	bt_dev_dbg(hdev, "opcode 0x%4.4x plen %d", opcode, plen);

	hci_req_sync_lock(hdev);
	skb = __hci_cmd_sync(hdev, opcode, plen, param, timeout);
	hci_req_sync_unlock(hdev);

	return skb;
}
EXPORT_SYMBOL(hci_cmd_sync);

/* Send ACL data */
static void hci_add_acl_hdr(struct sk_buff *skb, __u16 handle, __u16 flags)
{
	struct hci_acl_hdr *hdr;
	int len = skb->len;

	skb_push(skb, HCI_ACL_HDR_SIZE);
	skb_reset_transport_header(skb);
	hdr = (struct hci_acl_hdr *)skb_transport_header(skb);
	hdr->handle = cpu_to_le16(hci_handle_pack(handle, flags));
	hdr->dlen   = cpu_to_le16(len);
}

static void hci_queue_acl(struct hci_chan *chan, struct sk_buff_head *queue,
			  struct sk_buff *skb, __u16 flags)
{
	struct hci_conn *conn = chan->conn;
	struct hci_dev *hdev = conn->hdev;
	struct sk_buff *list;

	skb->len = skb_headlen(skb);
	skb->data_len = 0;

	hci_skb_pkt_type(skb) = HCI_ACLDATA_PKT;

	switch (hdev->dev_type) {
	case HCI_PRIMARY:
		hci_add_acl_hdr(skb, conn->handle, flags);
		break;
	case HCI_AMP:
		hci_add_acl_hdr(skb, chan->handle, flags);
		break;
	default:
		BT_ERR("%s unknown dev_type %d", hdev->name, hdev->dev_type);
		return;
	}

	list = skb_shinfo(skb)->frag_list;
	if (!list) {
		/* Non fragmented */
		BT_DBG("%s nonfrag skb %p len %d", hdev->name, skb, skb->len);

		skb_queue_tail(queue, skb);
	} else {
		/* Fragmented */
		BT_DBG("%s frag %p len %d", hdev->name, skb, skb->len);

		skb_shinfo(skb)->frag_list = NULL;

		/* Queue all fragments atomically. We need to use spin_lock_bh
		 * here because of 6LoWPAN links, as there this function is
		 * called from softirq and using normal spin lock could cause
		 * deadlocks.
		 */
		spin_lock_bh(&queue->lock);

		__skb_queue_tail(queue, skb);

		flags &= ~ACL_START;
		flags |= ACL_CONT;
		do {
			skb = list; list = list->next;

			hci_skb_pkt_type(skb) = HCI_ACLDATA_PKT;
			hci_add_acl_hdr(skb, conn->handle, flags);

			BT_DBG("%s frag %p len %d", hdev->name, skb, skb->len);

			__skb_queue_tail(queue, skb);
		} while (list);

		spin_unlock_bh(&queue->lock);
	}
}

void hci_send_acl(struct hci_chan *chan, struct sk_buff *skb, __u16 flags)
{
	struct hci_dev *hdev = chan->conn->hdev;

	BT_DBG("%s chan %p flags 0x%4.4x", hdev->name, chan, flags);

	hci_queue_acl(chan, &chan->data_q, skb, flags);

	queue_work(hdev->workqueue, &hdev->tx_work);
}

/* Send SCO data */
void hci_send_sco(struct hci_conn *conn, struct sk_buff *skb)
{
	struct hci_dev *hdev = conn->hdev;
	struct hci_sco_hdr hdr;

	BT_DBG("%s len %d", hdev->name, skb->len);

	hdr.handle = cpu_to_le16(conn->handle);
	hdr.dlen   = skb->len;

	skb_push(skb, HCI_SCO_HDR_SIZE);
	skb_reset_transport_header(skb);
	memcpy(skb_transport_header(skb), &hdr, HCI_SCO_HDR_SIZE);

	hci_skb_pkt_type(skb) = HCI_SCODATA_PKT;

	skb_queue_tail(&conn->data_q, skb);
	queue_work(hdev->workqueue, &hdev->tx_work);
}

/* ---- HCI TX task (outgoing data) ---- */

/* HCI Connection scheduler */
static struct hci_conn *hci_low_sent(struct hci_dev *hdev, __u8 type,
				     int *quote)
{
	struct hci_conn_hash *h = &hdev->conn_hash;
	struct hci_conn *conn = NULL, *c;
	unsigned int num = 0, min = ~0;

	/* We don't have to lock device here. Connections are always
	 * added and removed with TX task disabled. */

	rcu_read_lock();

	list_for_each_entry_rcu(c, &h->list, list) {
		if (c->type != type || skb_queue_empty(&c->data_q))
			continue;

		if (c->state != BT_CONNECTED && c->state != BT_CONFIG)
			continue;

		num++;

		if (c->sent < min) {
			min  = c->sent;
			conn = c;
		}

		if (hci_conn_num(hdev, type) == num)
			break;
	}

	rcu_read_unlock();

	if (conn) {
		int cnt, q;

		switch (conn->type) {
		case ACL_LINK:
			cnt = hdev->acl_cnt;
			break;
		case SCO_LINK:
		case ESCO_LINK:
			cnt = hdev->sco_cnt;
			break;
		case LE_LINK:
			cnt = hdev->le_mtu ? hdev->le_cnt : hdev->acl_cnt;
			break;
		default:
			cnt = 0;
			BT_ERR("Unknown link type");
		}

		q = cnt / num;
		*quote = q ? q : 1;
	} else
		*quote = 0;

	BT_DBG("conn %p quote %d", conn, *quote);
	return conn;
}

static void hci_link_tx_to(struct hci_dev *hdev, __u8 type)
{
	struct hci_conn_hash *h = &hdev->conn_hash;
	struct hci_conn *c;

	BT_ERR("%s link tx timeout", hdev->name);

	rcu_read_lock();

	/* Kill stalled connections */
	list_for_each_entry_rcu(c, &h->list, list) {
		if (c->type == type && c->sent) {
			BT_ERR("%s killing stalled connection %pMR",
			       hdev->name, &c->dst);
			hci_disconnect(c, HCI_ERROR_REMOTE_USER_TERM);
		}
	}

	rcu_read_unlock();
}

static struct hci_chan *hci_chan_sent(struct hci_dev *hdev, __u8 type,
				      int *quote)
{
	struct hci_conn_hash *h = &hdev->conn_hash;
	struct hci_chan *chan = NULL;
	unsigned int num = 0, min = ~0, cur_prio = 0;
	struct hci_conn *conn;
	int cnt, q, conn_num = 0;

	BT_DBG("%s", hdev->name);

	rcu_read_lock();

	list_for_each_entry_rcu(conn, &h->list, list) {
		struct hci_chan *tmp;

		if (conn->type != type)
			continue;

		if (conn->state != BT_CONNECTED && conn->state != BT_CONFIG)
			continue;

		conn_num++;

		list_for_each_entry_rcu(tmp, &conn->chan_list, list) {
			struct sk_buff *skb;

			if (skb_queue_empty(&tmp->data_q))
				continue;

			skb = skb_peek(&tmp->data_q);
			if (skb->priority < cur_prio)
				continue;

			if (skb->priority > cur_prio) {
				num = 0;
				min = ~0;
				cur_prio = skb->priority;
			}

			num++;

			if (conn->sent < min) {
				min  = conn->sent;
				chan = tmp;
			}
		}

		if (hci_conn_num(hdev, type) == conn_num)
			break;
	}

	rcu_read_unlock();

	if (!chan)
		return NULL;

	switch (chan->conn->type) {
	case ACL_LINK:
		cnt = hdev->acl_cnt;
		break;
	case AMP_LINK:
		cnt = hdev->block_cnt;
		break;
	case SCO_LINK:
	case ESCO_LINK:
		cnt = hdev->sco_cnt;
		break;
	case LE_LINK:
		cnt = hdev->le_mtu ? hdev->le_cnt : hdev->acl_cnt;
		break;
	default:
		cnt = 0;
		BT_ERR("Unknown link type");
	}

	q = cnt / num;
	*quote = q ? q : 1;
	BT_DBG("chan %p quote %d", chan, *quote);
	return chan;
}

static void hci_prio_recalculate(struct hci_dev *hdev, __u8 type)
{
	struct hci_conn_hash *h = &hdev->conn_hash;
	struct hci_conn *conn;
	int num = 0;

	BT_DBG("%s", hdev->name);

	rcu_read_lock();

	list_for_each_entry_rcu(conn, &h->list, list) {
		struct hci_chan *chan;

		if (conn->type != type)
			continue;

		if (conn->state != BT_CONNECTED && conn->state != BT_CONFIG)
			continue;

		num++;

		list_for_each_entry_rcu(chan, &conn->chan_list, list) {
			struct sk_buff *skb;

			if (chan->sent) {
				chan->sent = 0;
				continue;
			}

			if (skb_queue_empty(&chan->data_q))
				continue;

			skb = skb_peek(&chan->data_q);
			if (skb->priority >= HCI_PRIO_MAX - 1)
				continue;

			skb->priority = HCI_PRIO_MAX - 1;

			BT_DBG("chan %p skb %p promoted to %d", chan, skb,
			       skb->priority);
		}

		if (hci_conn_num(hdev, type) == num)
			break;
	}

	rcu_read_unlock();

}

static inline int __get_blocks(struct hci_dev *hdev, struct sk_buff *skb)
{
	/* Calculate count of blocks used by this packet */
	return DIV_ROUND_UP(skb->len - HCI_ACL_HDR_SIZE, hdev->block_len);
}

static void __check_timeout(struct hci_dev *hdev, unsigned int cnt)
{
	if (!hci_dev_test_flag(hdev, HCI_UNCONFIGURED)) {
		/* ACL tx timeout must be longer than maximum
		 * link supervision timeout (40.9 seconds) */
		if (!cnt && time_after(jiffies, hdev->acl_last_tx +
				       HCI_ACL_TX_TIMEOUT))
			hci_link_tx_to(hdev, ACL_LINK);
	}
}

/* Schedule SCO */
static void hci_sched_sco(struct hci_dev *hdev)
{
	struct hci_conn *conn;
	struct sk_buff *skb;
	int quote;

	BT_DBG("%s", hdev->name);

	if (!hci_conn_num(hdev, SCO_LINK))
		return;

	while (hdev->sco_cnt && (conn = hci_low_sent(hdev, SCO_LINK, &quote))) {
		while (quote-- && (skb = skb_dequeue(&conn->data_q))) {
			BT_DBG("skb %p len %d", skb, skb->len);
			hci_send_frame(hdev, skb);

			conn->sent++;
			if (conn->sent == ~0)
				conn->sent = 0;
		}
	}
}

static void hci_sched_esco(struct hci_dev *hdev)
{
	struct hci_conn *conn;
	struct sk_buff *skb;
	int quote;

	BT_DBG("%s", hdev->name);

	if (!hci_conn_num(hdev, ESCO_LINK))
		return;

	while (hdev->sco_cnt && (conn = hci_low_sent(hdev, ESCO_LINK,
						     &quote))) {
		while (quote-- && (skb = skb_dequeue(&conn->data_q))) {
			BT_DBG("skb %p len %d", skb, skb->len);
			hci_send_frame(hdev, skb);

			conn->sent++;
			if (conn->sent == ~0)
				conn->sent = 0;
		}
	}
}

static void hci_sched_acl_pkt(struct hci_dev *hdev)
{
	unsigned int cnt = hdev->acl_cnt;
	struct hci_chan *chan;
	struct sk_buff *skb;
	int quote;

	__check_timeout(hdev, cnt);

	while (hdev->acl_cnt &&
	       (chan = hci_chan_sent(hdev, ACL_LINK, &quote))) {
		u32 priority = (skb_peek(&chan->data_q))->priority;
		while (quote-- && (skb = skb_peek(&chan->data_q))) {
			BT_DBG("chan %p skb %p len %d priority %u", chan, skb,
			       skb->len, skb->priority);

			/* Stop if priority has changed */
			if (skb->priority < priority)
				break;

			skb = skb_dequeue(&chan->data_q);

			hci_conn_enter_active_mode(chan->conn,
						   bt_cb(skb)->force_active);

			hci_send_frame(hdev, skb);
			hdev->acl_last_tx = jiffies;

			hdev->acl_cnt--;
			chan->sent++;
			chan->conn->sent++;

			/* Send pending SCO packets right away */
			hci_sched_sco(hdev);
			hci_sched_esco(hdev);
		}
	}

	if (cnt != hdev->acl_cnt)
		hci_prio_recalculate(hdev, ACL_LINK);
}

static void hci_sched_acl_blk(struct hci_dev *hdev)
{
	unsigned int cnt = hdev->block_cnt;
	struct hci_chan *chan;
	struct sk_buff *skb;
	int quote;
	u8 type;

	__check_timeout(hdev, cnt);

	BT_DBG("%s", hdev->name);

	if (hdev->dev_type == HCI_AMP)
		type = AMP_LINK;
	else
		type = ACL_LINK;

	while (hdev->block_cnt > 0 &&
	       (chan = hci_chan_sent(hdev, type, &quote))) {
		u32 priority = (skb_peek(&chan->data_q))->priority;
		while (quote > 0 && (skb = skb_peek(&chan->data_q))) {
			int blocks;

			BT_DBG("chan %p skb %p len %d priority %u", chan, skb,
			       skb->len, skb->priority);

			/* Stop if priority has changed */
			if (skb->priority < priority)
				break;

			skb = skb_dequeue(&chan->data_q);

			blocks = __get_blocks(hdev, skb);
			if (blocks > hdev->block_cnt)
				return;

			hci_conn_enter_active_mode(chan->conn,
						   bt_cb(skb)->force_active);

			hci_send_frame(hdev, skb);
			hdev->acl_last_tx = jiffies;

			hdev->block_cnt -= blocks;
			quote -= blocks;

			chan->sent += blocks;
			chan->conn->sent += blocks;
		}
	}

	if (cnt != hdev->block_cnt)
		hci_prio_recalculate(hdev, type);
}

static void hci_sched_acl(struct hci_dev *hdev)
{
	BT_DBG("%s", hdev->name);

	/* No ACL link over BR/EDR controller */
	if (!hci_conn_num(hdev, ACL_LINK) && hdev->dev_type == HCI_PRIMARY)
		return;

	/* No AMP link over AMP controller */
	if (!hci_conn_num(hdev, AMP_LINK) && hdev->dev_type == HCI_AMP)
		return;

	switch (hdev->flow_ctl_mode) {
	case HCI_FLOW_CTL_MODE_PACKET_BASED:
		hci_sched_acl_pkt(hdev);
		break;

	case HCI_FLOW_CTL_MODE_BLOCK_BASED:
		hci_sched_acl_blk(hdev);
		break;
	}
}

static void hci_sched_le(struct hci_dev *hdev)
{
	struct hci_chan *chan;
	struct sk_buff *skb;
	int quote, cnt, tmp;

	BT_DBG("%s", hdev->name);

	if (!hci_conn_num(hdev, LE_LINK))
		return;

	if (!hci_dev_test_flag(hdev, HCI_UNCONFIGURED)) {
		/* LE tx timeout must be longer than maximum
		 * link supervision timeout (40.9 seconds) */
		if (!hdev->le_cnt && hdev->le_pkts &&
		    time_after(jiffies, hdev->le_last_tx + HZ * 45))
			hci_link_tx_to(hdev, LE_LINK);
	}

	cnt = hdev->le_pkts ? hdev->le_cnt : hdev->acl_cnt;
	tmp = cnt;
	while (cnt && (chan = hci_chan_sent(hdev, LE_LINK, &quote))) {
		u32 priority = (skb_peek(&chan->data_q))->priority;
		while (quote-- && (skb = skb_peek(&chan->data_q))) {
			BT_DBG("chan %p skb %p len %d priority %u", chan, skb,
			       skb->len, skb->priority);

			/* Stop if priority has changed */
			if (skb->priority < priority)
				break;

			skb = skb_dequeue(&chan->data_q);

			hci_send_frame(hdev, skb);
			hdev->le_last_tx = jiffies;

			cnt--;
			chan->sent++;
			chan->conn->sent++;

			/* Send pending SCO packets right away */
			hci_sched_sco(hdev);
			hci_sched_esco(hdev);
		}
	}

	if (hdev->le_pkts)
		hdev->le_cnt = cnt;
	else
		hdev->acl_cnt = cnt;

	if (cnt != tmp)
		hci_prio_recalculate(hdev, LE_LINK);
}

static void hci_tx_work(struct work_struct *work)
{
	struct hci_dev *hdev = container_of(work, struct hci_dev, tx_work);
	struct sk_buff *skb;

	BT_DBG("%s acl %d sco %d le %d", hdev->name, hdev->acl_cnt,
	       hdev->sco_cnt, hdev->le_cnt);

	if (!hci_dev_test_flag(hdev, HCI_USER_CHANNEL)) {
		/* Schedule queues and send stuff to HCI driver */
		hci_sched_sco(hdev);
		hci_sched_esco(hdev);
		hci_sched_acl(hdev);
		hci_sched_le(hdev);
	}

	/* Send next queued raw (unknown type) packet */
	while ((skb = skb_dequeue(&hdev->raw_q)))
		hci_send_frame(hdev, skb);
}

/* ----- HCI RX task (incoming data processing) ----- */

/* ACL data packet */
static void hci_acldata_packet(struct hci_dev *hdev, struct sk_buff *skb)
{
	struct hci_acl_hdr *hdr = (void *) skb->data;
	struct hci_conn *conn;
	__u16 handle, flags;

	skb_pull(skb, HCI_ACL_HDR_SIZE);

	handle = __le16_to_cpu(hdr->handle);
	flags  = hci_flags(handle);
	handle = hci_handle(handle);

	BT_DBG("%s len %d handle 0x%4.4x flags 0x%4.4x", hdev->name, skb->len,
	       handle, flags);

	hdev->stat.acl_rx++;

	hci_dev_lock(hdev);
	conn = hci_conn_hash_lookup_handle(hdev, handle);
	hci_dev_unlock(hdev);

	if (conn) {
		hci_conn_enter_active_mode(conn, BT_POWER_FORCE_ACTIVE_OFF);

		/* Send to upper protocol */
		l2cap_recv_acldata(conn, skb, flags);
		return;
	} else {
		BT_ERR("%s ACL packet for unknown connection handle %d",
		       hdev->name, handle);
	}

	kfree_skb(skb);
}

/* SCO data packet */
static void hci_scodata_packet(struct hci_dev *hdev, struct sk_buff *skb)
{
	struct hci_sco_hdr *hdr = (void *) skb->data;
	struct hci_conn *conn;
	__u16 handle, flags;

	skb_pull(skb, HCI_SCO_HDR_SIZE);

	handle = __le16_to_cpu(hdr->handle);
	flags  = hci_flags(handle);
	handle = hci_handle(handle);

	BT_DBG("%s len %d handle 0x%4.4x flags 0x%4.4x", hdev->name, skb->len,
	       handle, flags);

	hdev->stat.sco_rx++;

	hci_dev_lock(hdev);
	conn = hci_conn_hash_lookup_handle(hdev, handle);
	hci_dev_unlock(hdev);

	if (conn) {
		/* Send to upper protocol */
		bt_cb(skb)->sco.pkt_status = flags & 0x03;
		sco_recv_scodata(conn, skb);
		return;
	} else {
		BT_ERR("%s SCO packet for unknown connection handle %d",
		       hdev->name, handle);
	}

	kfree_skb(skb);
}

static bool hci_req_is_complete(struct hci_dev *hdev)
{
	struct sk_buff *skb;

	skb = skb_peek(&hdev->cmd_q);
	if (!skb)
		return true;

	return (bt_cb(skb)->hci.req_flags & HCI_REQ_START);
}

static void hci_resend_last(struct hci_dev *hdev)
{
	struct hci_command_hdr *sent;
	struct sk_buff *skb;
	u16 opcode;

	if (!hdev->sent_cmd)
		return;

	sent = (void *) hdev->sent_cmd->data;
	opcode = __le16_to_cpu(sent->opcode);
	if (opcode == HCI_OP_RESET)
		return;

	skb = skb_clone(hdev->sent_cmd, GFP_KERNEL);
	if (!skb)
		return;

	skb_queue_head(&hdev->cmd_q, skb);
	queue_work(hdev->workqueue, &hdev->cmd_work);
}

void hci_req_cmd_complete(struct hci_dev *hdev, u16 opcode, u8 status,
			  hci_req_complete_t *req_complete,
			  hci_req_complete_skb_t *req_complete_skb)
{
	struct sk_buff *skb;
	unsigned long flags;

	BT_DBG("opcode 0x%04x status 0x%02x", opcode, status);

	/* If the completed command doesn't match the last one that was
	 * sent we need to do special handling of it.
	 */
	if (!hci_sent_cmd_data(hdev, opcode)) {
		/* Some CSR based controllers generate a spontaneous
		 * reset complete event during init and any pending
		 * command will never be completed. In such a case we
		 * need to resend whatever was the last sent
		 * command.
		 */
		if (test_bit(HCI_INIT, &hdev->flags) && opcode == HCI_OP_RESET)
			hci_resend_last(hdev);

		return;
	}

	/* If the command succeeded and there's still more commands in
	 * this request the request is not yet complete.
	 */
	if (!status && !hci_req_is_complete(hdev))
		return;

	/* If this was the last command in a request the complete
	 * callback would be found in hdev->sent_cmd instead of the
	 * command queue (hdev->cmd_q).
	 */
	if (bt_cb(hdev->sent_cmd)->hci.req_flags & HCI_REQ_SKB) {
		*req_complete_skb = bt_cb(hdev->sent_cmd)->hci.req_complete_skb;
		return;
	}

	if (bt_cb(hdev->sent_cmd)->hci.req_complete) {
		*req_complete = bt_cb(hdev->sent_cmd)->hci.req_complete;
		return;
	}

	/* Remove all pending commands belonging to this request */
	spin_lock_irqsave(&hdev->cmd_q.lock, flags);
	while ((skb = __skb_dequeue(&hdev->cmd_q))) {
		if (bt_cb(skb)->hci.req_flags & HCI_REQ_START) {
			__skb_queue_head(&hdev->cmd_q, skb);
			break;
		}

		if (bt_cb(skb)->hci.req_flags & HCI_REQ_SKB)
			*req_complete_skb = bt_cb(skb)->hci.req_complete_skb;
		else
			*req_complete = bt_cb(skb)->hci.req_complete;
		kfree_skb(skb);
	}
	spin_unlock_irqrestore(&hdev->cmd_q.lock, flags);
}

static void hci_rx_work(struct work_struct *work)
{
	struct hci_dev *hdev = container_of(work, struct hci_dev, rx_work);
	struct sk_buff *skb;

	BT_DBG("%s", hdev->name);

	while ((skb = skb_dequeue(&hdev->rx_q))) {
		/* Send copy to monitor */
		hci_send_to_monitor(hdev, skb);

		if (atomic_read(&hdev->promisc)) {
			/* Send copy to the sockets */
			hci_send_to_sock(hdev, skb);
		}

		/* If the device has been opened in HCI_USER_CHANNEL,
		 * the userspace has exclusive access to device.
		 * When device is HCI_INIT, we still need to process
		 * the data packets to the driver in order
		 * to complete its setup().
		 */
		if (hci_dev_test_flag(hdev, HCI_USER_CHANNEL) &&
		    !test_bit(HCI_INIT, &hdev->flags)) {
			kfree_skb(skb);
			continue;
		}

		if (test_bit(HCI_INIT, &hdev->flags)) {
			/* Don't process data packets in this states. */
			switch (hci_skb_pkt_type(skb)) {
			case HCI_ACLDATA_PKT:
			case HCI_SCODATA_PKT:
				kfree_skb(skb);
				continue;
			}
		}

		/* Process frame */
		switch (hci_skb_pkt_type(skb)) {
		case HCI_EVENT_PKT:
			BT_DBG("%s Event packet", hdev->name);
			hci_event_packet(hdev, skb);
			break;

		case HCI_ACLDATA_PKT:
			BT_DBG("%s ACL data packet", hdev->name);
			hci_acldata_packet(hdev, skb);
			break;

		case HCI_SCODATA_PKT:
			BT_DBG("%s SCO data packet", hdev->name);
			hci_scodata_packet(hdev, skb);
			break;

		default:
			kfree_skb(skb);
			break;
		}
	}
}

static void hci_cmd_work(struct work_struct *work)
{
	struct hci_dev *hdev = container_of(work, struct hci_dev, cmd_work);
	struct sk_buff *skb;

	BT_DBG("%s cmd_cnt %d cmd queued %d", hdev->name,
	       atomic_read(&hdev->cmd_cnt), skb_queue_len(&hdev->cmd_q));

	/* Send queued commands */
	if (atomic_read(&hdev->cmd_cnt)) {
		skb = skb_dequeue(&hdev->cmd_q);
		if (!skb)
			return;

		kfree_skb(hdev->sent_cmd);

		hdev->sent_cmd = skb_clone(skb, GFP_KERNEL);
		if (hdev->sent_cmd) {
			atomic_dec(&hdev->cmd_cnt);
			hci_send_frame(hdev, skb);
			if (test_bit(HCI_RESET, &hdev->flags))
				cancel_delayed_work(&hdev->cmd_timer);
			else
				schedule_delayed_work(&hdev->cmd_timer,
						      HCI_CMD_TIMEOUT);
		} else {
			skb_queue_head(&hdev->cmd_q, skb);
			queue_work(hdev->workqueue, &hdev->cmd_work);
		}
	}
}<|MERGE_RESOLUTION|>--- conflicted
+++ resolved
@@ -3760,21 +3760,13 @@
 	}
 
 	device_del(&hdev->dev);
-<<<<<<< HEAD
-=======
 	/* Actual cleanup is deferred until hci_cleanup_dev(). */
->>>>>>> c13f051b
 	hci_dev_put(hdev);
 }
 EXPORT_SYMBOL(hci_unregister_dev);
 
-<<<<<<< HEAD
-/* Release HCI device */
-void hci_release_dev(struct hci_dev *hdev)
-=======
 /* Cleanup HCI device */
 void hci_cleanup_dev(struct hci_dev *hdev)
->>>>>>> c13f051b
 {
 	debugfs_remove_recursive(hdev->debugfs);
 	kfree_const(hdev->hw_info);
@@ -3800,13 +3792,7 @@
 	hci_dev_unlock(hdev);
 
 	ida_simple_remove(&hci_index_ida, hdev->id);
-<<<<<<< HEAD
-	kfree(hdev);
-}
-EXPORT_SYMBOL(hci_release_dev);
-=======
-}
->>>>>>> c13f051b
+}
 
 /* Suspend HCI device */
 int hci_suspend_dev(struct hci_dev *hdev)
