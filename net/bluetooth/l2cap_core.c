--- conflicted
+++ resolved
@@ -1018,17 +1018,10 @@
 	hci_chan_del(conn->hchan);
 
 	if (conn->info_state & L2CAP_INFO_FEAT_MASK_REQ_SENT)
-<<<<<<< HEAD
-		__cancel_delayed_work(&conn->info_timer);
-
-	if (test_and_clear_bit(HCI_CONN_LE_SMP_PEND, &hcon->pend)) {
-		__cancel_delayed_work(&conn->security_timer);
-=======
 		cancel_delayed_work_sync(&conn->info_timer);
 
 	if (test_and_clear_bit(HCI_CONN_LE_SMP_PEND, &hcon->pend)) {
 		cancel_delayed_work_sync(&conn->security_timer);
->>>>>>> c16fa4f2
 		smp_chan_destroy(conn);
 	}
 
@@ -1127,11 +1120,7 @@
 	return c1;
 }
 
-<<<<<<< HEAD
-inline int l2cap_chan_connect(struct l2cap_chan *chan, __le16 psm, u16 cid, bdaddr_t *dst)
-=======
 int l2cap_chan_connect(struct l2cap_chan *chan, __le16 psm, u16 cid, bdaddr_t *dst)
->>>>>>> c16fa4f2
 {
 	struct sock *sk = chan->sk;
 	bdaddr_t *src = &bt_sk(sk)->src;
@@ -2585,11 +2574,7 @@
 
 	if ((conn->info_state & L2CAP_INFO_FEAT_MASK_REQ_SENT) &&
 					cmd->ident == conn->info_ident) {
-<<<<<<< HEAD
-		__cancel_delayed_work(&conn->info_timer);
-=======
 		cancel_delayed_work(&conn->info_timer);
->>>>>>> c16fa4f2
 
 		conn->info_state |= L2CAP_INFO_FEAT_MASK_REQ_DONE;
 		conn->info_ident = 0;
@@ -3136,11 +3121,7 @@
 			conn->info_state & L2CAP_INFO_FEAT_MASK_REQ_DONE)
 		return 0;
 
-<<<<<<< HEAD
-	__cancel_delayed_work(&conn->info_timer);
-=======
 	cancel_delayed_work(&conn->info_timer);
->>>>>>> c16fa4f2
 
 	if (result != L2CAP_IR_SUCCESS) {
 		conn->info_state |= L2CAP_INFO_FEAT_MASK_REQ_DONE;
@@ -4520,11 +4501,7 @@
 
 	if (hcon->type == LE_LINK) {
 		smp_distribute_keys(conn, 0);
-<<<<<<< HEAD
-		__cancel_delayed_work(&conn->security_timer);
-=======
 		cancel_delayed_work(&conn->security_timer);
->>>>>>> c16fa4f2
 	}
 
 	rcu_read_lock();
