--- conflicted
+++ resolved
@@ -67,19 +67,11 @@
 {
 	int ret = xt_register_template(&security_table,
 				       iptable_security_table_init);
-<<<<<<< HEAD
-
-	if (ret < 0)
-		return ret;
-
-	sectbl_ops = xt_hook_ops_alloc(&security_table, iptable_security_hook);
-=======
 
 	if (ret < 0)
 		return ret;
 
 	sectbl_ops = xt_hook_ops_alloc(&security_table, ipt_do_table);
->>>>>>> df0cc57e
 	if (IS_ERR(sectbl_ops)) {
 		xt_unregister_template(&security_table);
 		return PTR_ERR(sectbl_ops);
