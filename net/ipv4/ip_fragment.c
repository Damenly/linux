/*
 * INET		An implementation of the TCP/IP protocol suite for the LINUX
 *		operating system.  INET is implemented using the  BSD Socket
 *		interface as the means of communication with the user level.
 *
 *		The IP fragmentation functionality.
 *
 * Authors:	Fred N. van Kempen <waltje@uWalt.NL.Mugnet.ORG>
 *		Alan Cox <alan@lxorguk.ukuu.org.uk>
 *
 * Fixes:
 *		Alan Cox	:	Split from ip.c , see ip_input.c for history.
 *		David S. Miller :	Begin massive cleanup...
 *		Andi Kleen	:	Add sysctls.
 *		xxxx		:	Overlapfrag bug.
 *		Ultima          :       ip_expire() kernel panic.
 *		Bill Hawes	:	Frag accounting and evictor fixes.
 *		John McDonald	:	0 length frag bug.
 *		Alexey Kuznetsov:	SMP races, threading, cleanup.
 *		Patrick McHardy :	LRU queue of frag heads for evictor.
 */

#define pr_fmt(fmt) "IPv4: " fmt

#include <linux/compiler.h>
#include <linux/module.h>
#include <linux/types.h>
#include <linux/mm.h>
#include <linux/jiffies.h>
#include <linux/skbuff.h>
#include <linux/list.h>
#include <linux/ip.h>
#include <linux/icmp.h>
#include <linux/netdevice.h>
#include <linux/jhash.h>
#include <linux/random.h>
#include <linux/slab.h>
#include <net/route.h>
#include <net/dst.h>
#include <net/sock.h>
#include <net/ip.h>
#include <net/icmp.h>
#include <net/checksum.h>
#include <net/inetpeer.h>
#include <net/inet_frag.h>
#include <linux/tcp.h>
#include <linux/udp.h>
#include <linux/inet.h>
#include <linux/netfilter_ipv4.h>
#include <net/inet_ecn.h>
#include <net/l3mdev.h>

/* NOTE. Logic of IP defragmentation is parallel to corresponding IPv6
 * code now. If you change something here, _PLEASE_ update ipv6/reassembly.c
 * as well. Or notify me, at least. --ANK
 */

static int sysctl_ipfrag_max_dist __read_mostly = 64;
static const char ip_frag_cache_name[] = "ip4-frags";

/* Use skb->cb to track consecutive/adjacent fragments coming at
 * the end of the queue. Nodes in the rb-tree queue will
 * contain "runs" of one or more adjacent fragments.
 *
 * Invariants:
 * - next_frag is NULL at the tail of a "run";
 * - the head of a "run" has the sum of all fragment lengths in frag_run_len.
 */
struct ipfrag_skb_cb {
	struct inet_skb_parm	h;
	struct sk_buff		*next_frag;
	int			frag_run_len;
};

#define FRAG_CB(skb)		((struct ipfrag_skb_cb *)((skb)->cb))

static void ip4_frag_init_run(struct sk_buff *skb)
{
	BUILD_BUG_ON(sizeof(struct ipfrag_skb_cb) > sizeof(skb->cb));

	FRAG_CB(skb)->next_frag = NULL;
	FRAG_CB(skb)->frag_run_len = skb->len;
}

/* Append skb to the last "run". */
static void ip4_frag_append_to_last_run(struct inet_frag_queue *q,
					struct sk_buff *skb)
{
	RB_CLEAR_NODE(&skb->rbnode);
	FRAG_CB(skb)->next_frag = NULL;

	FRAG_CB(q->last_run_head)->frag_run_len += skb->len;
	FRAG_CB(q->fragments_tail)->next_frag = skb;
	q->fragments_tail = skb;
}

/* Create a new "run" with the skb. */
static void ip4_frag_create_run(struct inet_frag_queue *q, struct sk_buff *skb)
{
	if (q->last_run_head)
		rb_link_node(&skb->rbnode, &q->last_run_head->rbnode,
			     &q->last_run_head->rbnode.rb_right);
	else
		rb_link_node(&skb->rbnode, NULL, &q->rb_fragments.rb_node);
	rb_insert_color(&skb->rbnode, &q->rb_fragments);

	ip4_frag_init_run(skb);
	q->fragments_tail = skb;
	q->last_run_head = skb;
}

/* Describe an entry in the "incomplete datagrams" queue. */
struct ipq {
	struct inet_frag_queue q;

	u8		ecn; /* RFC3168 support */
	u16		max_df_size; /* largest frag with DF set seen */
	int             iif;
	unsigned int    rid;
	struct inet_peer *peer;
};

static u8 ip4_frag_ecn(u8 tos)
{
	return 1 << (tos & INET_ECN_MASK);
}

static struct inet_frags ip4_frags;

static int ip_frag_reasm(struct ipq *qp, struct sk_buff *skb,
			 struct sk_buff *prev_tail, struct net_device *dev);


static void ip4_frag_init(struct inet_frag_queue *q, const void *a)
{
	struct ipq *qp = container_of(q, struct ipq, q);
	struct netns_ipv4 *ipv4 = container_of(q->net, struct netns_ipv4,
					       frags);
	struct net *net = container_of(ipv4, struct net, ipv4);

	const struct frag_v4_compare_key *key = a;

	q->key.v4 = *key;
	qp->ecn = 0;
	qp->peer = sysctl_ipfrag_max_dist ?
		inet_getpeer_v4(net->ipv4.peers, key->saddr, key->vif, 1) :
		NULL;
}

static void ip4_frag_free(struct inet_frag_queue *q)
{
	struct ipq *qp;

	qp = container_of(q, struct ipq, q);
	if (qp->peer)
		inet_putpeer(qp->peer);
}


/* Destruction primitives. */

static void ipq_put(struct ipq *ipq)
{
	inet_frag_put(&ipq->q);
}

/* Kill ipq entry. It is not destroyed immediately,
 * because caller (and someone more) holds reference count.
 */
static void ipq_kill(struct ipq *ipq)
{
	inet_frag_kill(&ipq->q);
}

static bool frag_expire_skip_icmp(u32 user)
{
	return user == IP_DEFRAG_AF_PACKET ||
	       ip_defrag_user_in_between(user, IP_DEFRAG_CONNTRACK_IN,
					 __IP_DEFRAG_CONNTRACK_IN_END) ||
	       ip_defrag_user_in_between(user, IP_DEFRAG_CONNTRACK_BRIDGE_IN,
					 __IP_DEFRAG_CONNTRACK_BRIDGE_IN);
}

/*
 * Oops, a fragment queue timed out.  Kill it and send an ICMP reply.
 */
static void ip_expire(unsigned long arg)
{
	const struct iphdr *iph;
	struct sk_buff *head = NULL;
	struct net *net;
	struct ipq *qp;
	int err;

	qp = container_of((struct inet_frag_queue *) arg, struct ipq, q);
	net = container_of(qp->q.net, struct net, ipv4.frags);

	rcu_read_lock();
	spin_lock(&qp->q.lock);

	if (qp->q.flags & INET_FRAG_COMPLETE)
		goto out;

	ipq_kill(qp);
	IP_INC_STATS_BH(net, IPSTATS_MIB_REASMFAILS);
	IP_INC_STATS_BH(net, IPSTATS_MIB_REASMTIMEOUT);

	if (!(qp->q.flags & INET_FRAG_FIRST_IN))
		goto out;

	/* sk_buff::dev and sk_buff::rbnode are unionized. So we
	 * pull the head out of the tree in order to be able to
	 * deal with head->dev.
	 */
	if (qp->q.fragments) {
		head = qp->q.fragments;
		qp->q.fragments = head->next;
	} else {
		head = skb_rb_first(&qp->q.rb_fragments);
		if (!head)
			goto out;
		if (FRAG_CB(head)->next_frag)
			rb_replace_node(&head->rbnode,
					&FRAG_CB(head)->next_frag->rbnode,
					&qp->q.rb_fragments);
		else
			rb_erase(&head->rbnode, &qp->q.rb_fragments);
		memset(&head->rbnode, 0, sizeof(head->rbnode));
		barrier();
	}
	if (head == qp->q.fragments_tail)
		qp->q.fragments_tail = NULL;

	sub_frag_mem_limit(qp->q.net, head->truesize);

	head->dev = dev_get_by_index_rcu(net, qp->iif);
	if (!head->dev)
		goto out;


	/* skb has no dst, perform route lookup again */
	iph = ip_hdr(head);
	err = ip_route_input_noref(head, iph->daddr, iph->saddr,
					   iph->tos, head->dev);
	if (err)
		goto out;

	/* Only an end host needs to send an ICMP
	 * "Fragment Reassembly Timeout" message, per RFC792.
	 */
	if (frag_expire_skip_icmp(qp->q.key.v4.user) &&
	    (skb_rtable(head)->rt_type != RTN_LOCAL))
		goto out;

	spin_unlock(&qp->q.lock);
	icmp_send(head, ICMP_TIME_EXCEEDED, ICMP_EXC_FRAGTIME, 0);
	goto out_rcu_unlock;

out:
	spin_unlock(&qp->q.lock);
out_rcu_unlock:
	rcu_read_unlock();
	if (head)
		kfree_skb(head);
	ipq_put(qp);
}

/* Find the correct entry in the "incomplete datagrams" queue for
 * this IP datagram, and create new one, if nothing is found.
 */
static struct ipq *ip_find(struct net *net, struct iphdr *iph,
			   u32 user, int vif)
{
	struct frag_v4_compare_key key = {
		.saddr = iph->saddr,
		.daddr = iph->daddr,
		.user = user,
		.vif = vif,
		.id = iph->id,
		.protocol = iph->protocol,
	};
	struct inet_frag_queue *q;

	q = inet_frag_find(&net->ipv4.frags, &key);
	if (!q)
		return NULL;

	return container_of(q, struct ipq, q);
}

/* Is the fragment too far ahead to be part of ipq? */
static int ip_frag_too_far(struct ipq *qp)
{
	struct inet_peer *peer = qp->peer;
	unsigned int max = sysctl_ipfrag_max_dist;
	unsigned int start, end;

	int rc;

	if (!peer || !max)
		return 0;

	start = qp->rid;
	end = atomic_inc_return(&peer->rid);
	qp->rid = end;

	rc = qp->q.fragments_tail && (end - start) > max;

	if (rc) {
		struct net *net;

		net = container_of(qp->q.net, struct net, ipv4.frags);
		IP_INC_STATS_BH(net, IPSTATS_MIB_REASMFAILS);
	}

	return rc;
}

static int ip_frag_reinit(struct ipq *qp)
{
	unsigned int sum_truesize = 0;

	if (!mod_timer(&qp->q.timer, jiffies + qp->q.net->timeout)) {
		atomic_inc(&qp->q.refcnt);
		return -ETIMEDOUT;
	}

	sum_truesize = inet_frag_rbtree_purge(&qp->q.rb_fragments);
	sub_frag_mem_limit(qp->q.net, sum_truesize);

	qp->q.flags = 0;
	qp->q.len = 0;
	qp->q.meat = 0;
	qp->q.fragments = NULL;
	qp->q.rb_fragments = RB_ROOT;
	qp->q.fragments_tail = NULL;
	qp->q.last_run_head = NULL;
	qp->iif = 0;
	qp->ecn = 0;

	return 0;
}

/* Add new segment to existing queue. */
static int ip_frag_queue(struct ipq *qp, struct sk_buff *skb)
{
	struct net *net = container_of(qp->q.net, struct net, ipv4.frags);
	struct rb_node **rbn, *parent;
	struct sk_buff *skb1, *prev_tail;
	int ihl, end, skb1_run_end;
	struct net_device *dev;
	unsigned int fragsize;
	int flags, offset;
	int err = -ENOENT;
	u8 ecn;

	if (qp->q.flags & INET_FRAG_COMPLETE)
		goto err;

	if (!(IPCB(skb)->flags & IPSKB_FRAG_COMPLETE) &&
	    unlikely(ip_frag_too_far(qp)) &&
	    unlikely(err = ip_frag_reinit(qp))) {
		ipq_kill(qp);
		goto err;
	}

	ecn = ip4_frag_ecn(ip_hdr(skb)->tos);
	offset = ntohs(ip_hdr(skb)->frag_off);
	flags = offset & ~IP_OFFSET;
	offset &= IP_OFFSET;
	offset <<= 3;		/* offset is in 8-byte chunks */
	ihl = ip_hdrlen(skb);

	/* Determine the position of this fragment. */
	end = offset + skb->len - skb_network_offset(skb) - ihl;
	err = -EINVAL;

	/* Is this the final fragment? */
	if ((flags & IP_MF) == 0) {
		/* If we already have some bits beyond end
		 * or have different end, the segment is corrupted.
		 */
		if (end < qp->q.len ||
		    ((qp->q.flags & INET_FRAG_LAST_IN) && end != qp->q.len))
			goto err;
		qp->q.flags |= INET_FRAG_LAST_IN;
		qp->q.len = end;
	} else {
		if (end&7) {
			end &= ~7;
			if (skb->ip_summed != CHECKSUM_UNNECESSARY)
				skb->ip_summed = CHECKSUM_NONE;
		}
		if (end > qp->q.len) {
			/* Some bits beyond end -> corruption. */
			if (qp->q.flags & INET_FRAG_LAST_IN)
				goto err;
			qp->q.len = end;
		}
	}
	if (end == offset)
		goto err;

	err = -ENOMEM;
	if (!pskb_pull(skb, skb_network_offset(skb) + ihl))
		goto err;

	err = pskb_trim_rcsum(skb, end - offset);
	if (err)
		goto err;

	/* Note : skb->rbnode and skb->dev share the same location. */
	dev = skb->dev;
	/* Makes sure compiler wont do silly aliasing games */
	barrier();

	/* RFC5722, Section 4, amended by Errata ID : 3089
	 *                          When reassembling an IPv6 datagram, if
	 *   one or more its constituent fragments is determined to be an
	 *   overlapping fragment, the entire datagram (and any constituent
	 *   fragments) MUST be silently discarded.
	 *
	 * We do the same here for IPv4 (and increment an snmp counter) but
	 * we do not want to drop the whole queue in response to a duplicate
	 * fragment.
	 */

<<<<<<< HEAD
	err = -ENOMEM;

	while (next && FRAG_CB(next)->offset < end) {
		int i = end - FRAG_CB(next)->offset; /* overlap is 'i' bytes */

		if (i < next->len) {
			int delta = -next->truesize;

			/* Eat head of the next overlapped fragment
			 * and leave the loop. The next ones cannot overlap.
			 */
			if (!pskb_pull(next, i))
				goto err;
			delta += next->truesize;
			if (delta)
				add_frag_mem_limit(qp->q.net, delta);
			FRAG_CB(next)->offset += i;
			qp->q.meat -= i;
			if (next->ip_summed != CHECKSUM_UNNECESSARY)
				next->ip_summed = CHECKSUM_NONE;
			break;
		} else {
			struct sk_buff *free_it = next;

			/* Old fragment is completely overridden with
			 * new one drop it.
			 */
			next = next->next;

			if (prev)
				prev->next = next;
=======
	err = -EINVAL;
	/* Find out where to put this fragment.  */
	prev_tail = qp->q.fragments_tail;
	if (!prev_tail)
		ip4_frag_create_run(&qp->q, skb);  /* First fragment. */
	else if (prev_tail->ip_defrag_offset + prev_tail->len < end) {
		/* This is the common case: skb goes to the end. */
		/* Detect and discard overlaps. */
		if (offset < prev_tail->ip_defrag_offset + prev_tail->len)
			goto discard_qp;
		if (offset == prev_tail->ip_defrag_offset + prev_tail->len)
			ip4_frag_append_to_last_run(&qp->q, skb);
		else
			ip4_frag_create_run(&qp->q, skb);
	} else {
		/* Binary search. Note that skb can become the first fragment,
		 * but not the last (covered above).
		 */
		rbn = &qp->q.rb_fragments.rb_node;
		do {
			parent = *rbn;
			skb1 = rb_to_skb(parent);
			skb1_run_end = skb1->ip_defrag_offset +
				       FRAG_CB(skb1)->frag_run_len;
			if (end <= skb1->ip_defrag_offset)
				rbn = &parent->rb_left;
			else if (offset >= skb1_run_end)
				rbn = &parent->rb_right;
			else if (offset >= skb1->ip_defrag_offset &&
				 end <= skb1_run_end)
				goto err; /* No new data, potential duplicate */
>>>>>>> dc5e8c99
			else
				goto discard_qp; /* Found an overlap */
		} while (*rbn);
		/* Here we have parent properly set, and rbn pointing to
		 * one of its NULL left/right children. Insert skb.
		 */
		ip4_frag_init_run(skb);
		rb_link_node(&skb->rbnode, parent, rbn);
		rb_insert_color(&skb->rbnode, &qp->q.rb_fragments);
	}

	if (dev)
		qp->iif = dev->ifindex;
	skb->ip_defrag_offset = offset;

	qp->q.stamp = skb->tstamp;
	qp->q.meat += skb->len;
	qp->ecn |= ecn;
	add_frag_mem_limit(qp->q.net, skb->truesize);
	if (offset == 0)
		qp->q.flags |= INET_FRAG_FIRST_IN;

	fragsize = skb->len + ihl;

	if (fragsize > qp->q.max_size)
		qp->q.max_size = fragsize;

	if (ip_hdr(skb)->frag_off & htons(IP_DF) &&
	    fragsize > qp->max_df_size)
		qp->max_df_size = fragsize;

	if (qp->q.flags == (INET_FRAG_FIRST_IN | INET_FRAG_LAST_IN) &&
	    qp->q.meat == qp->q.len) {
		unsigned long orefdst = skb->_skb_refdst;

		skb->_skb_refdst = 0UL;
		err = ip_frag_reasm(qp, skb, prev_tail, dev);
		skb->_skb_refdst = orefdst;
		return err;
	}

	skb_dst_drop(skb);
	return -EINPROGRESS;

discard_qp:
	inet_frag_kill(&qp->q);
	IP_INC_STATS_BH(net, IPSTATS_MIB_REASM_OVERLAPS);
err:
	kfree_skb(skb);
	return err;
}

/* Build a new IP datagram from all its fragments. */
static int ip_frag_reasm(struct ipq *qp, struct sk_buff *skb,
			 struct sk_buff *prev_tail, struct net_device *dev)
{
	struct net *net = container_of(qp->q.net, struct net, ipv4.frags);
	struct iphdr *iph;
	struct sk_buff *fp, *head = skb_rb_first(&qp->q.rb_fragments);
	struct sk_buff **nextp; /* To build frag_list. */
	struct rb_node *rbn;
	int len;
	int ihlen;
	int err;
	u8 ecn;

	ipq_kill(qp);

	ecn = ip_frag_ecn_table[qp->ecn];
	if (unlikely(ecn == 0xff)) {
		err = -EINVAL;
		goto out_fail;
	}
	/* Make the one we just received the head. */
	if (head != skb) {
		fp = skb_clone(skb, GFP_ATOMIC);
		if (!fp)
			goto out_nomem;
		FRAG_CB(fp)->next_frag = FRAG_CB(skb)->next_frag;
		if (RB_EMPTY_NODE(&skb->rbnode))
			FRAG_CB(prev_tail)->next_frag = fp;
		else
			rb_replace_node(&skb->rbnode, &fp->rbnode,
					&qp->q.rb_fragments);
		if (qp->q.fragments_tail == skb)
			qp->q.fragments_tail = fp;
		skb_morph(skb, head);
		FRAG_CB(skb)->next_frag = FRAG_CB(head)->next_frag;
		rb_replace_node(&head->rbnode, &skb->rbnode,
				&qp->q.rb_fragments);
		consume_skb(head);
		head = skb;
	}

	WARN_ON(head->ip_defrag_offset != 0);

	/* Allocate a new buffer for the datagram. */
	ihlen = ip_hdrlen(head);
	len = ihlen + qp->q.len;

	err = -E2BIG;
	if (len > 65535)
		goto out_oversize;

	/* Head of list must not be cloned. */
	if (skb_unclone(head, GFP_ATOMIC))
		goto out_nomem;

	/* If the first fragment is fragmented itself, we split
	 * it to two chunks: the first with data and paged part
	 * and the second, holding only fragments. */
	if (skb_has_frag_list(head)) {
		struct sk_buff *clone;
		int i, plen = 0;

		clone = alloc_skb(0, GFP_ATOMIC);
		if (!clone)
			goto out_nomem;
		skb_shinfo(clone)->frag_list = skb_shinfo(head)->frag_list;
		skb_frag_list_init(head);
		for (i = 0; i < skb_shinfo(head)->nr_frags; i++)
			plen += skb_frag_size(&skb_shinfo(head)->frags[i]);
		clone->len = clone->data_len = head->data_len - plen;
		head->truesize += clone->truesize;
		clone->csum = 0;
		clone->ip_summed = head->ip_summed;
		add_frag_mem_limit(qp->q.net, clone->truesize);
		skb_shinfo(head)->frag_list = clone;
		nextp = &clone->next;
	} else {
		nextp = &skb_shinfo(head)->frag_list;
	}

	skb_push(head, head->data - skb_network_header(head));

	/* Traverse the tree in order, to build frag_list. */
	fp = FRAG_CB(head)->next_frag;
	rbn = rb_next(&head->rbnode);
	rb_erase(&head->rbnode, &qp->q.rb_fragments);
	while (rbn || fp) {
		/* fp points to the next sk_buff in the current run;
		 * rbn points to the next run.
		 */
		/* Go through the current run. */
		while (fp) {
			*nextp = fp;
			nextp = &fp->next;
			fp->prev = NULL;
			memset(&fp->rbnode, 0, sizeof(fp->rbnode));
			fp->sk = NULL;
			head->data_len += fp->len;
			head->len += fp->len;
			if (head->ip_summed != fp->ip_summed)
				head->ip_summed = CHECKSUM_NONE;
			else if (head->ip_summed == CHECKSUM_COMPLETE)
				head->csum = csum_add(head->csum, fp->csum);
			head->truesize += fp->truesize;
			fp = FRAG_CB(fp)->next_frag;
		}
		/* Move to the next run. */
		if (rbn) {
			struct rb_node *rbnext = rb_next(rbn);

			fp = rb_to_skb(rbn);
			rb_erase(rbn, &qp->q.rb_fragments);
			rbn = rbnext;
		}
	}
	sub_frag_mem_limit(qp->q.net, head->truesize);

	*nextp = NULL;
	head->next = NULL;
	head->prev = NULL;
	head->dev = dev;
	head->tstamp = qp->q.stamp;
	IPCB(head)->frag_max_size = max(qp->max_df_size, qp->q.max_size);

	iph = ip_hdr(head);
	iph->tot_len = htons(len);
	iph->tos |= ecn;

	/* When we set IP_DF on a refragmented skb we must also force a
	 * call to ip_fragment to avoid forwarding a DF-skb of size s while
	 * original sender only sent fragments of size f (where f < s).
	 *
	 * We only set DF/IPSKB_FRAG_PMTU if such DF fragment was the largest
	 * frag seen to avoid sending tiny DF-fragments in case skb was built
	 * from one very small df-fragment and one large non-df frag.
	 */
	if (qp->max_df_size == qp->q.max_size) {
		IPCB(head)->flags |= IPSKB_FRAG_PMTU;
		iph->frag_off = htons(IP_DF);
	} else {
		iph->frag_off = 0;
	}

	ip_send_check(iph);

	IP_INC_STATS_BH(net, IPSTATS_MIB_REASMOKS);
	qp->q.fragments = NULL;
	qp->q.rb_fragments = RB_ROOT;
	qp->q.fragments_tail = NULL;
	qp->q.last_run_head = NULL;
	return 0;

out_nomem:
	net_dbg_ratelimited("queue_glue: no memory for gluing queue %p\n", qp);
	err = -ENOMEM;
	goto out_fail;
out_oversize:
	net_info_ratelimited("Oversized IP packet from %pI4\n", &qp->q.key.v4.saddr);
out_fail:
	IP_INC_STATS_BH(net, IPSTATS_MIB_REASMFAILS);
	return err;
}

/* Process an incoming IP datagram fragment. */
int ip_defrag(struct net *net, struct sk_buff *skb, u32 user)
{
	struct net_device *dev = skb->dev ? : skb_dst(skb)->dev;
	int vif = l3mdev_master_ifindex_rcu(dev);
	struct ipq *qp;

	IP_INC_STATS_BH(net, IPSTATS_MIB_REASMREQDS);
	skb_orphan(skb);

	/* Lookup (or create) queue header */
	qp = ip_find(net, ip_hdr(skb), user, vif);
	if (qp) {
		int ret;

		spin_lock(&qp->q.lock);

		ret = ip_frag_queue(qp, skb);

		spin_unlock(&qp->q.lock);
		ipq_put(qp);
		return ret;
	}

	IP_INC_STATS_BH(net, IPSTATS_MIB_REASMFAILS);
	kfree_skb(skb);
	return -ENOMEM;
}
EXPORT_SYMBOL(ip_defrag);

struct sk_buff *ip_check_defrag(struct net *net, struct sk_buff *skb, u32 user)
{
	struct iphdr iph;
	int netoff;
	u32 len;

	if (skb->protocol != htons(ETH_P_IP))
		return skb;

	netoff = skb_network_offset(skb);

	if (skb_copy_bits(skb, netoff, &iph, sizeof(iph)) < 0)
		return skb;

	if (iph.ihl < 5 || iph.version != 4)
		return skb;

	len = ntohs(iph.tot_len);
	if (skb->len < netoff + len || len < (iph.ihl * 4))
		return skb;

	if (ip_is_fragment(&iph)) {
		skb = skb_share_check(skb, GFP_ATOMIC);
		if (skb) {
			if (!pskb_may_pull(skb, netoff + iph.ihl * 4)) {
				kfree_skb(skb);
				return NULL;
			}
			if (pskb_trim_rcsum(skb, netoff + len)) {
				kfree_skb(skb);
				return NULL;
			}
			memset(IPCB(skb), 0, sizeof(struct inet_skb_parm));
			if (ip_defrag(net, skb, user))
				return NULL;
			skb_clear_hash(skb);
		}
	}
	return skb;
}
EXPORT_SYMBOL(ip_check_defrag);

unsigned int inet_frag_rbtree_purge(struct rb_root *root)
{
	struct rb_node *p = rb_first(root);
	unsigned int sum = 0;

	while (p) {
		struct sk_buff *skb = rb_entry(p, struct sk_buff, rbnode);

		p = rb_next(p);
		rb_erase(&skb->rbnode, root);
		while (skb) {
			struct sk_buff *next = FRAG_CB(skb)->next_frag;

			sum += skb->truesize;
			kfree_skb(skb);
			skb = next;
		}
	}
	return sum;
}
EXPORT_SYMBOL(inet_frag_rbtree_purge);

#ifdef CONFIG_SYSCTL
static int dist_min;

static struct ctl_table ip4_frags_ns_ctl_table[] = {
	{
		.procname	= "ipfrag_high_thresh",
		.data		= &init_net.ipv4.frags.high_thresh,
		.maxlen		= sizeof(unsigned long),
		.mode		= 0644,
		.proc_handler	= proc_doulongvec_minmax,
		.extra1		= &init_net.ipv4.frags.low_thresh
	},
	{
		.procname	= "ipfrag_low_thresh",
		.data		= &init_net.ipv4.frags.low_thresh,
		.maxlen		= sizeof(unsigned long),
		.mode		= 0644,
		.proc_handler	= proc_doulongvec_minmax,
		.extra2		= &init_net.ipv4.frags.high_thresh
	},
	{
		.procname	= "ipfrag_time",
		.data		= &init_net.ipv4.frags.timeout,
		.maxlen		= sizeof(int),
		.mode		= 0644,
		.proc_handler	= proc_dointvec_jiffies,
	},
	{ }
};

/* secret interval has been deprecated */
static int ip4_frags_secret_interval_unused;
static struct ctl_table ip4_frags_ctl_table[] = {
	{
		.procname	= "ipfrag_secret_interval",
		.data		= &ip4_frags_secret_interval_unused,
		.maxlen		= sizeof(int),
		.mode		= 0644,
		.proc_handler	= proc_dointvec_jiffies,
	},
	{
		.procname	= "ipfrag_max_dist",
		.data		= &sysctl_ipfrag_max_dist,
		.maxlen		= sizeof(int),
		.mode		= 0644,
		.proc_handler	= proc_dointvec_minmax,
		.extra1		= &dist_min,
	},
	{ }
};

static int __net_init ip4_frags_ns_ctl_register(struct net *net)
{
	struct ctl_table *table;
	struct ctl_table_header *hdr;

	table = ip4_frags_ns_ctl_table;
	if (!net_eq(net, &init_net)) {
		table = kmemdup(table, sizeof(ip4_frags_ns_ctl_table), GFP_KERNEL);
		if (!table)
			goto err_alloc;

		table[0].data = &net->ipv4.frags.high_thresh;
		table[0].extra1 = &net->ipv4.frags.low_thresh;
		table[0].extra2 = &init_net.ipv4.frags.high_thresh;
		table[1].data = &net->ipv4.frags.low_thresh;
		table[1].extra2 = &net->ipv4.frags.high_thresh;
		table[2].data = &net->ipv4.frags.timeout;

		/* Don't export sysctls to unprivileged users */
		if (net->user_ns != &init_user_ns)
			table[0].procname = NULL;
	}

	hdr = register_net_sysctl(net, "net/ipv4", table);
	if (!hdr)
		goto err_reg;

	net->ipv4.frags_hdr = hdr;
	return 0;

err_reg:
	if (!net_eq(net, &init_net))
		kfree(table);
err_alloc:
	return -ENOMEM;
}

static void __net_exit ip4_frags_ns_ctl_unregister(struct net *net)
{
	struct ctl_table *table;

	table = net->ipv4.frags_hdr->ctl_table_arg;
	unregister_net_sysctl_table(net->ipv4.frags_hdr);
	kfree(table);
}

static void __init ip4_frags_ctl_register(void)
{
	register_net_sysctl(&init_net, "net/ipv4", ip4_frags_ctl_table);
}
#else
static int ip4_frags_ns_ctl_register(struct net *net)
{
	return 0;
}

static void ip4_frags_ns_ctl_unregister(struct net *net)
{
}

static void __init ip4_frags_ctl_register(void)
{
}
#endif

static int __net_init ipv4_frags_init_net(struct net *net)
{
	int res;

	/* Fragment cache limits.
	 *
	 * The fragment memory accounting code, (tries to) account for
	 * the real memory usage, by measuring both the size of frag
	 * queue struct (inet_frag_queue (ipv4:ipq/ipv6:frag_queue))
	 * and the SKB's truesize.
	 *
	 * A 64K fragment consumes 129736 bytes (44*2944)+200
	 * (1500 truesize == 2944, sizeof(struct ipq) == 200)
	 *
	 * We will commit 4MB at one time. Should we cross that limit
	 * we will prune down to 3MB, making room for approx 8 big 64K
	 * fragments 8x128k.
	 */
	net->ipv4.frags.high_thresh = 4 * 1024 * 1024;
	net->ipv4.frags.low_thresh  = 3 * 1024 * 1024;
	/*
	 * Important NOTE! Fragment queue must be destroyed before MSL expires.
	 * RFC791 is wrong proposing to prolongate timer each fragment arrival
	 * by TTL.
	 */
	net->ipv4.frags.timeout = IP_FRAG_TIME;

	net->ipv4.frags.f = &ip4_frags;

	res = inet_frags_init_net(&net->ipv4.frags);
	if (res < 0)
		return res;
	res = ip4_frags_ns_ctl_register(net);
	if (res < 0)
		inet_frags_exit_net(&net->ipv4.frags);
	return res;
}

static void __net_exit ipv4_frags_exit_net(struct net *net)
{
	ip4_frags_ns_ctl_unregister(net);
	inet_frags_exit_net(&net->ipv4.frags);
}

static struct pernet_operations ip4_frags_ops = {
	.init = ipv4_frags_init_net,
	.exit = ipv4_frags_exit_net,
};


static u32 ip4_key_hashfn(const void *data, u32 len, u32 seed)
{
	return jhash2(data,
		      sizeof(struct frag_v4_compare_key) / sizeof(u32), seed);
}

static u32 ip4_obj_hashfn(const void *data, u32 len, u32 seed)
{
	const struct inet_frag_queue *fq = data;

	return jhash2((const u32 *)&fq->key.v4,
		      sizeof(struct frag_v4_compare_key) / sizeof(u32), seed);
}

static int ip4_obj_cmpfn(struct rhashtable_compare_arg *arg, const void *ptr)
{
	const struct frag_v4_compare_key *key = arg->key;
	const struct inet_frag_queue *fq = ptr;

	return !!memcmp(&fq->key, key, sizeof(*key));
}

static const struct rhashtable_params ip4_rhash_params = {
	.head_offset		= offsetof(struct inet_frag_queue, node),
	.key_offset		= offsetof(struct inet_frag_queue, key),
	.key_len		= sizeof(struct frag_v4_compare_key),
	.hashfn			= ip4_key_hashfn,
	.obj_hashfn		= ip4_obj_hashfn,
	.obj_cmpfn		= ip4_obj_cmpfn,
	.automatic_shrinking	= true,
};

void __init ipfrag_init(void)
{
	ip4_frags.constructor = ip4_frag_init;
	ip4_frags.destructor = ip4_frag_free;
	ip4_frags.skb_free = NULL;
	ip4_frags.qsize = sizeof(struct ipq);
	ip4_frags.frag_expire = ip_expire;
	ip4_frags.frags_cache_name = ip_frag_cache_name;
	ip4_frags.rhash_params = ip4_rhash_params;
	if (inet_frags_init(&ip4_frags))
		panic("IP: failed to allocate ip4_frags cache\n");
	ip4_frags_ctl_register();
	register_pernet_subsys(&ip4_frags_ops);
}<|MERGE_RESOLUTION|>--- conflicted
+++ resolved
@@ -425,39 +425,6 @@
 	 * fragment.
 	 */
 
-<<<<<<< HEAD
-	err = -ENOMEM;
-
-	while (next && FRAG_CB(next)->offset < end) {
-		int i = end - FRAG_CB(next)->offset; /* overlap is 'i' bytes */
-
-		if (i < next->len) {
-			int delta = -next->truesize;
-
-			/* Eat head of the next overlapped fragment
-			 * and leave the loop. The next ones cannot overlap.
-			 */
-			if (!pskb_pull(next, i))
-				goto err;
-			delta += next->truesize;
-			if (delta)
-				add_frag_mem_limit(qp->q.net, delta);
-			FRAG_CB(next)->offset += i;
-			qp->q.meat -= i;
-			if (next->ip_summed != CHECKSUM_UNNECESSARY)
-				next->ip_summed = CHECKSUM_NONE;
-			break;
-		} else {
-			struct sk_buff *free_it = next;
-
-			/* Old fragment is completely overridden with
-			 * new one drop it.
-			 */
-			next = next->next;
-
-			if (prev)
-				prev->next = next;
-=======
 	err = -EINVAL;
 	/* Find out where to put this fragment.  */
 	prev_tail = qp->q.fragments_tail;
@@ -489,7 +456,6 @@
 			else if (offset >= skb1->ip_defrag_offset &&
 				 end <= skb1_run_end)
 				goto err; /* No new data, potential duplicate */
->>>>>>> dc5e8c99
 			else
 				goto discard_qp; /* Found an overlap */
 		} while (*rbn);
