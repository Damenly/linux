/* -*- linux-c -*-
 * sysctl_net.c: sysctl interface to net subsystem.
 *
 * Begun April 1, 1996, Mike Shaver.
 * Added /proc/sys/net directories for each protocol family. [MS]
 *
 * Revision 1.2  1996/05/08  20:24:40  shaver
 * Added bits for NET_BRIDGE and the NET_IPV4_ARP stuff and
 * NET_IPV4_IP_FORWARD.
 *
 *
 */

#include <linux/mm.h>
#include <linux/export.h>
#include <linux/sysctl.h>
#include <linux/nsproxy.h>

#include <net/sock.h>

#ifdef CONFIG_INET
#include <net/ip.h>
#endif

#ifdef CONFIG_NET
#include <linux/if_ether.h>
#endif

static struct ctl_table_set *
net_ctl_header_lookup(struct ctl_table_root *root, struct nsproxy *namespaces)
{
	return &namespaces->net_ns->sysctls;
}

static int is_seen(struct ctl_table_set *set)
{
	return &current->nsproxy->net_ns->sysctls == set;
}

/* Return standard mode bits for table entry. */
static int net_ctl_permissions(struct ctl_table_header *head,
			       struct ctl_table *table)
{
	struct net *net = container_of(head->set, struct net, sysctls);

	/* Allow network administrator to have same access as root. */
<<<<<<< HEAD
	if (ns_capable(net->user_ns, CAP_NET_ADMIN)) {
=======
	if (ns_capable_noaudit(net->user_ns, CAP_NET_ADMIN) ||
	    uid_eq(root_uid, current_euid())) {
>>>>>>> ed927f00
		int mode = (table->mode >> 6) & 7;
		return (mode << 6) | (mode << 3) | mode;
	}

	return table->mode;
}

static void net_ctl_set_ownership(struct ctl_table_header *head,
				  struct ctl_table *table,
				  kuid_t *uid, kgid_t *gid)
{
	struct net *net = container_of(head->set, struct net, sysctls);
	kuid_t ns_root_uid;
	kgid_t ns_root_gid;

	ns_root_uid = make_kuid(net->user_ns, 0);
	if (uid_valid(ns_root_uid))
		*uid = ns_root_uid;

	ns_root_gid = make_kgid(net->user_ns, 0);
	if (gid_valid(ns_root_gid))
		*gid = ns_root_gid;
}

static struct ctl_table_root net_sysctl_root = {
	.lookup = net_ctl_header_lookup,
	.permissions = net_ctl_permissions,
	.set_ownership = net_ctl_set_ownership,
};

static int __net_init sysctl_net_init(struct net *net)
{
	setup_sysctl_set(&net->sysctls, &net_sysctl_root, is_seen);
	return 0;
}

static void __net_exit sysctl_net_exit(struct net *net)
{
	retire_sysctl_set(&net->sysctls);
}

static struct pernet_operations sysctl_pernet_ops = {
	.init = sysctl_net_init,
	.exit = sysctl_net_exit,
};

static struct ctl_table_header *net_header;
__init int net_sysctl_init(void)
{
	static struct ctl_table empty[1];
	int ret = -ENOMEM;
	/* Avoid limitations in the sysctl implementation by
	 * registering "/proc/sys/net" as an empty directory not in a
	 * network namespace.
	 */
	net_header = register_sysctl("net", empty);
	if (!net_header)
		goto out;
	ret = register_pernet_subsys(&sysctl_pernet_ops);
	if (ret)
		goto out1;
	register_sysctl_root(&net_sysctl_root);
out:
	return ret;
out1:
	unregister_sysctl_table(net_header);
	net_header = NULL;
	goto out;
}

struct ctl_table_header *register_net_sysctl(struct net *net,
	const char *path, struct ctl_table *table)
{
	return __register_sysctl_table(&net->sysctls, path, table);
}
EXPORT_SYMBOL_GPL(register_net_sysctl);

void unregister_net_sysctl_table(struct ctl_table_header *header)
{
	unregister_sysctl_table(header);
}
EXPORT_SYMBOL_GPL(unregister_net_sysctl_table);<|MERGE_RESOLUTION|>--- conflicted
+++ resolved
@@ -44,12 +44,7 @@
 	struct net *net = container_of(head->set, struct net, sysctls);
 
 	/* Allow network administrator to have same access as root. */
-<<<<<<< HEAD
-	if (ns_capable(net->user_ns, CAP_NET_ADMIN)) {
-=======
-	if (ns_capable_noaudit(net->user_ns, CAP_NET_ADMIN) ||
-	    uid_eq(root_uid, current_euid())) {
->>>>>>> ed927f00
+	if (ns_capable_noaudit(net->user_ns, CAP_NET_ADMIN)) {
 		int mode = (table->mode >> 6) & 7;
 		return (mode << 6) | (mode << 3) | mode;
 	}
