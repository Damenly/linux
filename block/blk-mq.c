// SPDX-License-Identifier: GPL-2.0
/*
 * Block multiqueue core code
 *
 * Copyright (C) 2013-2014 Jens Axboe
 * Copyright (C) 2013-2014 Christoph Hellwig
 */
#include <linux/kernel.h>
#include <linux/module.h>
#include <linux/backing-dev.h>
#include <linux/bio.h>
#include <linux/blkdev.h>
#include <linux/blk-integrity.h>
#include <linux/kmemleak.h>
#include <linux/mm.h>
#include <linux/init.h>
#include <linux/slab.h>
#include <linux/workqueue.h>
#include <linux/smp.h>
#include <linux/interrupt.h>
#include <linux/llist.h>
#include <linux/cpu.h>
#include <linux/cache.h>
#include <linux/sched/sysctl.h>
#include <linux/sched/topology.h>
#include <linux/sched/signal.h>
#include <linux/delay.h>
#include <linux/crash_dump.h>
#include <linux/prefetch.h>
#include <linux/blk-crypto.h>
#include <linux/part_stat.h>

#include <trace/events/block.h>

#include <linux/blk-mq.h>
#include <linux/t10-pi.h>
#include "blk.h"
#include "blk-mq.h"
#include "blk-mq-debugfs.h"
#include "blk-mq-tag.h"
#include "blk-pm.h"
#include "blk-stat.h"
#include "blk-mq-sched.h"
#include "blk-rq-qos.h"

static DEFINE_PER_CPU(struct llist_head, blk_cpu_done);

static void blk_mq_poll_stats_start(struct request_queue *q);
static void blk_mq_poll_stats_fn(struct blk_stat_callback *cb);

static int blk_mq_poll_stats_bkt(const struct request *rq)
{
	int ddir, sectors, bucket;

	ddir = rq_data_dir(rq);
	sectors = blk_rq_stats_sectors(rq);

	bucket = ddir + 2 * ilog2(sectors);

	if (bucket < 0)
		return -1;
	else if (bucket >= BLK_MQ_POLL_STATS_BKTS)
		return ddir + BLK_MQ_POLL_STATS_BKTS - 2;

	return bucket;
}

#define BLK_QC_T_SHIFT		16
#define BLK_QC_T_INTERNAL	(1U << 31)

static inline struct blk_mq_hw_ctx *blk_qc_to_hctx(struct request_queue *q,
		blk_qc_t qc)
{
	return xa_load(&q->hctx_table,
			(qc & ~BLK_QC_T_INTERNAL) >> BLK_QC_T_SHIFT);
}

static inline struct request *blk_qc_to_rq(struct blk_mq_hw_ctx *hctx,
		blk_qc_t qc)
{
	unsigned int tag = qc & ((1U << BLK_QC_T_SHIFT) - 1);

	if (qc & BLK_QC_T_INTERNAL)
		return blk_mq_tag_to_rq(hctx->sched_tags, tag);
	return blk_mq_tag_to_rq(hctx->tags, tag);
}

static inline blk_qc_t blk_rq_to_qc(struct request *rq)
{
	return (rq->mq_hctx->queue_num << BLK_QC_T_SHIFT) |
		(rq->tag != -1 ?
		 rq->tag : (rq->internal_tag | BLK_QC_T_INTERNAL));
}

/*
 * Check if any of the ctx, dispatch list or elevator
 * have pending work in this hardware queue.
 */
static bool blk_mq_hctx_has_pending(struct blk_mq_hw_ctx *hctx)
{
	return !list_empty_careful(&hctx->dispatch) ||
		sbitmap_any_bit_set(&hctx->ctx_map) ||
			blk_mq_sched_has_work(hctx);
}

/*
 * Mark this ctx as having pending work in this hardware queue
 */
static void blk_mq_hctx_mark_pending(struct blk_mq_hw_ctx *hctx,
				     struct blk_mq_ctx *ctx)
{
	const int bit = ctx->index_hw[hctx->type];

	if (!sbitmap_test_bit(&hctx->ctx_map, bit))
		sbitmap_set_bit(&hctx->ctx_map, bit);
}

static void blk_mq_hctx_clear_pending(struct blk_mq_hw_ctx *hctx,
				      struct blk_mq_ctx *ctx)
{
	const int bit = ctx->index_hw[hctx->type];

	sbitmap_clear_bit(&hctx->ctx_map, bit);
}

struct mq_inflight {
	struct block_device *part;
	unsigned int inflight[2];
};

static bool blk_mq_check_inflight(struct request *rq, void *priv,
				  bool reserved)
{
	struct mq_inflight *mi = priv;

	if (rq->part && blk_do_io_stat(rq) &&
	    (!mi->part->bd_partno || rq->part == mi->part) &&
	    blk_mq_rq_state(rq) == MQ_RQ_IN_FLIGHT)
		mi->inflight[rq_data_dir(rq)]++;

	return true;
}

unsigned int blk_mq_in_flight(struct request_queue *q,
		struct block_device *part)
{
	struct mq_inflight mi = { .part = part };

	blk_mq_queue_tag_busy_iter(q, blk_mq_check_inflight, &mi);

	return mi.inflight[0] + mi.inflight[1];
}

void blk_mq_in_flight_rw(struct request_queue *q, struct block_device *part,
		unsigned int inflight[2])
{
	struct mq_inflight mi = { .part = part };

	blk_mq_queue_tag_busy_iter(q, blk_mq_check_inflight, &mi);
	inflight[0] = mi.inflight[0];
	inflight[1] = mi.inflight[1];
}

void blk_freeze_queue_start(struct request_queue *q)
{
	mutex_lock(&q->mq_freeze_lock);
	if (++q->mq_freeze_depth == 1) {
		percpu_ref_kill(&q->q_usage_counter);
		mutex_unlock(&q->mq_freeze_lock);
		if (queue_is_mq(q))
			blk_mq_run_hw_queues(q, false);
	} else {
		mutex_unlock(&q->mq_freeze_lock);
	}
}
EXPORT_SYMBOL_GPL(blk_freeze_queue_start);

void blk_mq_freeze_queue_wait(struct request_queue *q)
{
	wait_event(q->mq_freeze_wq, percpu_ref_is_zero(&q->q_usage_counter));
}
EXPORT_SYMBOL_GPL(blk_mq_freeze_queue_wait);

int blk_mq_freeze_queue_wait_timeout(struct request_queue *q,
				     unsigned long timeout)
{
	return wait_event_timeout(q->mq_freeze_wq,
					percpu_ref_is_zero(&q->q_usage_counter),
					timeout);
}
EXPORT_SYMBOL_GPL(blk_mq_freeze_queue_wait_timeout);

/*
 * Guarantee no request is in use, so we can change any data structure of
 * the queue afterward.
 */
void blk_freeze_queue(struct request_queue *q)
{
	/*
	 * In the !blk_mq case we are only calling this to kill the
	 * q_usage_counter, otherwise this increases the freeze depth
	 * and waits for it to return to zero.  For this reason there is
	 * no blk_unfreeze_queue(), and blk_freeze_queue() is not
	 * exported to drivers as the only user for unfreeze is blk_mq.
	 */
	blk_freeze_queue_start(q);
	blk_mq_freeze_queue_wait(q);
}

void blk_mq_freeze_queue(struct request_queue *q)
{
	/*
	 * ...just an alias to keep freeze and unfreeze actions balanced
	 * in the blk_mq_* namespace
	 */
	blk_freeze_queue(q);
}
EXPORT_SYMBOL_GPL(blk_mq_freeze_queue);

void __blk_mq_unfreeze_queue(struct request_queue *q, bool force_atomic)
{
	mutex_lock(&q->mq_freeze_lock);
	if (force_atomic)
		q->q_usage_counter.data->force_atomic = true;
	q->mq_freeze_depth--;
	WARN_ON_ONCE(q->mq_freeze_depth < 0);
	if (!q->mq_freeze_depth) {
		percpu_ref_resurrect(&q->q_usage_counter);
		wake_up_all(&q->mq_freeze_wq);
	}
	mutex_unlock(&q->mq_freeze_lock);
}

void blk_mq_unfreeze_queue(struct request_queue *q)
{
	__blk_mq_unfreeze_queue(q, false);
}
EXPORT_SYMBOL_GPL(blk_mq_unfreeze_queue);

/*
 * FIXME: replace the scsi_internal_device_*block_nowait() calls in the
 * mpt3sas driver such that this function can be removed.
 */
void blk_mq_quiesce_queue_nowait(struct request_queue *q)
{
	unsigned long flags;

	spin_lock_irqsave(&q->queue_lock, flags);
	if (!q->quiesce_depth++)
		blk_queue_flag_set(QUEUE_FLAG_QUIESCED, q);
	spin_unlock_irqrestore(&q->queue_lock, flags);
}
EXPORT_SYMBOL_GPL(blk_mq_quiesce_queue_nowait);

/**
 * blk_mq_wait_quiesce_done() - wait until in-progress quiesce is done
 * @q: request queue.
 *
 * Note: it is driver's responsibility for making sure that quiesce has
 * been started.
 */
void blk_mq_wait_quiesce_done(struct request_queue *q)
{
	if (blk_queue_has_srcu(q))
		synchronize_srcu(q->srcu);
	else
		synchronize_rcu();
}
EXPORT_SYMBOL_GPL(blk_mq_wait_quiesce_done);

/**
 * blk_mq_quiesce_queue() - wait until all ongoing dispatches have finished
 * @q: request queue.
 *
 * Note: this function does not prevent that the struct request end_io()
 * callback function is invoked. Once this function is returned, we make
 * sure no dispatch can happen until the queue is unquiesced via
 * blk_mq_unquiesce_queue().
 */
void blk_mq_quiesce_queue(struct request_queue *q)
{
	blk_mq_quiesce_queue_nowait(q);
	blk_mq_wait_quiesce_done(q);
}
EXPORT_SYMBOL_GPL(blk_mq_quiesce_queue);

/*
 * blk_mq_unquiesce_queue() - counterpart of blk_mq_quiesce_queue()
 * @q: request queue.
 *
 * This function recovers queue into the state before quiescing
 * which is done by blk_mq_quiesce_queue.
 */
void blk_mq_unquiesce_queue(struct request_queue *q)
{
	unsigned long flags;
	bool run_queue = false;

	spin_lock_irqsave(&q->queue_lock, flags);
	if (WARN_ON_ONCE(q->quiesce_depth <= 0)) {
		;
	} else if (!--q->quiesce_depth) {
		blk_queue_flag_clear(QUEUE_FLAG_QUIESCED, q);
		run_queue = true;
	}
	spin_unlock_irqrestore(&q->queue_lock, flags);

	/* dispatch requests which are inserted during quiescing */
	if (run_queue)
		blk_mq_run_hw_queues(q, true);
}
EXPORT_SYMBOL_GPL(blk_mq_unquiesce_queue);

void blk_mq_wake_waiters(struct request_queue *q)
{
	struct blk_mq_hw_ctx *hctx;
	unsigned long i;

	queue_for_each_hw_ctx(q, hctx, i)
		if (blk_mq_hw_queue_mapped(hctx))
			blk_mq_tag_wakeup_all(hctx->tags, true);
}

void blk_rq_init(struct request_queue *q, struct request *rq)
{
	memset(rq, 0, sizeof(*rq));

	INIT_LIST_HEAD(&rq->queuelist);
	rq->q = q;
	rq->__sector = (sector_t) -1;
	INIT_HLIST_NODE(&rq->hash);
	RB_CLEAR_NODE(&rq->rb_node);
	rq->tag = BLK_MQ_NO_TAG;
	rq->internal_tag = BLK_MQ_NO_TAG;
	rq->start_time_ns = ktime_get_ns();
	rq->part = NULL;
	blk_crypto_rq_set_defaults(rq);
}
EXPORT_SYMBOL(blk_rq_init);

static struct request *blk_mq_rq_ctx_init(struct blk_mq_alloc_data *data,
		struct blk_mq_tags *tags, unsigned int tag, u64 alloc_time_ns)
{
	struct blk_mq_ctx *ctx = data->ctx;
	struct blk_mq_hw_ctx *hctx = data->hctx;
	struct request_queue *q = data->q;
	struct request *rq = tags->static_rqs[tag];

	rq->q = q;
	rq->mq_ctx = ctx;
	rq->mq_hctx = hctx;
	rq->cmd_flags = data->cmd_flags;

	if (data->flags & BLK_MQ_REQ_PM)
		data->rq_flags |= RQF_PM;
	if (blk_queue_io_stat(q))
		data->rq_flags |= RQF_IO_STAT;
	rq->rq_flags = data->rq_flags;

	if (!(data->rq_flags & RQF_ELV)) {
		rq->tag = tag;
		rq->internal_tag = BLK_MQ_NO_TAG;
	} else {
		rq->tag = BLK_MQ_NO_TAG;
		rq->internal_tag = tag;
	}
	rq->timeout = 0;

	if (blk_mq_need_time_stamp(rq))
		rq->start_time_ns = ktime_get_ns();
	else
		rq->start_time_ns = 0;
	rq->part = NULL;
#ifdef CONFIG_BLK_RQ_ALLOC_TIME
	rq->alloc_time_ns = alloc_time_ns;
#endif
	rq->io_start_time_ns = 0;
	rq->stats_sectors = 0;
	rq->nr_phys_segments = 0;
#if defined(CONFIG_BLK_DEV_INTEGRITY)
	rq->nr_integrity_segments = 0;
#endif
	rq->end_io = NULL;
	rq->end_io_data = NULL;

	blk_crypto_rq_set_defaults(rq);
	INIT_LIST_HEAD(&rq->queuelist);
	/* tag was already set */
	WRITE_ONCE(rq->deadline, 0);
	req_ref_set(rq, 1);

	if (rq->rq_flags & RQF_ELV) {
		struct elevator_queue *e = data->q->elevator;

		INIT_HLIST_NODE(&rq->hash);
		RB_CLEAR_NODE(&rq->rb_node);

		if (!op_is_flush(data->cmd_flags) &&
		    e->type->ops.prepare_request) {
			e->type->ops.prepare_request(rq);
			rq->rq_flags |= RQF_ELVPRIV;
		}
	}

	return rq;
}

static inline struct request *
__blk_mq_alloc_requests_batch(struct blk_mq_alloc_data *data,
		u64 alloc_time_ns)
{
	unsigned int tag, tag_offset;
	struct blk_mq_tags *tags;
	struct request *rq;
	unsigned long tag_mask;
	int i, nr = 0;

	tag_mask = blk_mq_get_tags(data, data->nr_tags, &tag_offset);
	if (unlikely(!tag_mask))
		return NULL;

	tags = blk_mq_tags_from_data(data);
	for (i = 0; tag_mask; i++) {
		if (!(tag_mask & (1UL << i)))
			continue;
		tag = tag_offset + i;
		prefetch(tags->static_rqs[tag]);
		tag_mask &= ~(1UL << i);
		rq = blk_mq_rq_ctx_init(data, tags, tag, alloc_time_ns);
		rq_list_add(data->cached_rq, rq);
		nr++;
	}
	/* caller already holds a reference, add for remainder */
	percpu_ref_get_many(&data->q->q_usage_counter, nr - 1);
	data->nr_tags -= nr;

	return rq_list_pop(data->cached_rq);
}

static struct request *__blk_mq_alloc_requests(struct blk_mq_alloc_data *data)
{
	struct request_queue *q = data->q;
	u64 alloc_time_ns = 0;
	struct request *rq;
	unsigned int tag;

	/* alloc_time includes depth and tag waits */
	if (blk_queue_rq_alloc_time(q))
		alloc_time_ns = ktime_get_ns();

	if (data->cmd_flags & REQ_NOWAIT)
		data->flags |= BLK_MQ_REQ_NOWAIT;

	if (q->elevator) {
		struct elevator_queue *e = q->elevator;

		data->rq_flags |= RQF_ELV;

		/*
		 * Flush/passthrough requests are special and go directly to the
		 * dispatch list. Don't include reserved tags in the
		 * limiting, as it isn't useful.
		 */
		if (!op_is_flush(data->cmd_flags) &&
		    !blk_op_is_passthrough(data->cmd_flags) &&
		    e->type->ops.limit_depth &&
		    !(data->flags & BLK_MQ_REQ_RESERVED))
			e->type->ops.limit_depth(data->cmd_flags, data);
	}

retry:
	data->ctx = blk_mq_get_ctx(q);
	data->hctx = blk_mq_map_queue(q, data->cmd_flags, data->ctx);
	if (!(data->rq_flags & RQF_ELV))
		blk_mq_tag_busy(data->hctx);

	/*
	 * Try batched alloc if we want more than 1 tag.
	 */
	if (data->nr_tags > 1) {
		rq = __blk_mq_alloc_requests_batch(data, alloc_time_ns);
		if (rq)
			return rq;
		data->nr_tags = 1;
	}

	/*
	 * Waiting allocations only fail because of an inactive hctx.  In that
	 * case just retry the hctx assignment and tag allocation as CPU hotplug
	 * should have migrated us to an online CPU by now.
	 */
	tag = blk_mq_get_tag(data);
	if (tag == BLK_MQ_NO_TAG) {
		if (data->flags & BLK_MQ_REQ_NOWAIT)
			return NULL;
		/*
		 * Give up the CPU and sleep for a random short time to
		 * ensure that thread using a realtime scheduling class
		 * are migrated off the CPU, and thus off the hctx that
		 * is going away.
		 */
		msleep(3);
		goto retry;
	}

	return blk_mq_rq_ctx_init(data, blk_mq_tags_from_data(data), tag,
					alloc_time_ns);
}

struct request *blk_mq_alloc_request(struct request_queue *q, unsigned int op,
		blk_mq_req_flags_t flags)
{
	struct blk_mq_alloc_data data = {
		.q		= q,
		.flags		= flags,
		.cmd_flags	= op,
		.nr_tags	= 1,
	};
	struct request *rq;
	int ret;

	ret = blk_queue_enter(q, flags);
	if (ret)
		return ERR_PTR(ret);

	rq = __blk_mq_alloc_requests(&data);
	if (!rq)
		goto out_queue_exit;
	rq->__data_len = 0;
	rq->__sector = (sector_t) -1;
	rq->bio = rq->biotail = NULL;
	return rq;
out_queue_exit:
	blk_queue_exit(q);
	return ERR_PTR(-EWOULDBLOCK);
}
EXPORT_SYMBOL(blk_mq_alloc_request);

struct request *blk_mq_alloc_request_hctx(struct request_queue *q,
	unsigned int op, blk_mq_req_flags_t flags, unsigned int hctx_idx)
{
	struct blk_mq_alloc_data data = {
		.q		= q,
		.flags		= flags,
		.cmd_flags	= op,
		.nr_tags	= 1,
	};
	u64 alloc_time_ns = 0;
	unsigned int cpu;
	unsigned int tag;
	int ret;

	/* alloc_time includes depth and tag waits */
	if (blk_queue_rq_alloc_time(q))
		alloc_time_ns = ktime_get_ns();

	/*
	 * If the tag allocator sleeps we could get an allocation for a
	 * different hardware context.  No need to complicate the low level
	 * allocator for this for the rare use case of a command tied to
	 * a specific queue.
	 */
	if (WARN_ON_ONCE(!(flags & (BLK_MQ_REQ_NOWAIT | BLK_MQ_REQ_RESERVED))))
		return ERR_PTR(-EINVAL);

	if (hctx_idx >= q->nr_hw_queues)
		return ERR_PTR(-EIO);

	ret = blk_queue_enter(q, flags);
	if (ret)
		return ERR_PTR(ret);

	/*
	 * Check if the hardware context is actually mapped to anything.
	 * If not tell the caller that it should skip this queue.
	 */
	ret = -EXDEV;
	data.hctx = xa_load(&q->hctx_table, hctx_idx);
	if (!blk_mq_hw_queue_mapped(data.hctx))
		goto out_queue_exit;
	cpu = cpumask_first_and(data.hctx->cpumask, cpu_online_mask);
	if (cpu >= nr_cpu_ids)
		goto out_queue_exit;
	data.ctx = __blk_mq_get_ctx(q, cpu);

	if (!q->elevator)
		blk_mq_tag_busy(data.hctx);
	else
		data.rq_flags |= RQF_ELV;

	ret = -EWOULDBLOCK;
	tag = blk_mq_get_tag(&data);
	if (tag == BLK_MQ_NO_TAG)
		goto out_queue_exit;
	return blk_mq_rq_ctx_init(&data, blk_mq_tags_from_data(&data), tag,
					alloc_time_ns);

out_queue_exit:
	blk_queue_exit(q);
	return ERR_PTR(ret);
}
EXPORT_SYMBOL_GPL(blk_mq_alloc_request_hctx);

static void __blk_mq_free_request(struct request *rq)
{
	struct request_queue *q = rq->q;
	struct blk_mq_ctx *ctx = rq->mq_ctx;
	struct blk_mq_hw_ctx *hctx = rq->mq_hctx;
	const int sched_tag = rq->internal_tag;

	blk_crypto_free_request(rq);
	blk_pm_mark_last_busy(rq);
	rq->mq_hctx = NULL;
	if (rq->tag != BLK_MQ_NO_TAG)
		blk_mq_put_tag(hctx->tags, ctx, rq->tag);
	if (sched_tag != BLK_MQ_NO_TAG)
		blk_mq_put_tag(hctx->sched_tags, ctx, sched_tag);
	blk_mq_sched_restart(hctx);
	blk_queue_exit(q);
}

void blk_mq_free_request(struct request *rq)
{
	struct request_queue *q = rq->q;
	struct blk_mq_hw_ctx *hctx = rq->mq_hctx;

	if ((rq->rq_flags & RQF_ELVPRIV) &&
	    q->elevator->type->ops.finish_request)
		q->elevator->type->ops.finish_request(rq);

	if (rq->rq_flags & RQF_MQ_INFLIGHT)
		__blk_mq_dec_active_requests(hctx);

	if (unlikely(laptop_mode && !blk_rq_is_passthrough(rq)))
		laptop_io_completion(q->disk->bdi);

	rq_qos_done(q, rq);

	WRITE_ONCE(rq->state, MQ_RQ_IDLE);
	if (req_ref_put_and_test(rq))
		__blk_mq_free_request(rq);
}
EXPORT_SYMBOL_GPL(blk_mq_free_request);

void blk_mq_free_plug_rqs(struct blk_plug *plug)
{
	struct request *rq;

	while ((rq = rq_list_pop(&plug->cached_rq)) != NULL)
		blk_mq_free_request(rq);
}

void blk_dump_rq_flags(struct request *rq, char *msg)
{
	printk(KERN_INFO "%s: dev %s: flags=%llx\n", msg,
		rq->q->disk ? rq->q->disk->disk_name : "?",
		(unsigned long long) rq->cmd_flags);

	printk(KERN_INFO "  sector %llu, nr/cnr %u/%u\n",
	       (unsigned long long)blk_rq_pos(rq),
	       blk_rq_sectors(rq), blk_rq_cur_sectors(rq));
	printk(KERN_INFO "  bio %p, biotail %p, len %u\n",
	       rq->bio, rq->biotail, blk_rq_bytes(rq));
}
EXPORT_SYMBOL(blk_dump_rq_flags);

static void req_bio_endio(struct request *rq, struct bio *bio,
			  unsigned int nbytes, blk_status_t error)
{
	if (unlikely(error)) {
		bio->bi_status = error;
	} else if (req_op(rq) == REQ_OP_ZONE_APPEND) {
		/*
		 * Partial zone append completions cannot be supported as the
		 * BIO fragments may end up not being written sequentially.
		 */
		if (bio->bi_iter.bi_size != nbytes)
			bio->bi_status = BLK_STS_IOERR;
		else
			bio->bi_iter.bi_sector = rq->__sector;
	}

	bio_advance(bio, nbytes);

	if (unlikely(rq->rq_flags & RQF_QUIET))
		bio_set_flag(bio, BIO_QUIET);
	/* don't actually finish bio if it's part of flush sequence */
	if (bio->bi_iter.bi_size == 0 && !(rq->rq_flags & RQF_FLUSH_SEQ))
		bio_endio(bio);
}

static void blk_account_io_completion(struct request *req, unsigned int bytes)
{
	if (req->part && blk_do_io_stat(req)) {
		const int sgrp = op_stat_group(req_op(req));

		part_stat_lock();
		part_stat_add(req->part, sectors[sgrp], bytes >> 9);
		part_stat_unlock();
	}
}

static void blk_print_req_error(struct request *req, blk_status_t status)
{
	printk_ratelimited(KERN_ERR
		"%s error, dev %s, sector %llu op 0x%x:(%s) flags 0x%x "
		"phys_seg %u prio class %u\n",
		blk_status_to_str(status),
		req->q->disk ? req->q->disk->disk_name : "?",
		blk_rq_pos(req), req_op(req), blk_op_str(req_op(req)),
		req->cmd_flags & ~REQ_OP_MASK,
		req->nr_phys_segments,
		IOPRIO_PRIO_CLASS(req->ioprio));
}

/*
 * Fully end IO on a request. Does not support partial completions, or
 * errors.
 */
static void blk_complete_request(struct request *req)
{
	const bool is_flush = (req->rq_flags & RQF_FLUSH_SEQ) != 0;
	int total_bytes = blk_rq_bytes(req);
	struct bio *bio = req->bio;

	trace_block_rq_complete(req, BLK_STS_OK, total_bytes);

	if (!bio)
		return;

#ifdef CONFIG_BLK_DEV_INTEGRITY
	if (blk_integrity_rq(req) && req_op(req) == REQ_OP_READ)
		req->q->integrity.profile->complete_fn(req, total_bytes);
#endif

	blk_account_io_completion(req, total_bytes);

	do {
		struct bio *next = bio->bi_next;

		/* Completion has already been traced */
		bio_clear_flag(bio, BIO_TRACE_COMPLETION);

		if (req_op(req) == REQ_OP_ZONE_APPEND)
			bio->bi_iter.bi_sector = req->__sector;

		if (!is_flush)
			bio_endio(bio);
		bio = next;
	} while (bio);

	/*
	 * Reset counters so that the request stacking driver
	 * can find how many bytes remain in the request
	 * later.
	 */
	req->bio = NULL;
	req->__data_len = 0;
}

/**
 * blk_update_request - Complete multiple bytes without completing the request
 * @req:      the request being processed
 * @error:    block status code
 * @nr_bytes: number of bytes to complete for @req
 *
 * Description:
 *     Ends I/O on a number of bytes attached to @req, but doesn't complete
 *     the request structure even if @req doesn't have leftover.
 *     If @req has leftover, sets it up for the next range of segments.
 *
 *     Passing the result of blk_rq_bytes() as @nr_bytes guarantees
 *     %false return from this function.
 *
 * Note:
 *	The RQF_SPECIAL_PAYLOAD flag is ignored on purpose in this function
 *      except in the consistency check at the end of this function.
 *
 * Return:
 *     %false - this request doesn't have any more data
 *     %true  - this request has more data
 **/
bool blk_update_request(struct request *req, blk_status_t error,
		unsigned int nr_bytes)
{
	int total_bytes;

	trace_block_rq_complete(req, error, nr_bytes);

	if (!req->bio)
		return false;

#ifdef CONFIG_BLK_DEV_INTEGRITY
	if (blk_integrity_rq(req) && req_op(req) == REQ_OP_READ &&
	    error == BLK_STS_OK)
		req->q->integrity.profile->complete_fn(req, nr_bytes);
#endif

	if (unlikely(error && !blk_rq_is_passthrough(req) &&
		     !(req->rq_flags & RQF_QUIET)) &&
		     !test_bit(GD_DEAD, &req->q->disk->state)) {
		blk_print_req_error(req, error);
		trace_block_rq_error(req, error, nr_bytes);
	}

	blk_account_io_completion(req, nr_bytes);

	total_bytes = 0;
	while (req->bio) {
		struct bio *bio = req->bio;
		unsigned bio_bytes = min(bio->bi_iter.bi_size, nr_bytes);

		if (bio_bytes == bio->bi_iter.bi_size)
			req->bio = bio->bi_next;

		/* Completion has already been traced */
		bio_clear_flag(bio, BIO_TRACE_COMPLETION);
		req_bio_endio(req, bio, bio_bytes, error);

		total_bytes += bio_bytes;
		nr_bytes -= bio_bytes;

		if (!nr_bytes)
			break;
	}

	/*
	 * completely done
	 */
	if (!req->bio) {
		/*
		 * Reset counters so that the request stacking driver
		 * can find how many bytes remain in the request
		 * later.
		 */
		req->__data_len = 0;
		return false;
	}

	req->__data_len -= total_bytes;

	/* update sector only for requests with clear definition of sector */
	if (!blk_rq_is_passthrough(req))
		req->__sector += total_bytes >> 9;

	/* mixed attributes always follow the first bio */
	if (req->rq_flags & RQF_MIXED_MERGE) {
		req->cmd_flags &= ~REQ_FAILFAST_MASK;
		req->cmd_flags |= req->bio->bi_opf & REQ_FAILFAST_MASK;
	}

	if (!(req->rq_flags & RQF_SPECIAL_PAYLOAD)) {
		/*
		 * If total number of sectors is less than the first segment
		 * size, something has gone terribly wrong.
		 */
		if (blk_rq_bytes(req) < blk_rq_cur_bytes(req)) {
			blk_dump_rq_flags(req, "request botched");
			req->__data_len = blk_rq_cur_bytes(req);
		}

		/* recalculate the number of segments */
		req->nr_phys_segments = blk_recalc_rq_segments(req);
	}

	return true;
}
EXPORT_SYMBOL_GPL(blk_update_request);

static void __blk_account_io_done(struct request *req, u64 now)
{
	const int sgrp = op_stat_group(req_op(req));

	part_stat_lock();
	update_io_ticks(req->part, jiffies, true);
	part_stat_inc(req->part, ios[sgrp]);
	part_stat_add(req->part, nsecs[sgrp], now - req->start_time_ns);
	part_stat_unlock();
}

static inline void blk_account_io_done(struct request *req, u64 now)
{
	/*
	 * Account IO completion.  flush_rq isn't accounted as a
	 * normal IO on queueing nor completion.  Accounting the
	 * containing request is enough.
	 */
	if (blk_do_io_stat(req) && req->part &&
	    !(req->rq_flags & RQF_FLUSH_SEQ))
		__blk_account_io_done(req, now);
}

static void __blk_account_io_start(struct request *rq)
{
	/*
	 * All non-passthrough requests are created from a bio with one
	 * exception: when a flush command that is part of a flush sequence
	 * generated by the state machine in blk-flush.c is cloned onto the
	 * lower device by dm-multipath we can get here without a bio.
	 */
	if (rq->bio)
		rq->part = rq->bio->bi_bdev;
	else
		rq->part = rq->q->disk->part0;

	part_stat_lock();
	update_io_ticks(rq->part, jiffies, false);
	part_stat_unlock();
}

static inline void blk_account_io_start(struct request *req)
{
	if (blk_do_io_stat(req))
		__blk_account_io_start(req);
}

static inline void __blk_mq_end_request_acct(struct request *rq, u64 now)
{
	if (rq->rq_flags & RQF_STATS) {
		blk_mq_poll_stats_start(rq->q);
		blk_stat_add(rq, now);
	}

	blk_mq_sched_completed_request(rq, now);
	blk_account_io_done(rq, now);
}

inline void __blk_mq_end_request(struct request *rq, blk_status_t error)
{
	if (blk_mq_need_time_stamp(rq))
		__blk_mq_end_request_acct(rq, ktime_get_ns());

	if (rq->end_io) {
		rq_qos_done(rq->q, rq);
		rq->end_io(rq, error);
	} else {
		blk_mq_free_request(rq);
	}
}
EXPORT_SYMBOL(__blk_mq_end_request);

void blk_mq_end_request(struct request *rq, blk_status_t error)
{
	if (blk_update_request(rq, error, blk_rq_bytes(rq)))
		BUG();
	__blk_mq_end_request(rq, error);
}
EXPORT_SYMBOL(blk_mq_end_request);

#define TAG_COMP_BATCH		32

static inline void blk_mq_flush_tag_batch(struct blk_mq_hw_ctx *hctx,
					  int *tag_array, int nr_tags)
{
	struct request_queue *q = hctx->queue;

	/*
	 * All requests should have been marked as RQF_MQ_INFLIGHT, so
	 * update hctx->nr_active in batch
	 */
	if (hctx->flags & BLK_MQ_F_TAG_QUEUE_SHARED)
		__blk_mq_sub_active_requests(hctx, nr_tags);

	blk_mq_put_tags(hctx->tags, tag_array, nr_tags);
	percpu_ref_put_many(&q->q_usage_counter, nr_tags);
}

void blk_mq_end_request_batch(struct io_comp_batch *iob)
{
	int tags[TAG_COMP_BATCH], nr_tags = 0;
	struct blk_mq_hw_ctx *cur_hctx = NULL;
	struct request *rq;
	u64 now = 0;

	if (iob->need_ts)
		now = ktime_get_ns();

	while ((rq = rq_list_pop(&iob->req_list)) != NULL) {
		prefetch(rq->bio);
		prefetch(rq->rq_next);

		blk_complete_request(rq);
		if (iob->need_ts)
			__blk_mq_end_request_acct(rq, now);

		rq_qos_done(rq->q, rq);

		WRITE_ONCE(rq->state, MQ_RQ_IDLE);
		if (!req_ref_put_and_test(rq))
			continue;

		blk_crypto_free_request(rq);
		blk_pm_mark_last_busy(rq);

		if (nr_tags == TAG_COMP_BATCH || cur_hctx != rq->mq_hctx) {
			if (cur_hctx)
				blk_mq_flush_tag_batch(cur_hctx, tags, nr_tags);
			nr_tags = 0;
			cur_hctx = rq->mq_hctx;
		}
		tags[nr_tags++] = rq->tag;
	}

	if (nr_tags)
		blk_mq_flush_tag_batch(cur_hctx, tags, nr_tags);
}
EXPORT_SYMBOL_GPL(blk_mq_end_request_batch);

static void blk_complete_reqs(struct llist_head *list)
{
	struct llist_node *entry = llist_reverse_order(llist_del_all(list));
	struct request *rq, *next;

	llist_for_each_entry_safe(rq, next, entry, ipi_list)
		rq->q->mq_ops->complete(rq);
}

static __latent_entropy void blk_done_softirq(struct softirq_action *h)
{
	blk_complete_reqs(this_cpu_ptr(&blk_cpu_done));
}

static int blk_softirq_cpu_dead(unsigned int cpu)
{
	blk_complete_reqs(&per_cpu(blk_cpu_done, cpu));
	return 0;
}

static void __blk_mq_complete_request_remote(void *data)
{
	__raise_softirq_irqoff(BLOCK_SOFTIRQ);
}

static inline bool blk_mq_complete_need_ipi(struct request *rq)
{
	int cpu = raw_smp_processor_id();

	if (!IS_ENABLED(CONFIG_SMP) ||
	    !test_bit(QUEUE_FLAG_SAME_COMP, &rq->q->queue_flags))
		return false;
	/*
	 * With force threaded interrupts enabled, raising softirq from an SMP
	 * function call will always result in waking the ksoftirqd thread.
	 * This is probably worse than completing the request on a different
	 * cache domain.
	 */
	if (force_irqthreads())
		return false;

	/* same CPU or cache domain?  Complete locally */
	if (cpu == rq->mq_ctx->cpu ||
	    (!test_bit(QUEUE_FLAG_SAME_FORCE, &rq->q->queue_flags) &&
	     cpus_share_cache(cpu, rq->mq_ctx->cpu)))
		return false;

	/* don't try to IPI to an offline CPU */
	return cpu_online(rq->mq_ctx->cpu);
}

static void blk_mq_complete_send_ipi(struct request *rq)
{
	struct llist_head *list;
	unsigned int cpu;

	cpu = rq->mq_ctx->cpu;
	list = &per_cpu(blk_cpu_done, cpu);
	if (llist_add(&rq->ipi_list, list)) {
		INIT_CSD(&rq->csd, __blk_mq_complete_request_remote, rq);
		smp_call_function_single_async(cpu, &rq->csd);
	}
}

static void blk_mq_raise_softirq(struct request *rq)
{
	struct llist_head *list;

	preempt_disable();
	list = this_cpu_ptr(&blk_cpu_done);
	if (llist_add(&rq->ipi_list, list))
		raise_softirq(BLOCK_SOFTIRQ);
	preempt_enable();
}

bool blk_mq_complete_request_remote(struct request *rq)
{
	WRITE_ONCE(rq->state, MQ_RQ_COMPLETE);

	/*
	 * For a polled request, always complete locally, it's pointless
	 * to redirect the completion.
	 */
	if (rq->cmd_flags & REQ_POLLED)
		return false;

	if (blk_mq_complete_need_ipi(rq)) {
		blk_mq_complete_send_ipi(rq);
		return true;
	}

	if (rq->q->nr_hw_queues == 1) {
		blk_mq_raise_softirq(rq);
		return true;
	}
	return false;
}
EXPORT_SYMBOL_GPL(blk_mq_complete_request_remote);

/**
 * blk_mq_complete_request - end I/O on a request
 * @rq:		the request being processed
 *
 * Description:
 *	Complete a request by scheduling the ->complete_rq operation.
 **/
void blk_mq_complete_request(struct request *rq)
{
	if (!blk_mq_complete_request_remote(rq))
		rq->q->mq_ops->complete(rq);
}
EXPORT_SYMBOL(blk_mq_complete_request);

/**
 * blk_mq_start_request - Start processing a request
 * @rq: Pointer to request to be started
 *
 * Function used by device drivers to notify the block layer that a request
 * is going to be processed now, so blk layer can do proper initializations
 * such as starting the timeout timer.
 */
void blk_mq_start_request(struct request *rq)
{
	struct request_queue *q = rq->q;

	trace_block_rq_issue(rq);

	if (test_bit(QUEUE_FLAG_STATS, &q->queue_flags)) {
		rq->io_start_time_ns = ktime_get_ns();
		rq->stats_sectors = blk_rq_sectors(rq);
		rq->rq_flags |= RQF_STATS;
		rq_qos_issue(q, rq);
	}

	WARN_ON_ONCE(blk_mq_rq_state(rq) != MQ_RQ_IDLE);

	blk_add_timer(rq);
	WRITE_ONCE(rq->state, MQ_RQ_IN_FLIGHT);

#ifdef CONFIG_BLK_DEV_INTEGRITY
	if (blk_integrity_rq(rq) && req_op(rq) == REQ_OP_WRITE)
		q->integrity.profile->prepare_fn(rq);
#endif
	if (rq->bio && rq->bio->bi_opf & REQ_POLLED)
	        WRITE_ONCE(rq->bio->bi_cookie, blk_rq_to_qc(rq));
}
EXPORT_SYMBOL(blk_mq_start_request);

/*
 * Allow 2x BLK_MAX_REQUEST_COUNT requests on plug queue for multiple
 * queues. This is important for md arrays to benefit from merging
 * requests.
 */
static inline unsigned short blk_plug_max_rq_count(struct blk_plug *plug)
{
	if (plug->multiple_queues)
		return BLK_MAX_REQUEST_COUNT * 2;
	return BLK_MAX_REQUEST_COUNT;
}

static void blk_add_rq_to_plug(struct blk_plug *plug, struct request *rq)
{
	struct request *last = rq_list_peek(&plug->mq_list);

	if (!plug->rq_count) {
		trace_block_plug(rq->q);
	} else if (plug->rq_count >= blk_plug_max_rq_count(plug) ||
		   (!blk_queue_nomerges(rq->q) &&
		    blk_rq_bytes(last) >= BLK_PLUG_FLUSH_SIZE)) {
		blk_mq_flush_plug_list(plug, false);
		trace_block_plug(rq->q);
	}

	if (!plug->multiple_queues && last && last->q != rq->q)
		plug->multiple_queues = true;
	if (!plug->has_elevator && (rq->rq_flags & RQF_ELV))
		plug->has_elevator = true;
	rq->rq_next = NULL;
	rq_list_add(&plug->mq_list, rq);
	plug->rq_count++;
}

/**
 * blk_execute_rq_nowait - insert a request to I/O scheduler for execution
 * @rq:		request to insert
 * @at_head:    insert request at head or tail of queue
 *
 * Description:
 *    Insert a fully prepared request at the back of the I/O scheduler queue
 *    for execution.  Don't wait for completion.
 *
 * Note:
 *    This function will invoke @done directly if the queue is dead.
 */
void blk_execute_rq_nowait(struct request *rq, bool at_head)
{
	WARN_ON(irqs_disabled());
	WARN_ON(!blk_rq_is_passthrough(rq));

	blk_account_io_start(rq);
	if (current->plug)
		blk_add_rq_to_plug(current->plug, rq);
	else
		blk_mq_sched_insert_request(rq, at_head, true, false);
}
EXPORT_SYMBOL_GPL(blk_execute_rq_nowait);

struct blk_rq_wait {
	struct completion done;
	blk_status_t ret;
};

static void blk_end_sync_rq(struct request *rq, blk_status_t ret)
{
	struct blk_rq_wait *wait = rq->end_io_data;

	wait->ret = ret;
	complete(&wait->done);
}

static bool blk_rq_is_poll(struct request *rq)
{
	if (!rq->mq_hctx)
		return false;
	if (rq->mq_hctx->type != HCTX_TYPE_POLL)
		return false;
	if (WARN_ON_ONCE(!rq->bio))
		return false;
	return true;
}

static void blk_rq_poll_completion(struct request *rq, struct completion *wait)
{
	do {
		bio_poll(rq->bio, NULL, 0);
		cond_resched();
	} while (!completion_done(wait));
}

/**
 * blk_execute_rq - insert a request into queue for execution
 * @rq:		request to insert
 * @at_head:    insert request at head or tail of queue
 *
 * Description:
 *    Insert a fully prepared request at the back of the I/O scheduler queue
 *    for execution and wait for completion.
 * Return: The blk_status_t result provided to blk_mq_end_request().
 */
blk_status_t blk_execute_rq(struct request *rq, bool at_head)
{
	struct blk_rq_wait wait = {
		.done = COMPLETION_INITIALIZER_ONSTACK(wait.done),
	};

	WARN_ON(irqs_disabled());
	WARN_ON(!blk_rq_is_passthrough(rq));

	rq->end_io_data = &wait;
	rq->end_io = blk_end_sync_rq;

	blk_account_io_start(rq);
	blk_mq_sched_insert_request(rq, at_head, true, false);

	if (blk_rq_is_poll(rq)) {
		blk_rq_poll_completion(rq, &wait.done);
	} else {
		/*
		 * Prevent hang_check timer from firing at us during very long
		 * I/O
		 */
		unsigned long hang_check = sysctl_hung_task_timeout_secs;

		if (hang_check)
			while (!wait_for_completion_io_timeout(&wait.done,
					hang_check * (HZ/2)))
				;
		else
			wait_for_completion_io(&wait.done);
	}

	return wait.ret;
}
EXPORT_SYMBOL(blk_execute_rq);

static void __blk_mq_requeue_request(struct request *rq)
{
	struct request_queue *q = rq->q;

	blk_mq_put_driver_tag(rq);

	trace_block_rq_requeue(rq);
	rq_qos_requeue(q, rq);

	if (blk_mq_request_started(rq)) {
		WRITE_ONCE(rq->state, MQ_RQ_IDLE);
		rq->rq_flags &= ~RQF_TIMED_OUT;
	}
}

void blk_mq_requeue_request(struct request *rq, bool kick_requeue_list)
{
	__blk_mq_requeue_request(rq);

	/* this request will be re-inserted to io scheduler queue */
	blk_mq_sched_requeue_request(rq);

	blk_mq_add_to_requeue_list(rq, true, kick_requeue_list);
}
EXPORT_SYMBOL(blk_mq_requeue_request);

static void blk_mq_requeue_work(struct work_struct *work)
{
	struct request_queue *q =
		container_of(work, struct request_queue, requeue_work.work);
	LIST_HEAD(rq_list);
	struct request *rq, *next;

	spin_lock_irq(&q->requeue_lock);
	list_splice_init(&q->requeue_list, &rq_list);
	spin_unlock_irq(&q->requeue_lock);

	list_for_each_entry_safe(rq, next, &rq_list, queuelist) {
		if (!(rq->rq_flags & (RQF_SOFTBARRIER | RQF_DONTPREP)))
			continue;

		rq->rq_flags &= ~RQF_SOFTBARRIER;
		list_del_init(&rq->queuelist);
		/*
		 * If RQF_DONTPREP, rq has contained some driver specific
		 * data, so insert it to hctx dispatch list to avoid any
		 * merge.
		 */
		if (rq->rq_flags & RQF_DONTPREP)
			blk_mq_request_bypass_insert(rq, false, false);
		else
			blk_mq_sched_insert_request(rq, true, false, false);
	}

	while (!list_empty(&rq_list)) {
		rq = list_entry(rq_list.next, struct request, queuelist);
		list_del_init(&rq->queuelist);
		blk_mq_sched_insert_request(rq, false, false, false);
	}

	blk_mq_run_hw_queues(q, false);
}

void blk_mq_add_to_requeue_list(struct request *rq, bool at_head,
				bool kick_requeue_list)
{
	struct request_queue *q = rq->q;
	unsigned long flags;

	/*
	 * We abuse this flag that is otherwise used by the I/O scheduler to
	 * request head insertion from the workqueue.
	 */
	BUG_ON(rq->rq_flags & RQF_SOFTBARRIER);

	spin_lock_irqsave(&q->requeue_lock, flags);
	if (at_head) {
		rq->rq_flags |= RQF_SOFTBARRIER;
		list_add(&rq->queuelist, &q->requeue_list);
	} else {
		list_add_tail(&rq->queuelist, &q->requeue_list);
	}
	spin_unlock_irqrestore(&q->requeue_lock, flags);

	if (kick_requeue_list)
		blk_mq_kick_requeue_list(q);
}

void blk_mq_kick_requeue_list(struct request_queue *q)
{
	kblockd_mod_delayed_work_on(WORK_CPU_UNBOUND, &q->requeue_work, 0);
}
EXPORT_SYMBOL(blk_mq_kick_requeue_list);

void blk_mq_delay_kick_requeue_list(struct request_queue *q,
				    unsigned long msecs)
{
	kblockd_mod_delayed_work_on(WORK_CPU_UNBOUND, &q->requeue_work,
				    msecs_to_jiffies(msecs));
}
EXPORT_SYMBOL(blk_mq_delay_kick_requeue_list);

static bool blk_mq_rq_inflight(struct request *rq, void *priv,
			       bool reserved)
{
	/*
	 * If we find a request that isn't idle we know the queue is busy
	 * as it's checked in the iter.
	 * Return false to stop the iteration.
	 */
	if (blk_mq_request_started(rq)) {
		bool *busy = priv;

		*busy = true;
		return false;
	}

	return true;
}

bool blk_mq_queue_inflight(struct request_queue *q)
{
	bool busy = false;

	blk_mq_queue_tag_busy_iter(q, blk_mq_rq_inflight, &busy);
	return busy;
}
EXPORT_SYMBOL_GPL(blk_mq_queue_inflight);

static void blk_mq_rq_timed_out(struct request *req, bool reserved)
{
	req->rq_flags |= RQF_TIMED_OUT;
	if (req->q->mq_ops->timeout) {
		enum blk_eh_timer_return ret;

		ret = req->q->mq_ops->timeout(req, reserved);
		if (ret == BLK_EH_DONE)
			return;
		WARN_ON_ONCE(ret != BLK_EH_RESET_TIMER);
	}

	blk_add_timer(req);
}

static bool blk_mq_req_expired(struct request *rq, unsigned long *next)
{
	unsigned long deadline;

	if (blk_mq_rq_state(rq) != MQ_RQ_IN_FLIGHT)
		return false;
	if (rq->rq_flags & RQF_TIMED_OUT)
		return false;

	deadline = READ_ONCE(rq->deadline);
	if (time_after_eq(jiffies, deadline))
		return true;

	if (*next == 0)
		*next = deadline;
	else if (time_after(*next, deadline))
		*next = deadline;
	return false;
}

void blk_mq_put_rq_ref(struct request *rq)
{
	if (is_flush_rq(rq))
		rq->end_io(rq, 0);
	else if (req_ref_put_and_test(rq))
		__blk_mq_free_request(rq);
}

static bool blk_mq_check_expired(struct request *rq, void *priv, bool reserved)
{
	unsigned long *next = priv;

	/*
	 * blk_mq_queue_tag_busy_iter() has locked the request, so it cannot
	 * be reallocated underneath the timeout handler's processing, then
	 * the expire check is reliable. If the request is not expired, then
	 * it was completed and reallocated as a new request after returning
	 * from blk_mq_check_expired().
	 */
	if (blk_mq_req_expired(rq, next))
		blk_mq_rq_timed_out(rq, reserved);
	return true;
}

static void blk_mq_timeout_work(struct work_struct *work)
{
	struct request_queue *q =
		container_of(work, struct request_queue, timeout_work);
	unsigned long next = 0;
	struct blk_mq_hw_ctx *hctx;
	unsigned long i;

	/* A deadlock might occur if a request is stuck requiring a
	 * timeout at the same time a queue freeze is waiting
	 * completion, since the timeout code would not be able to
	 * acquire the queue reference here.
	 *
	 * That's why we don't use blk_queue_enter here; instead, we use
	 * percpu_ref_tryget directly, because we need to be able to
	 * obtain a reference even in the short window between the queue
	 * starting to freeze, by dropping the first reference in
	 * blk_freeze_queue_start, and the moment the last request is
	 * consumed, marked by the instant q_usage_counter reaches
	 * zero.
	 */
	if (!percpu_ref_tryget(&q->q_usage_counter))
		return;

	blk_mq_queue_tag_busy_iter(q, blk_mq_check_expired, &next);

	if (next != 0) {
		mod_timer(&q->timeout, next);
	} else {
		/*
		 * Request timeouts are handled as a forward rolling timer. If
		 * we end up here it means that no requests are pending and
		 * also that no request has been pending for a while. Mark
		 * each hctx as idle.
		 */
		queue_for_each_hw_ctx(q, hctx, i) {
			/* the hctx may be unmapped, so check it here */
			if (blk_mq_hw_queue_mapped(hctx))
				blk_mq_tag_idle(hctx);
		}
	}
	blk_queue_exit(q);
}

struct flush_busy_ctx_data {
	struct blk_mq_hw_ctx *hctx;
	struct list_head *list;
};

static bool flush_busy_ctx(struct sbitmap *sb, unsigned int bitnr, void *data)
{
	struct flush_busy_ctx_data *flush_data = data;
	struct blk_mq_hw_ctx *hctx = flush_data->hctx;
	struct blk_mq_ctx *ctx = hctx->ctxs[bitnr];
	enum hctx_type type = hctx->type;

	spin_lock(&ctx->lock);
	list_splice_tail_init(&ctx->rq_lists[type], flush_data->list);
	sbitmap_clear_bit(sb, bitnr);
	spin_unlock(&ctx->lock);
	return true;
}

/*
 * Process software queues that have been marked busy, splicing them
 * to the for-dispatch
 */
void blk_mq_flush_busy_ctxs(struct blk_mq_hw_ctx *hctx, struct list_head *list)
{
	struct flush_busy_ctx_data data = {
		.hctx = hctx,
		.list = list,
	};

	sbitmap_for_each_set(&hctx->ctx_map, flush_busy_ctx, &data);
}
EXPORT_SYMBOL_GPL(blk_mq_flush_busy_ctxs);

struct dispatch_rq_data {
	struct blk_mq_hw_ctx *hctx;
	struct request *rq;
};

static bool dispatch_rq_from_ctx(struct sbitmap *sb, unsigned int bitnr,
		void *data)
{
	struct dispatch_rq_data *dispatch_data = data;
	struct blk_mq_hw_ctx *hctx = dispatch_data->hctx;
	struct blk_mq_ctx *ctx = hctx->ctxs[bitnr];
	enum hctx_type type = hctx->type;

	spin_lock(&ctx->lock);
	if (!list_empty(&ctx->rq_lists[type])) {
		dispatch_data->rq = list_entry_rq(ctx->rq_lists[type].next);
		list_del_init(&dispatch_data->rq->queuelist);
		if (list_empty(&ctx->rq_lists[type]))
			sbitmap_clear_bit(sb, bitnr);
	}
	spin_unlock(&ctx->lock);

	return !dispatch_data->rq;
}

struct request *blk_mq_dequeue_from_ctx(struct blk_mq_hw_ctx *hctx,
					struct blk_mq_ctx *start)
{
	unsigned off = start ? start->index_hw[hctx->type] : 0;
	struct dispatch_rq_data data = {
		.hctx = hctx,
		.rq   = NULL,
	};

	__sbitmap_for_each_set(&hctx->ctx_map, off,
			       dispatch_rq_from_ctx, &data);

	return data.rq;
}

static bool __blk_mq_alloc_driver_tag(struct request *rq)
{
	struct sbitmap_queue *bt = &rq->mq_hctx->tags->bitmap_tags;
	unsigned int tag_offset = rq->mq_hctx->tags->nr_reserved_tags;
	int tag;

	blk_mq_tag_busy(rq->mq_hctx);

	if (blk_mq_tag_is_reserved(rq->mq_hctx->sched_tags, rq->internal_tag)) {
		bt = &rq->mq_hctx->tags->breserved_tags;
		tag_offset = 0;
	} else {
		if (!hctx_may_queue(rq->mq_hctx, bt))
			return false;
	}

	tag = __sbitmap_queue_get(bt);
	if (tag == BLK_MQ_NO_TAG)
		return false;

	rq->tag = tag + tag_offset;
	return true;
}

bool __blk_mq_get_driver_tag(struct blk_mq_hw_ctx *hctx, struct request *rq)
{
	if (rq->tag == BLK_MQ_NO_TAG && !__blk_mq_alloc_driver_tag(rq))
		return false;

	if ((hctx->flags & BLK_MQ_F_TAG_QUEUE_SHARED) &&
			!(rq->rq_flags & RQF_MQ_INFLIGHT)) {
		rq->rq_flags |= RQF_MQ_INFLIGHT;
		__blk_mq_inc_active_requests(hctx);
	}
	hctx->tags->rqs[rq->tag] = rq;
	return true;
}

static int blk_mq_dispatch_wake(wait_queue_entry_t *wait, unsigned mode,
				int flags, void *key)
{
	struct blk_mq_hw_ctx *hctx;

	hctx = container_of(wait, struct blk_mq_hw_ctx, dispatch_wait);

	spin_lock(&hctx->dispatch_wait_lock);
	if (!list_empty(&wait->entry)) {
		struct sbitmap_queue *sbq;

		list_del_init(&wait->entry);
		sbq = &hctx->tags->bitmap_tags;
		atomic_dec(&sbq->ws_active);
	}
	spin_unlock(&hctx->dispatch_wait_lock);

	blk_mq_run_hw_queue(hctx, true);
	return 1;
}

/*
 * Mark us waiting for a tag. For shared tags, this involves hooking us into
 * the tag wakeups. For non-shared tags, we can simply mark us needing a
 * restart. For both cases, take care to check the condition again after
 * marking us as waiting.
 */
static bool blk_mq_mark_tag_wait(struct blk_mq_hw_ctx *hctx,
				 struct request *rq)
{
	struct sbitmap_queue *sbq = &hctx->tags->bitmap_tags;
	struct wait_queue_head *wq;
	wait_queue_entry_t *wait;
	bool ret;

	if (!(hctx->flags & BLK_MQ_F_TAG_QUEUE_SHARED)) {
		blk_mq_sched_mark_restart_hctx(hctx);

		/*
		 * It's possible that a tag was freed in the window between the
		 * allocation failure and adding the hardware queue to the wait
		 * queue.
		 *
		 * Don't clear RESTART here, someone else could have set it.
		 * At most this will cost an extra queue run.
		 */
		return blk_mq_get_driver_tag(rq);
	}

	wait = &hctx->dispatch_wait;
	if (!list_empty_careful(&wait->entry))
		return false;

	wq = &bt_wait_ptr(sbq, hctx)->wait;

	spin_lock_irq(&wq->lock);
	spin_lock(&hctx->dispatch_wait_lock);
	if (!list_empty(&wait->entry)) {
		spin_unlock(&hctx->dispatch_wait_lock);
		spin_unlock_irq(&wq->lock);
		return false;
	}

	atomic_inc(&sbq->ws_active);
	wait->flags &= ~WQ_FLAG_EXCLUSIVE;
	__add_wait_queue(wq, wait);

	/*
	 * It's possible that a tag was freed in the window between the
	 * allocation failure and adding the hardware queue to the wait
	 * queue.
	 */
	ret = blk_mq_get_driver_tag(rq);
	if (!ret) {
		spin_unlock(&hctx->dispatch_wait_lock);
		spin_unlock_irq(&wq->lock);
		return false;
	}

	/*
	 * We got a tag, remove ourselves from the wait queue to ensure
	 * someone else gets the wakeup.
	 */
	list_del_init(&wait->entry);
	atomic_dec(&sbq->ws_active);
	spin_unlock(&hctx->dispatch_wait_lock);
	spin_unlock_irq(&wq->lock);

	return true;
}

#define BLK_MQ_DISPATCH_BUSY_EWMA_WEIGHT  8
#define BLK_MQ_DISPATCH_BUSY_EWMA_FACTOR  4
/*
 * Update dispatch busy with the Exponential Weighted Moving Average(EWMA):
 * - EWMA is one simple way to compute running average value
 * - weight(7/8 and 1/8) is applied so that it can decrease exponentially
 * - take 4 as factor for avoiding to get too small(0) result, and this
 *   factor doesn't matter because EWMA decreases exponentially
 */
static void blk_mq_update_dispatch_busy(struct blk_mq_hw_ctx *hctx, bool busy)
{
	unsigned int ewma;

	ewma = hctx->dispatch_busy;

	if (!ewma && !busy)
		return;

	ewma *= BLK_MQ_DISPATCH_BUSY_EWMA_WEIGHT - 1;
	if (busy)
		ewma += 1 << BLK_MQ_DISPATCH_BUSY_EWMA_FACTOR;
	ewma /= BLK_MQ_DISPATCH_BUSY_EWMA_WEIGHT;

	hctx->dispatch_busy = ewma;
}

#define BLK_MQ_RESOURCE_DELAY	3		/* ms units */

static void blk_mq_handle_dev_resource(struct request *rq,
				       struct list_head *list)
{
	struct request *next =
		list_first_entry_or_null(list, struct request, queuelist);

	/*
	 * If an I/O scheduler has been configured and we got a driver tag for
	 * the next request already, free it.
	 */
	if (next)
		blk_mq_put_driver_tag(next);

	list_add(&rq->queuelist, list);
	__blk_mq_requeue_request(rq);
}

static void blk_mq_handle_zone_resource(struct request *rq,
					struct list_head *zone_list)
{
	/*
	 * If we end up here it is because we cannot dispatch a request to a
	 * specific zone due to LLD level zone-write locking or other zone
	 * related resource not being available. In this case, set the request
	 * aside in zone_list for retrying it later.
	 */
	list_add(&rq->queuelist, zone_list);
	__blk_mq_requeue_request(rq);
}

enum prep_dispatch {
	PREP_DISPATCH_OK,
	PREP_DISPATCH_NO_TAG,
	PREP_DISPATCH_NO_BUDGET,
};

static enum prep_dispatch blk_mq_prep_dispatch_rq(struct request *rq,
						  bool need_budget)
{
	struct blk_mq_hw_ctx *hctx = rq->mq_hctx;
	int budget_token = -1;

	if (need_budget) {
		budget_token = blk_mq_get_dispatch_budget(rq->q);
		if (budget_token < 0) {
			blk_mq_put_driver_tag(rq);
			return PREP_DISPATCH_NO_BUDGET;
		}
		blk_mq_set_rq_budget_token(rq, budget_token);
	}

	if (!blk_mq_get_driver_tag(rq)) {
		/*
		 * The initial allocation attempt failed, so we need to
		 * rerun the hardware queue when a tag is freed. The
		 * waitqueue takes care of that. If the queue is run
		 * before we add this entry back on the dispatch list,
		 * we'll re-run it below.
		 */
		if (!blk_mq_mark_tag_wait(hctx, rq)) {
			/*
			 * All budgets not got from this function will be put
			 * together during handling partial dispatch
			 */
			if (need_budget)
				blk_mq_put_dispatch_budget(rq->q, budget_token);
			return PREP_DISPATCH_NO_TAG;
		}
	}

	return PREP_DISPATCH_OK;
}

/* release all allocated budgets before calling to blk_mq_dispatch_rq_list */
static void blk_mq_release_budgets(struct request_queue *q,
		struct list_head *list)
{
	struct request *rq;

	list_for_each_entry(rq, list, queuelist) {
		int budget_token = blk_mq_get_rq_budget_token(rq);

		if (budget_token >= 0)
			blk_mq_put_dispatch_budget(q, budget_token);
	}
}

/*
 * Returns true if we did some work AND can potentially do more.
 */
bool blk_mq_dispatch_rq_list(struct blk_mq_hw_ctx *hctx, struct list_head *list,
			     unsigned int nr_budgets)
{
	enum prep_dispatch prep;
	struct request_queue *q = hctx->queue;
	struct request *rq, *nxt;
	int errors, queued;
	blk_status_t ret = BLK_STS_OK;
	LIST_HEAD(zone_list);
	bool needs_resource = false;

	if (list_empty(list))
		return false;

	/*
	 * Now process all the entries, sending them to the driver.
	 */
	errors = queued = 0;
	do {
		struct blk_mq_queue_data bd;

		rq = list_first_entry(list, struct request, queuelist);

		WARN_ON_ONCE(hctx != rq->mq_hctx);
		prep = blk_mq_prep_dispatch_rq(rq, !nr_budgets);
		if (prep != PREP_DISPATCH_OK)
			break;

		list_del_init(&rq->queuelist);

		bd.rq = rq;

		/*
		 * Flag last if we have no more requests, or if we have more
		 * but can't assign a driver tag to it.
		 */
		if (list_empty(list))
			bd.last = true;
		else {
			nxt = list_first_entry(list, struct request, queuelist);
			bd.last = !blk_mq_get_driver_tag(nxt);
		}

		/*
		 * once the request is queued to lld, no need to cover the
		 * budget any more
		 */
		if (nr_budgets)
			nr_budgets--;
		ret = q->mq_ops->queue_rq(hctx, &bd);
		switch (ret) {
		case BLK_STS_OK:
			queued++;
			break;
		case BLK_STS_RESOURCE:
			needs_resource = true;
			fallthrough;
		case BLK_STS_DEV_RESOURCE:
			blk_mq_handle_dev_resource(rq, list);
			goto out;
		case BLK_STS_ZONE_RESOURCE:
			/*
			 * Move the request to zone_list and keep going through
			 * the dispatch list to find more requests the drive can
			 * accept.
			 */
			blk_mq_handle_zone_resource(rq, &zone_list);
			needs_resource = true;
			break;
		default:
			errors++;
			blk_mq_end_request(rq, ret);
		}
	} while (!list_empty(list));
out:
	if (!list_empty(&zone_list))
		list_splice_tail_init(&zone_list, list);

	/* If we didn't flush the entire list, we could have told the driver
	 * there was more coming, but that turned out to be a lie.
	 */
	if ((!list_empty(list) || errors) && q->mq_ops->commit_rqs && queued)
		q->mq_ops->commit_rqs(hctx);
	/*
	 * Any items that need requeuing? Stuff them into hctx->dispatch,
	 * that is where we will continue on next queue run.
	 */
	if (!list_empty(list)) {
		bool needs_restart;
		/* For non-shared tags, the RESTART check will suffice */
		bool no_tag = prep == PREP_DISPATCH_NO_TAG &&
			(hctx->flags & BLK_MQ_F_TAG_QUEUE_SHARED);

		if (nr_budgets)
			blk_mq_release_budgets(q, list);

		spin_lock(&hctx->lock);
		list_splice_tail_init(list, &hctx->dispatch);
		spin_unlock(&hctx->lock);

		/*
		 * Order adding requests to hctx->dispatch and checking
		 * SCHED_RESTART flag. The pair of this smp_mb() is the one
		 * in blk_mq_sched_restart(). Avoid restart code path to
		 * miss the new added requests to hctx->dispatch, meantime
		 * SCHED_RESTART is observed here.
		 */
		smp_mb();

		/*
		 * If SCHED_RESTART was set by the caller of this function and
		 * it is no longer set that means that it was cleared by another
		 * thread and hence that a queue rerun is needed.
		 *
		 * If 'no_tag' is set, that means that we failed getting
		 * a driver tag with an I/O scheduler attached. If our dispatch
		 * waitqueue is no longer active, ensure that we run the queue
		 * AFTER adding our entries back to the list.
		 *
		 * If no I/O scheduler has been configured it is possible that
		 * the hardware queue got stopped and restarted before requests
		 * were pushed back onto the dispatch list. Rerun the queue to
		 * avoid starvation. Notes:
		 * - blk_mq_run_hw_queue() checks whether or not a queue has
		 *   been stopped before rerunning a queue.
		 * - Some but not all block drivers stop a queue before
		 *   returning BLK_STS_RESOURCE. Two exceptions are scsi-mq
		 *   and dm-rq.
		 *
		 * If driver returns BLK_STS_RESOURCE and SCHED_RESTART
		 * bit is set, run queue after a delay to avoid IO stalls
		 * that could otherwise occur if the queue is idle.  We'll do
		 * similar if we couldn't get budget or couldn't lock a zone
		 * and SCHED_RESTART is set.
		 */
		needs_restart = blk_mq_sched_needs_restart(hctx);
		if (prep == PREP_DISPATCH_NO_BUDGET)
			needs_resource = true;
		if (!needs_restart ||
		    (no_tag && list_empty_careful(&hctx->dispatch_wait.entry)))
			blk_mq_run_hw_queue(hctx, true);
		else if (needs_restart && needs_resource)
			blk_mq_delay_run_hw_queue(hctx, BLK_MQ_RESOURCE_DELAY);

		blk_mq_update_dispatch_busy(hctx, true);
		return false;
	} else
		blk_mq_update_dispatch_busy(hctx, false);

	return (queued + errors) != 0;
}

/**
 * __blk_mq_run_hw_queue - Run a hardware queue.
 * @hctx: Pointer to the hardware queue to run.
 *
 * Send pending requests to the hardware.
 */
static void __blk_mq_run_hw_queue(struct blk_mq_hw_ctx *hctx)
{
	/*
	 * We can't run the queue inline with ints disabled. Ensure that
	 * we catch bad users of this early.
	 */
	WARN_ON_ONCE(in_interrupt());

	blk_mq_run_dispatch_ops(hctx->queue,
			blk_mq_sched_dispatch_requests(hctx));
}

static inline int blk_mq_first_mapped_cpu(struct blk_mq_hw_ctx *hctx)
{
	int cpu = cpumask_first_and(hctx->cpumask, cpu_online_mask);

	if (cpu >= nr_cpu_ids)
		cpu = cpumask_first(hctx->cpumask);
	return cpu;
}

/*
 * It'd be great if the workqueue API had a way to pass
 * in a mask and had some smarts for more clever placement.
 * For now we just round-robin here, switching for every
 * BLK_MQ_CPU_WORK_BATCH queued items.
 */
static int blk_mq_hctx_next_cpu(struct blk_mq_hw_ctx *hctx)
{
	bool tried = false;
	int next_cpu = hctx->next_cpu;

	if (hctx->queue->nr_hw_queues == 1)
		return WORK_CPU_UNBOUND;

	if (--hctx->next_cpu_batch <= 0) {
select_cpu:
		next_cpu = cpumask_next_and(next_cpu, hctx->cpumask,
				cpu_online_mask);
		if (next_cpu >= nr_cpu_ids)
			next_cpu = blk_mq_first_mapped_cpu(hctx);
		hctx->next_cpu_batch = BLK_MQ_CPU_WORK_BATCH;
	}

	/*
	 * Do unbound schedule if we can't find a online CPU for this hctx,
	 * and it should only happen in the path of handling CPU DEAD.
	 */
	if (!cpu_online(next_cpu)) {
		if (!tried) {
			tried = true;
			goto select_cpu;
		}

		/*
		 * Make sure to re-select CPU next time once after CPUs
		 * in hctx->cpumask become online again.
		 */
		hctx->next_cpu = next_cpu;
		hctx->next_cpu_batch = 1;
		return WORK_CPU_UNBOUND;
	}

	hctx->next_cpu = next_cpu;
	return next_cpu;
}

/**
 * __blk_mq_delay_run_hw_queue - Run (or schedule to run) a hardware queue.
 * @hctx: Pointer to the hardware queue to run.
 * @async: If we want to run the queue asynchronously.
 * @msecs: Milliseconds of delay to wait before running the queue.
 *
 * If !@async, try to run the queue now. Else, run the queue asynchronously and
 * with a delay of @msecs.
 */
static void __blk_mq_delay_run_hw_queue(struct blk_mq_hw_ctx *hctx, bool async,
					unsigned long msecs)
{
	if (unlikely(blk_mq_hctx_stopped(hctx)))
		return;

	if (!async && !(hctx->flags & BLK_MQ_F_BLOCKING)) {
		int cpu = get_cpu();
		if (cpumask_test_cpu(cpu, hctx->cpumask)) {
			__blk_mq_run_hw_queue(hctx);
			put_cpu();
			return;
		}

		put_cpu();
	}

	kblockd_mod_delayed_work_on(blk_mq_hctx_next_cpu(hctx), &hctx->run_work,
				    msecs_to_jiffies(msecs));
}

/**
 * blk_mq_delay_run_hw_queue - Run a hardware queue asynchronously.
 * @hctx: Pointer to the hardware queue to run.
 * @msecs: Milliseconds of delay to wait before running the queue.
 *
 * Run a hardware queue asynchronously with a delay of @msecs.
 */
void blk_mq_delay_run_hw_queue(struct blk_mq_hw_ctx *hctx, unsigned long msecs)
{
	__blk_mq_delay_run_hw_queue(hctx, true, msecs);
}
EXPORT_SYMBOL(blk_mq_delay_run_hw_queue);

/**
 * blk_mq_run_hw_queue - Start to run a hardware queue.
 * @hctx: Pointer to the hardware queue to run.
 * @async: If we want to run the queue asynchronously.
 *
 * Check if the request queue is not in a quiesced state and if there are
 * pending requests to be sent. If this is true, run the queue to send requests
 * to hardware.
 */
void blk_mq_run_hw_queue(struct blk_mq_hw_ctx *hctx, bool async)
{
	bool need_run;

	/*
	 * When queue is quiesced, we may be switching io scheduler, or
	 * updating nr_hw_queues, or other things, and we can't run queue
	 * any more, even __blk_mq_hctx_has_pending() can't be called safely.
	 *
	 * And queue will be rerun in blk_mq_unquiesce_queue() if it is
	 * quiesced.
	 */
	__blk_mq_run_dispatch_ops(hctx->queue, false,
		need_run = !blk_queue_quiesced(hctx->queue) &&
		blk_mq_hctx_has_pending(hctx));

	if (need_run)
		__blk_mq_delay_run_hw_queue(hctx, async, 0);
}
EXPORT_SYMBOL(blk_mq_run_hw_queue);

/*
 * Return prefered queue to dispatch from (if any) for non-mq aware IO
 * scheduler.
 */
static struct blk_mq_hw_ctx *blk_mq_get_sq_hctx(struct request_queue *q)
{
	struct blk_mq_ctx *ctx = blk_mq_get_ctx(q);
	/*
	 * If the IO scheduler does not respect hardware queues when
	 * dispatching, we just don't bother with multiple HW queues and
	 * dispatch from hctx for the current CPU since running multiple queues
	 * just causes lock contention inside the scheduler and pointless cache
	 * bouncing.
	 */
	struct blk_mq_hw_ctx *hctx = blk_mq_map_queue(q, 0, ctx);

	if (!blk_mq_hctx_stopped(hctx))
		return hctx;
	return NULL;
}

/**
 * blk_mq_run_hw_queues - Run all hardware queues in a request queue.
 * @q: Pointer to the request queue to run.
 * @async: If we want to run the queue asynchronously.
 */
void blk_mq_run_hw_queues(struct request_queue *q, bool async)
{
	struct blk_mq_hw_ctx *hctx, *sq_hctx;
	unsigned long i;

	sq_hctx = NULL;
	if (blk_queue_sq_sched(q))
		sq_hctx = blk_mq_get_sq_hctx(q);
	queue_for_each_hw_ctx(q, hctx, i) {
		if (blk_mq_hctx_stopped(hctx))
			continue;
		/*
		 * Dispatch from this hctx either if there's no hctx preferred
		 * by IO scheduler or if it has requests that bypass the
		 * scheduler.
		 */
		if (!sq_hctx || sq_hctx == hctx ||
		    !list_empty_careful(&hctx->dispatch))
			blk_mq_run_hw_queue(hctx, async);
	}
}
EXPORT_SYMBOL(blk_mq_run_hw_queues);

/**
 * blk_mq_delay_run_hw_queues - Run all hardware queues asynchronously.
 * @q: Pointer to the request queue to run.
 * @msecs: Milliseconds of delay to wait before running the queues.
 */
void blk_mq_delay_run_hw_queues(struct request_queue *q, unsigned long msecs)
{
	struct blk_mq_hw_ctx *hctx, *sq_hctx;
	unsigned long i;

	sq_hctx = NULL;
	if (blk_queue_sq_sched(q))
		sq_hctx = blk_mq_get_sq_hctx(q);
	queue_for_each_hw_ctx(q, hctx, i) {
		if (blk_mq_hctx_stopped(hctx))
			continue;
		/*
		 * If there is already a run_work pending, leave the
		 * pending delay untouched. Otherwise, a hctx can stall
		 * if another hctx is re-delaying the other's work
		 * before the work executes.
		 */
		if (delayed_work_pending(&hctx->run_work))
			continue;
		/*
		 * Dispatch from this hctx either if there's no hctx preferred
		 * by IO scheduler or if it has requests that bypass the
		 * scheduler.
		 */
		if (!sq_hctx || sq_hctx == hctx ||
		    !list_empty_careful(&hctx->dispatch))
			blk_mq_delay_run_hw_queue(hctx, msecs);
	}
}
EXPORT_SYMBOL(blk_mq_delay_run_hw_queues);

/**
 * blk_mq_queue_stopped() - check whether one or more hctxs have been stopped
 * @q: request queue.
 *
 * The caller is responsible for serializing this function against
 * blk_mq_{start,stop}_hw_queue().
 */
bool blk_mq_queue_stopped(struct request_queue *q)
{
	struct blk_mq_hw_ctx *hctx;
	unsigned long i;

	queue_for_each_hw_ctx(q, hctx, i)
		if (blk_mq_hctx_stopped(hctx))
			return true;

	return false;
}
EXPORT_SYMBOL(blk_mq_queue_stopped);

/*
 * This function is often used for pausing .queue_rq() by driver when
 * there isn't enough resource or some conditions aren't satisfied, and
 * BLK_STS_RESOURCE is usually returned.
 *
 * We do not guarantee that dispatch can be drained or blocked
 * after blk_mq_stop_hw_queue() returns. Please use
 * blk_mq_quiesce_queue() for that requirement.
 */
void blk_mq_stop_hw_queue(struct blk_mq_hw_ctx *hctx)
{
	cancel_delayed_work(&hctx->run_work);

	set_bit(BLK_MQ_S_STOPPED, &hctx->state);
}
EXPORT_SYMBOL(blk_mq_stop_hw_queue);

/*
 * This function is often used for pausing .queue_rq() by driver when
 * there isn't enough resource or some conditions aren't satisfied, and
 * BLK_STS_RESOURCE is usually returned.
 *
 * We do not guarantee that dispatch can be drained or blocked
 * after blk_mq_stop_hw_queues() returns. Please use
 * blk_mq_quiesce_queue() for that requirement.
 */
void blk_mq_stop_hw_queues(struct request_queue *q)
{
	struct blk_mq_hw_ctx *hctx;
	unsigned long i;

	queue_for_each_hw_ctx(q, hctx, i)
		blk_mq_stop_hw_queue(hctx);
}
EXPORT_SYMBOL(blk_mq_stop_hw_queues);

void blk_mq_start_hw_queue(struct blk_mq_hw_ctx *hctx)
{
	clear_bit(BLK_MQ_S_STOPPED, &hctx->state);

	blk_mq_run_hw_queue(hctx, false);
}
EXPORT_SYMBOL(blk_mq_start_hw_queue);

void blk_mq_start_hw_queues(struct request_queue *q)
{
	struct blk_mq_hw_ctx *hctx;
	unsigned long i;

	queue_for_each_hw_ctx(q, hctx, i)
		blk_mq_start_hw_queue(hctx);
}
EXPORT_SYMBOL(blk_mq_start_hw_queues);

void blk_mq_start_stopped_hw_queue(struct blk_mq_hw_ctx *hctx, bool async)
{
	if (!blk_mq_hctx_stopped(hctx))
		return;

	clear_bit(BLK_MQ_S_STOPPED, &hctx->state);
	blk_mq_run_hw_queue(hctx, async);
}
EXPORT_SYMBOL_GPL(blk_mq_start_stopped_hw_queue);

void blk_mq_start_stopped_hw_queues(struct request_queue *q, bool async)
{
	struct blk_mq_hw_ctx *hctx;
	unsigned long i;

	queue_for_each_hw_ctx(q, hctx, i)
		blk_mq_start_stopped_hw_queue(hctx, async);
}
EXPORT_SYMBOL(blk_mq_start_stopped_hw_queues);

static void blk_mq_run_work_fn(struct work_struct *work)
{
	struct blk_mq_hw_ctx *hctx;

	hctx = container_of(work, struct blk_mq_hw_ctx, run_work.work);

	/*
	 * If we are stopped, don't run the queue.
	 */
	if (blk_mq_hctx_stopped(hctx))
		return;

	__blk_mq_run_hw_queue(hctx);
}

static inline void __blk_mq_insert_req_list(struct blk_mq_hw_ctx *hctx,
					    struct request *rq,
					    bool at_head)
{
	struct blk_mq_ctx *ctx = rq->mq_ctx;
	enum hctx_type type = hctx->type;

	lockdep_assert_held(&ctx->lock);

	trace_block_rq_insert(rq);

	if (at_head)
		list_add(&rq->queuelist, &ctx->rq_lists[type]);
	else
		list_add_tail(&rq->queuelist, &ctx->rq_lists[type]);
}

void __blk_mq_insert_request(struct blk_mq_hw_ctx *hctx, struct request *rq,
			     bool at_head)
{
	struct blk_mq_ctx *ctx = rq->mq_ctx;

	lockdep_assert_held(&ctx->lock);

	__blk_mq_insert_req_list(hctx, rq, at_head);
	blk_mq_hctx_mark_pending(hctx, ctx);
}

/**
 * blk_mq_request_bypass_insert - Insert a request at dispatch list.
 * @rq: Pointer to request to be inserted.
 * @at_head: true if the request should be inserted at the head of the list.
 * @run_queue: If we should run the hardware queue after inserting the request.
 *
 * Should only be used carefully, when the caller knows we want to
 * bypass a potential IO scheduler on the target device.
 */
void blk_mq_request_bypass_insert(struct request *rq, bool at_head,
				  bool run_queue)
{
	struct blk_mq_hw_ctx *hctx = rq->mq_hctx;

	spin_lock(&hctx->lock);
	if (at_head)
		list_add(&rq->queuelist, &hctx->dispatch);
	else
		list_add_tail(&rq->queuelist, &hctx->dispatch);
	spin_unlock(&hctx->lock);

	if (run_queue)
		blk_mq_run_hw_queue(hctx, false);
}

void blk_mq_insert_requests(struct blk_mq_hw_ctx *hctx, struct blk_mq_ctx *ctx,
			    struct list_head *list)

{
	struct request *rq;
	enum hctx_type type = hctx->type;

	/*
	 * preemption doesn't flush plug list, so it's possible ctx->cpu is
	 * offline now
	 */
	list_for_each_entry(rq, list, queuelist) {
		BUG_ON(rq->mq_ctx != ctx);
		trace_block_rq_insert(rq);
	}

	spin_lock(&ctx->lock);
	list_splice_tail_init(list, &ctx->rq_lists[type]);
	blk_mq_hctx_mark_pending(hctx, ctx);
	spin_unlock(&ctx->lock);
}

static void blk_mq_commit_rqs(struct blk_mq_hw_ctx *hctx, int *queued,
			      bool from_schedule)
{
	if (hctx->queue->mq_ops->commit_rqs) {
		trace_block_unplug(hctx->queue, *queued, !from_schedule);
		hctx->queue->mq_ops->commit_rqs(hctx);
	}
	*queued = 0;
}

static void blk_mq_bio_to_request(struct request *rq, struct bio *bio,
		unsigned int nr_segs)
{
	int err;

	if (bio->bi_opf & REQ_RAHEAD)
		rq->cmd_flags |= REQ_FAILFAST_MASK;

	rq->__sector = bio->bi_iter.bi_sector;
	blk_rq_bio_prep(rq, bio, nr_segs);

	/* This can't fail, since GFP_NOIO includes __GFP_DIRECT_RECLAIM. */
	err = blk_crypto_rq_bio_prep(rq, bio, GFP_NOIO);
	WARN_ON_ONCE(err);

	blk_account_io_start(rq);
}

static blk_status_t __blk_mq_issue_directly(struct blk_mq_hw_ctx *hctx,
					    struct request *rq, bool last)
{
	struct request_queue *q = rq->q;
	struct blk_mq_queue_data bd = {
		.rq = rq,
		.last = last,
	};
	blk_status_t ret;

	/*
	 * For OK queue, we are done. For error, caller may kill it.
	 * Any other error (busy), just add it to our list as we
	 * previously would have done.
	 */
	ret = q->mq_ops->queue_rq(hctx, &bd);
	switch (ret) {
	case BLK_STS_OK:
		blk_mq_update_dispatch_busy(hctx, false);
		break;
	case BLK_STS_RESOURCE:
	case BLK_STS_DEV_RESOURCE:
		blk_mq_update_dispatch_busy(hctx, true);
		__blk_mq_requeue_request(rq);
		break;
	default:
		blk_mq_update_dispatch_busy(hctx, false);
		break;
	}

	return ret;
}

static blk_status_t __blk_mq_try_issue_directly(struct blk_mq_hw_ctx *hctx,
						struct request *rq,
						bool bypass_insert, bool last)
{
	struct request_queue *q = rq->q;
	bool run_queue = true;
	int budget_token;

	/*
	 * RCU or SRCU read lock is needed before checking quiesced flag.
	 *
	 * When queue is stopped or quiesced, ignore 'bypass_insert' from
	 * blk_mq_request_issue_directly(), and return BLK_STS_OK to caller,
	 * and avoid driver to try to dispatch again.
	 */
	if (blk_mq_hctx_stopped(hctx) || blk_queue_quiesced(q)) {
		run_queue = false;
		bypass_insert = false;
		goto insert;
	}

	if ((rq->rq_flags & RQF_ELV) && !bypass_insert)
		goto insert;

	budget_token = blk_mq_get_dispatch_budget(q);
	if (budget_token < 0)
		goto insert;

	blk_mq_set_rq_budget_token(rq, budget_token);

	if (!blk_mq_get_driver_tag(rq)) {
		blk_mq_put_dispatch_budget(q, budget_token);
		goto insert;
	}

	return __blk_mq_issue_directly(hctx, rq, last);
insert:
	if (bypass_insert)
		return BLK_STS_RESOURCE;

	blk_mq_sched_insert_request(rq, false, run_queue, false);

	return BLK_STS_OK;
}

/**
 * blk_mq_try_issue_directly - Try to send a request directly to device driver.
 * @hctx: Pointer of the associated hardware queue.
 * @rq: Pointer to request to be sent.
 *
 * If the device has enough resources to accept a new request now, send the
 * request directly to device driver. Else, insert at hctx->dispatch queue, so
 * we can try send it another time in the future. Requests inserted at this
 * queue have higher priority.
 */
static void blk_mq_try_issue_directly(struct blk_mq_hw_ctx *hctx,
		struct request *rq)
{
	blk_status_t ret =
		__blk_mq_try_issue_directly(hctx, rq, false, true);

	if (ret == BLK_STS_RESOURCE || ret == BLK_STS_DEV_RESOURCE)
		blk_mq_request_bypass_insert(rq, false, true);
	else if (ret != BLK_STS_OK)
		blk_mq_end_request(rq, ret);
}

static blk_status_t blk_mq_request_issue_directly(struct request *rq, bool last)
{
	return __blk_mq_try_issue_directly(rq->mq_hctx, rq, true, last);
}

static void blk_mq_plug_issue_direct(struct blk_plug *plug, bool from_schedule)
{
	struct blk_mq_hw_ctx *hctx = NULL;
	struct request *rq;
	int queued = 0;
	int errors = 0;

	while ((rq = rq_list_pop(&plug->mq_list))) {
		bool last = rq_list_empty(plug->mq_list);
		blk_status_t ret;

		if (hctx != rq->mq_hctx) {
			if (hctx)
				blk_mq_commit_rqs(hctx, &queued, from_schedule);
			hctx = rq->mq_hctx;
		}

		ret = blk_mq_request_issue_directly(rq, last);
		switch (ret) {
		case BLK_STS_OK:
			queued++;
			break;
		case BLK_STS_RESOURCE:
		case BLK_STS_DEV_RESOURCE:
			blk_mq_request_bypass_insert(rq, false, last);
			blk_mq_commit_rqs(hctx, &queued, from_schedule);
			return;
		default:
			blk_mq_end_request(rq, ret);
			errors++;
			break;
		}
	}

	/*
	 * If we didn't flush the entire list, we could have told the driver
	 * there was more coming, but that turned out to be a lie.
	 */
	if (errors)
		blk_mq_commit_rqs(hctx, &queued, from_schedule);
}

static void __blk_mq_flush_plug_list(struct request_queue *q,
				     struct blk_plug *plug)
{
	if (blk_queue_quiesced(q))
		return;
	q->mq_ops->queue_rqs(&plug->mq_list);
}

static void blk_mq_dispatch_plug_list(struct blk_plug *plug, bool from_sched)
{
	struct blk_mq_hw_ctx *this_hctx = NULL;
	struct blk_mq_ctx *this_ctx = NULL;
	struct request *requeue_list = NULL;
	unsigned int depth = 0;
	LIST_HEAD(list);

	do {
		struct request *rq = rq_list_pop(&plug->mq_list);

		if (!this_hctx) {
			this_hctx = rq->mq_hctx;
			this_ctx = rq->mq_ctx;
		} else if (this_hctx != rq->mq_hctx || this_ctx != rq->mq_ctx) {
			rq_list_add(&requeue_list, rq);
			continue;
		}
		list_add_tail(&rq->queuelist, &list);
		depth++;
	} while (!rq_list_empty(plug->mq_list));

	plug->mq_list = requeue_list;
	trace_block_unplug(this_hctx->queue, depth, !from_sched);
	blk_mq_sched_insert_requests(this_hctx, this_ctx, &list, from_sched);
}

void blk_mq_flush_plug_list(struct blk_plug *plug, bool from_schedule)
{
	struct request *rq;

	if (rq_list_empty(plug->mq_list))
		return;
	plug->rq_count = 0;

	if (!plug->multiple_queues && !plug->has_elevator && !from_schedule) {
		struct request_queue *q;

		rq = rq_list_peek(&plug->mq_list);
		q = rq->q;

		/*
		 * Peek first request and see if we have a ->queue_rqs() hook.
		 * If we do, we can dispatch the whole plug list in one go. We
		 * already know at this point that all requests belong to the
		 * same queue, caller must ensure that's the case.
		 *
		 * Since we pass off the full list to the driver at this point,
		 * we do not increment the active request count for the queue.
		 * Bypass shared tags for now because of that.
		 */
		if (q->mq_ops->queue_rqs &&
		    !(rq->mq_hctx->flags & BLK_MQ_F_TAG_QUEUE_SHARED)) {
			blk_mq_run_dispatch_ops(q,
				__blk_mq_flush_plug_list(q, plug));
			if (rq_list_empty(plug->mq_list))
				return;
		}

		blk_mq_run_dispatch_ops(q,
				blk_mq_plug_issue_direct(plug, false));
		if (rq_list_empty(plug->mq_list))
			return;
	}

	do {
		blk_mq_dispatch_plug_list(plug, from_schedule);
	} while (!rq_list_empty(plug->mq_list));
}

void blk_mq_try_issue_list_directly(struct blk_mq_hw_ctx *hctx,
		struct list_head *list)
{
	int queued = 0;
	int errors = 0;

	while (!list_empty(list)) {
		blk_status_t ret;
		struct request *rq = list_first_entry(list, struct request,
				queuelist);

		list_del_init(&rq->queuelist);
		ret = blk_mq_request_issue_directly(rq, list_empty(list));
		if (ret != BLK_STS_OK) {
			if (ret == BLK_STS_RESOURCE ||
					ret == BLK_STS_DEV_RESOURCE) {
				blk_mq_request_bypass_insert(rq, false,
							list_empty(list));
				break;
			}
			blk_mq_end_request(rq, ret);
			errors++;
		} else
			queued++;
	}

	/*
	 * If we didn't flush the entire list, we could have told
	 * the driver there was more coming, but that turned out to
	 * be a lie.
	 */
	if ((!list_empty(list) || errors) &&
	     hctx->queue->mq_ops->commit_rqs && queued)
		hctx->queue->mq_ops->commit_rqs(hctx);
}

static bool blk_mq_attempt_bio_merge(struct request_queue *q,
				     struct bio *bio, unsigned int nr_segs)
{
	if (!blk_queue_nomerges(q) && bio_mergeable(bio)) {
		if (blk_attempt_plug_merge(q, bio, nr_segs))
			return true;
		if (blk_mq_sched_bio_merge(q, bio, nr_segs))
			return true;
	}
	return false;
}

static struct request *blk_mq_get_new_requests(struct request_queue *q,
					       struct blk_plug *plug,
					       struct bio *bio,
					       unsigned int nsegs)
{
	struct blk_mq_alloc_data data = {
		.q		= q,
		.nr_tags	= 1,
		.cmd_flags	= bio->bi_opf,
	};
	struct request *rq;

	if (unlikely(bio_queue_enter(bio)))
		return NULL;

	if (blk_mq_attempt_bio_merge(q, bio, nsegs))
		goto queue_exit;

	rq_qos_throttle(q, bio);

	if (plug) {
		data.nr_tags = plug->nr_ios;
		plug->nr_ios = 1;
		data.cached_rq = &plug->cached_rq;
	}

	rq = __blk_mq_alloc_requests(&data);
	if (rq)
		return rq;
	rq_qos_cleanup(q, bio);
	if (bio->bi_opf & REQ_NOWAIT)
		bio_wouldblock_error(bio);
queue_exit:
	blk_queue_exit(q);
	return NULL;
}

static inline struct request *blk_mq_get_cached_request(struct request_queue *q,
		struct blk_plug *plug, struct bio **bio, unsigned int nsegs)
{
	struct request *rq;

	if (!plug)
		return NULL;
	rq = rq_list_peek(&plug->cached_rq);
	if (!rq || rq->q != q)
		return NULL;

	if (blk_mq_attempt_bio_merge(q, *bio, nsegs)) {
		*bio = NULL;
		return NULL;
	}

	if (blk_mq_get_hctx_type((*bio)->bi_opf) != rq->mq_hctx->type)
		return NULL;
	if (op_is_flush(rq->cmd_flags) != op_is_flush((*bio)->bi_opf))
		return NULL;

	/*
	 * If any qos ->throttle() end up blocking, we will have flushed the
	 * plug and hence killed the cached_rq list as well. Pop this entry
	 * before we throttle.
	 */
	plug->cached_rq = rq_list_next(rq);
	rq_qos_throttle(q, *bio);

	rq->cmd_flags = (*bio)->bi_opf;
	INIT_LIST_HEAD(&rq->queuelist);
	return rq;
}

/**
 * blk_mq_submit_bio - Create and send a request to block device.
 * @bio: Bio pointer.
 *
 * Builds up a request structure from @q and @bio and send to the device. The
 * request may not be queued directly to hardware if:
 * * This request can be merged with another one
 * * We want to place request at plug queue for possible future merging
 * * There is an IO scheduler active at this queue
 *
 * It will not queue the request if there is an error with the bio, or at the
 * request creation.
 */
void blk_mq_submit_bio(struct bio *bio)
{
	struct request_queue *q = bdev_get_queue(bio->bi_bdev);
	struct blk_plug *plug = blk_mq_plug(q, bio);
	const int is_sync = op_is_sync(bio->bi_opf);
	struct request *rq;
	unsigned int nr_segs = 1;
	blk_status_t ret;

	blk_queue_bounce(q, &bio);
	if (blk_may_split(q, bio))
		__blk_queue_split(q, &bio, &nr_segs);

	if (!bio_integrity_prep(bio))
		return;

	rq = blk_mq_get_cached_request(q, plug, &bio, nr_segs);
	if (!rq) {
		if (!bio)
			return;
		rq = blk_mq_get_new_requests(q, plug, bio, nr_segs);
		if (unlikely(!rq))
			return;
	}

	trace_block_getrq(bio);

	rq_qos_track(q, rq, bio);

	blk_mq_bio_to_request(rq, bio, nr_segs);

	ret = blk_crypto_init_request(rq);
	if (ret != BLK_STS_OK) {
		bio->bi_status = ret;
		bio_endio(bio);
		blk_mq_free_request(rq);
		return;
	}

	if (op_is_flush(bio->bi_opf)) {
		blk_insert_flush(rq);
		return;
	}

	if (plug)
		blk_add_rq_to_plug(plug, rq);
	else if ((rq->rq_flags & RQF_ELV) ||
		 (rq->mq_hctx->dispatch_busy &&
		  (q->nr_hw_queues == 1 || !is_sync)))
		blk_mq_sched_insert_request(rq, false, true, true);
	else
		blk_mq_run_dispatch_ops(rq->q,
				blk_mq_try_issue_directly(rq->mq_hctx, rq));
}

#ifdef CONFIG_BLK_MQ_STACKING
/**
 * blk_insert_cloned_request - Helper for stacking drivers to submit a request
 * @rq: the request being queued
 */
blk_status_t blk_insert_cloned_request(struct request *rq)
{
	struct request_queue *q = rq->q;
	unsigned int max_sectors = blk_queue_get_max_sectors(q, req_op(rq));
	blk_status_t ret;

	if (blk_rq_sectors(rq) > max_sectors) {
		/*
		 * SCSI device does not have a good way to return if
		 * Write Same/Zero is actually supported. If a device rejects
		 * a non-read/write command (discard, write same,etc.) the
		 * low-level device driver will set the relevant queue limit to
		 * 0 to prevent blk-lib from issuing more of the offending
		 * operations. Commands queued prior to the queue limit being
		 * reset need to be completed with BLK_STS_NOTSUPP to avoid I/O
		 * errors being propagated to upper layers.
		 */
		if (max_sectors == 0)
			return BLK_STS_NOTSUPP;

		printk(KERN_ERR "%s: over max size limit. (%u > %u)\n",
			__func__, blk_rq_sectors(rq), max_sectors);
		return BLK_STS_IOERR;
	}

	/*
	 * The queue settings related to segment counting may differ from the
	 * original queue.
	 */
	rq->nr_phys_segments = blk_recalc_rq_segments(rq);
	if (rq->nr_phys_segments > queue_max_segments(q)) {
		printk(KERN_ERR "%s: over max segments limit. (%hu > %hu)\n",
			__func__, rq->nr_phys_segments, queue_max_segments(q));
		return BLK_STS_IOERR;
	}

	if (q->disk && should_fail_request(q->disk->part0, blk_rq_bytes(rq)))
		return BLK_STS_IOERR;

	if (blk_crypto_insert_cloned_request(rq))
		return BLK_STS_IOERR;

	blk_account_io_start(rq);

	/*
	 * Since we have a scheduler attached on the top device,
	 * bypass a potential scheduler on the bottom device for
	 * insert.
	 */
	blk_mq_run_dispatch_ops(q,
			ret = blk_mq_request_issue_directly(rq, true));
	if (ret)
		blk_account_io_done(rq, ktime_get_ns());
	return ret;
}
EXPORT_SYMBOL_GPL(blk_insert_cloned_request);

/**
 * blk_rq_unprep_clone - Helper function to free all bios in a cloned request
 * @rq: the clone request to be cleaned up
 *
 * Description:
 *     Free all bios in @rq for a cloned request.
 */
void blk_rq_unprep_clone(struct request *rq)
{
	struct bio *bio;

	while ((bio = rq->bio) != NULL) {
		rq->bio = bio->bi_next;

		bio_put(bio);
	}
}
EXPORT_SYMBOL_GPL(blk_rq_unprep_clone);

/**
 * blk_rq_prep_clone - Helper function to setup clone request
 * @rq: the request to be setup
 * @rq_src: original request to be cloned
 * @bs: bio_set that bios for clone are allocated from
 * @gfp_mask: memory allocation mask for bio
 * @bio_ctr: setup function to be called for each clone bio.
 *           Returns %0 for success, non %0 for failure.
 * @data: private data to be passed to @bio_ctr
 *
 * Description:
 *     Clones bios in @rq_src to @rq, and copies attributes of @rq_src to @rq.
 *     Also, pages which the original bios are pointing to are not copied
 *     and the cloned bios just point same pages.
 *     So cloned bios must be completed before original bios, which means
 *     the caller must complete @rq before @rq_src.
 */
int blk_rq_prep_clone(struct request *rq, struct request *rq_src,
		      struct bio_set *bs, gfp_t gfp_mask,
		      int (*bio_ctr)(struct bio *, struct bio *, void *),
		      void *data)
{
	struct bio *bio, *bio_src;

	if (!bs)
		bs = &fs_bio_set;

	__rq_for_each_bio(bio_src, rq_src) {
		bio = bio_alloc_clone(rq->q->disk->part0, bio_src, gfp_mask,
				      bs);
		if (!bio)
			goto free_and_out;

		if (bio_ctr && bio_ctr(bio, bio_src, data))
			goto free_and_out;

		if (rq->bio) {
			rq->biotail->bi_next = bio;
			rq->biotail = bio;
		} else {
			rq->bio = rq->biotail = bio;
		}
		bio = NULL;
	}

	/* Copy attributes of the original request to the clone request. */
	rq->__sector = blk_rq_pos(rq_src);
	rq->__data_len = blk_rq_bytes(rq_src);
	if (rq_src->rq_flags & RQF_SPECIAL_PAYLOAD) {
		rq->rq_flags |= RQF_SPECIAL_PAYLOAD;
		rq->special_vec = rq_src->special_vec;
	}
	rq->nr_phys_segments = rq_src->nr_phys_segments;
	rq->ioprio = rq_src->ioprio;

	if (rq->bio && blk_crypto_rq_bio_prep(rq, rq->bio, gfp_mask) < 0)
		goto free_and_out;

	return 0;

free_and_out:
	if (bio)
		bio_put(bio);
	blk_rq_unprep_clone(rq);

	return -ENOMEM;
}
EXPORT_SYMBOL_GPL(blk_rq_prep_clone);
#endif /* CONFIG_BLK_MQ_STACKING */

/*
 * Steal bios from a request and add them to a bio list.
 * The request must not have been partially completed before.
 */
void blk_steal_bios(struct bio_list *list, struct request *rq)
{
	if (rq->bio) {
		if (list->tail)
			list->tail->bi_next = rq->bio;
		else
			list->head = rq->bio;
		list->tail = rq->biotail;

		rq->bio = NULL;
		rq->biotail = NULL;
	}

	rq->__data_len = 0;
}
EXPORT_SYMBOL_GPL(blk_steal_bios);

static size_t order_to_size(unsigned int order)
{
	return (size_t)PAGE_SIZE << order;
}

/* called before freeing request pool in @tags */
static void blk_mq_clear_rq_mapping(struct blk_mq_tags *drv_tags,
				    struct blk_mq_tags *tags)
{
	struct page *page;
	unsigned long flags;

	/* There is no need to clear a driver tags own mapping */
	if (drv_tags == tags)
		return;

	list_for_each_entry(page, &tags->page_list, lru) {
		unsigned long start = (unsigned long)page_address(page);
		unsigned long end = start + order_to_size(page->private);
		int i;

		for (i = 0; i < drv_tags->nr_tags; i++) {
			struct request *rq = drv_tags->rqs[i];
			unsigned long rq_addr = (unsigned long)rq;

			if (rq_addr >= start && rq_addr < end) {
				WARN_ON_ONCE(req_ref_read(rq) != 0);
				cmpxchg(&drv_tags->rqs[i], rq, NULL);
			}
		}
	}

	/*
	 * Wait until all pending iteration is done.
	 *
	 * Request reference is cleared and it is guaranteed to be observed
	 * after the ->lock is released.
	 */
	spin_lock_irqsave(&drv_tags->lock, flags);
	spin_unlock_irqrestore(&drv_tags->lock, flags);
}

void blk_mq_free_rqs(struct blk_mq_tag_set *set, struct blk_mq_tags *tags,
		     unsigned int hctx_idx)
{
	struct blk_mq_tags *drv_tags;
	struct page *page;

	if (list_empty(&tags->page_list))
		return;

	if (blk_mq_is_shared_tags(set->flags))
		drv_tags = set->shared_tags;
	else
		drv_tags = set->tags[hctx_idx];

	if (tags->static_rqs && set->ops->exit_request) {
		int i;

		for (i = 0; i < tags->nr_tags; i++) {
			struct request *rq = tags->static_rqs[i];

			if (!rq)
				continue;
			set->ops->exit_request(set, rq, hctx_idx);
			tags->static_rqs[i] = NULL;
		}
	}

	blk_mq_clear_rq_mapping(drv_tags, tags);

	while (!list_empty(&tags->page_list)) {
		page = list_first_entry(&tags->page_list, struct page, lru);
		list_del_init(&page->lru);
		/*
		 * Remove kmemleak object previously allocated in
		 * blk_mq_alloc_rqs().
		 */
		kmemleak_free(page_address(page));
		__free_pages(page, page->private);
	}
}

void blk_mq_free_rq_map(struct blk_mq_tags *tags)
{
	kfree(tags->rqs);
	tags->rqs = NULL;
	kfree(tags->static_rqs);
	tags->static_rqs = NULL;

	blk_mq_free_tags(tags);
}

static enum hctx_type hctx_idx_to_type(struct blk_mq_tag_set *set,
		unsigned int hctx_idx)
{
	int i;

	for (i = 0; i < set->nr_maps; i++) {
		unsigned int start = set->map[i].queue_offset;
		unsigned int end = start + set->map[i].nr_queues;

		if (hctx_idx >= start && hctx_idx < end)
			break;
	}

	if (i >= set->nr_maps)
		i = HCTX_TYPE_DEFAULT;

	return i;
}

static int blk_mq_get_hctx_node(struct blk_mq_tag_set *set,
		unsigned int hctx_idx)
{
	enum hctx_type type = hctx_idx_to_type(set, hctx_idx);

	return blk_mq_hw_queue_to_node(&set->map[type], hctx_idx);
}

static struct blk_mq_tags *blk_mq_alloc_rq_map(struct blk_mq_tag_set *set,
					       unsigned int hctx_idx,
					       unsigned int nr_tags,
					       unsigned int reserved_tags)
{
	int node = blk_mq_get_hctx_node(set, hctx_idx);
	struct blk_mq_tags *tags;

	if (node == NUMA_NO_NODE)
		node = set->numa_node;

	tags = blk_mq_init_tags(nr_tags, reserved_tags, node,
				BLK_MQ_FLAG_TO_ALLOC_POLICY(set->flags));
	if (!tags)
		return NULL;

	tags->rqs = kcalloc_node(nr_tags, sizeof(struct request *),
				 GFP_NOIO | __GFP_NOWARN | __GFP_NORETRY,
				 node);
	if (!tags->rqs) {
		blk_mq_free_tags(tags);
		return NULL;
	}

	tags->static_rqs = kcalloc_node(nr_tags, sizeof(struct request *),
					GFP_NOIO | __GFP_NOWARN | __GFP_NORETRY,
					node);
	if (!tags->static_rqs) {
		kfree(tags->rqs);
		blk_mq_free_tags(tags);
		return NULL;
	}

	return tags;
}

static int blk_mq_init_request(struct blk_mq_tag_set *set, struct request *rq,
			       unsigned int hctx_idx, int node)
{
	int ret;

	if (set->ops->init_request) {
		ret = set->ops->init_request(set, rq, hctx_idx, node);
		if (ret)
			return ret;
	}

	WRITE_ONCE(rq->state, MQ_RQ_IDLE);
	return 0;
}

static int blk_mq_alloc_rqs(struct blk_mq_tag_set *set,
			    struct blk_mq_tags *tags,
			    unsigned int hctx_idx, unsigned int depth)
{
	unsigned int i, j, entries_per_page, max_order = 4;
	int node = blk_mq_get_hctx_node(set, hctx_idx);
	size_t rq_size, left;

	if (node == NUMA_NO_NODE)
		node = set->numa_node;

	INIT_LIST_HEAD(&tags->page_list);

	/*
	 * rq_size is the size of the request plus driver payload, rounded
	 * to the cacheline size
	 */
	rq_size = round_up(sizeof(struct request) + set->cmd_size,
				cache_line_size());
	left = rq_size * depth;

	for (i = 0; i < depth; ) {
		int this_order = max_order;
		struct page *page;
		int to_do;
		void *p;

		while (this_order && left < order_to_size(this_order - 1))
			this_order--;

		do {
			page = alloc_pages_node(node,
				GFP_NOIO | __GFP_NOWARN | __GFP_NORETRY | __GFP_ZERO,
				this_order);
			if (page)
				break;
			if (!this_order--)
				break;
			if (order_to_size(this_order) < rq_size)
				break;
		} while (1);

		if (!page)
			goto fail;

		page->private = this_order;
		list_add_tail(&page->lru, &tags->page_list);

		p = page_address(page);
		/*
		 * Allow kmemleak to scan these pages as they contain pointers
		 * to additional allocations like via ops->init_request().
		 */
		kmemleak_alloc(p, order_to_size(this_order), 1, GFP_NOIO);
		entries_per_page = order_to_size(this_order) / rq_size;
		to_do = min(entries_per_page, depth - i);
		left -= to_do * rq_size;
		for (j = 0; j < to_do; j++) {
			struct request *rq = p;

			tags->static_rqs[i] = rq;
			if (blk_mq_init_request(set, rq, hctx_idx, node)) {
				tags->static_rqs[i] = NULL;
				goto fail;
			}

			p += rq_size;
			i++;
		}
	}
	return 0;

fail:
	blk_mq_free_rqs(set, tags, hctx_idx);
	return -ENOMEM;
}

struct rq_iter_data {
	struct blk_mq_hw_ctx *hctx;
	bool has_rq;
};

static bool blk_mq_has_request(struct request *rq, void *data, bool reserved)
{
	struct rq_iter_data *iter_data = data;

	if (rq->mq_hctx != iter_data->hctx)
		return true;
	iter_data->has_rq = true;
	return false;
}

static bool blk_mq_hctx_has_requests(struct blk_mq_hw_ctx *hctx)
{
	struct blk_mq_tags *tags = hctx->sched_tags ?
			hctx->sched_tags : hctx->tags;
	struct rq_iter_data data = {
		.hctx	= hctx,
	};

	blk_mq_all_tag_iter(tags, blk_mq_has_request, &data);
	return data.has_rq;
}

static inline bool blk_mq_last_cpu_in_hctx(unsigned int cpu,
		struct blk_mq_hw_ctx *hctx)
{
	if (cpumask_first_and(hctx->cpumask, cpu_online_mask) != cpu)
		return false;
	if (cpumask_next_and(cpu, hctx->cpumask, cpu_online_mask) < nr_cpu_ids)
		return false;
	return true;
}

static int blk_mq_hctx_notify_offline(unsigned int cpu, struct hlist_node *node)
{
	struct blk_mq_hw_ctx *hctx = hlist_entry_safe(node,
			struct blk_mq_hw_ctx, cpuhp_online);

	if (!cpumask_test_cpu(cpu, hctx->cpumask) ||
	    !blk_mq_last_cpu_in_hctx(cpu, hctx))
		return 0;

	/*
	 * Prevent new request from being allocated on the current hctx.
	 *
	 * The smp_mb__after_atomic() Pairs with the implied barrier in
	 * test_and_set_bit_lock in sbitmap_get().  Ensures the inactive flag is
	 * seen once we return from the tag allocator.
	 */
	set_bit(BLK_MQ_S_INACTIVE, &hctx->state);
	smp_mb__after_atomic();

	/*
	 * Try to grab a reference to the queue and wait for any outstanding
	 * requests.  If we could not grab a reference the queue has been
	 * frozen and there are no requests.
	 */
	if (percpu_ref_tryget(&hctx->queue->q_usage_counter)) {
		while (blk_mq_hctx_has_requests(hctx))
			msleep(5);
		percpu_ref_put(&hctx->queue->q_usage_counter);
	}

	return 0;
}

static int blk_mq_hctx_notify_online(unsigned int cpu, struct hlist_node *node)
{
	struct blk_mq_hw_ctx *hctx = hlist_entry_safe(node,
			struct blk_mq_hw_ctx, cpuhp_online);

	if (cpumask_test_cpu(cpu, hctx->cpumask))
		clear_bit(BLK_MQ_S_INACTIVE, &hctx->state);
	return 0;
}

/*
 * 'cpu' is going away. splice any existing rq_list entries from this
 * software queue to the hw queue dispatch list, and ensure that it
 * gets run.
 */
static int blk_mq_hctx_notify_dead(unsigned int cpu, struct hlist_node *node)
{
	struct blk_mq_hw_ctx *hctx;
	struct blk_mq_ctx *ctx;
	LIST_HEAD(tmp);
	enum hctx_type type;

	hctx = hlist_entry_safe(node, struct blk_mq_hw_ctx, cpuhp_dead);
	if (!cpumask_test_cpu(cpu, hctx->cpumask))
		return 0;

	ctx = __blk_mq_get_ctx(hctx->queue, cpu);
	type = hctx->type;

	spin_lock(&ctx->lock);
	if (!list_empty(&ctx->rq_lists[type])) {
		list_splice_init(&ctx->rq_lists[type], &tmp);
		blk_mq_hctx_clear_pending(hctx, ctx);
	}
	spin_unlock(&ctx->lock);

	if (list_empty(&tmp))
		return 0;

	spin_lock(&hctx->lock);
	list_splice_tail_init(&tmp, &hctx->dispatch);
	spin_unlock(&hctx->lock);

	blk_mq_run_hw_queue(hctx, true);
	return 0;
}

static void blk_mq_remove_cpuhp(struct blk_mq_hw_ctx *hctx)
{
	if (!(hctx->flags & BLK_MQ_F_STACKING))
		cpuhp_state_remove_instance_nocalls(CPUHP_AP_BLK_MQ_ONLINE,
						    &hctx->cpuhp_online);
	cpuhp_state_remove_instance_nocalls(CPUHP_BLK_MQ_DEAD,
					    &hctx->cpuhp_dead);
}

/*
 * Before freeing hw queue, clearing the flush request reference in
 * tags->rqs[] for avoiding potential UAF.
 */
static void blk_mq_clear_flush_rq_mapping(struct blk_mq_tags *tags,
		unsigned int queue_depth, struct request *flush_rq)
{
	int i;
	unsigned long flags;

	/* The hw queue may not be mapped yet */
	if (!tags)
		return;

	WARN_ON_ONCE(req_ref_read(flush_rq) != 0);

	for (i = 0; i < queue_depth; i++)
		cmpxchg(&tags->rqs[i], flush_rq, NULL);

	/*
	 * Wait until all pending iteration is done.
	 *
	 * Request reference is cleared and it is guaranteed to be observed
	 * after the ->lock is released.
	 */
	spin_lock_irqsave(&tags->lock, flags);
	spin_unlock_irqrestore(&tags->lock, flags);
}

/* hctx->ctxs will be freed in queue's release handler */
static void blk_mq_exit_hctx(struct request_queue *q,
		struct blk_mq_tag_set *set,
		struct blk_mq_hw_ctx *hctx, unsigned int hctx_idx)
{
	struct request *flush_rq = hctx->fq->flush_rq;

	if (blk_mq_hw_queue_mapped(hctx))
		blk_mq_tag_idle(hctx);

	if (blk_queue_init_done(q))
		blk_mq_clear_flush_rq_mapping(set->tags[hctx_idx],
				set->queue_depth, flush_rq);
	if (set->ops->exit_request)
		set->ops->exit_request(set, flush_rq, hctx_idx);

	if (set->ops->exit_hctx)
		set->ops->exit_hctx(hctx, hctx_idx);

	blk_mq_remove_cpuhp(hctx);

	xa_erase(&q->hctx_table, hctx_idx);

	spin_lock(&q->unused_hctx_lock);
	list_add(&hctx->hctx_list, &q->unused_hctx_list);
	spin_unlock(&q->unused_hctx_lock);
}

static void blk_mq_exit_hw_queues(struct request_queue *q,
		struct blk_mq_tag_set *set, int nr_queue)
{
	struct blk_mq_hw_ctx *hctx;
	unsigned long i;

	queue_for_each_hw_ctx(q, hctx, i) {
		if (i == nr_queue)
			break;
		blk_mq_exit_hctx(q, set, hctx, i);
	}
}

static int blk_mq_init_hctx(struct request_queue *q,
		struct blk_mq_tag_set *set,
		struct blk_mq_hw_ctx *hctx, unsigned hctx_idx)
{
	hctx->queue_num = hctx_idx;

	if (!(hctx->flags & BLK_MQ_F_STACKING))
		cpuhp_state_add_instance_nocalls(CPUHP_AP_BLK_MQ_ONLINE,
				&hctx->cpuhp_online);
	cpuhp_state_add_instance_nocalls(CPUHP_BLK_MQ_DEAD, &hctx->cpuhp_dead);

	hctx->tags = set->tags[hctx_idx];

	if (set->ops->init_hctx &&
	    set->ops->init_hctx(hctx, set->driver_data, hctx_idx))
		goto unregister_cpu_notifier;

	if (blk_mq_init_request(set, hctx->fq->flush_rq, hctx_idx,
				hctx->numa_node))
		goto exit_hctx;

	if (xa_insert(&q->hctx_table, hctx_idx, hctx, GFP_KERNEL))
		goto exit_flush_rq;

	return 0;

 exit_flush_rq:
	if (set->ops->exit_request)
		set->ops->exit_request(set, hctx->fq->flush_rq, hctx_idx);
 exit_hctx:
	if (set->ops->exit_hctx)
		set->ops->exit_hctx(hctx, hctx_idx);
 unregister_cpu_notifier:
	blk_mq_remove_cpuhp(hctx);
	return -1;
}

static struct blk_mq_hw_ctx *
blk_mq_alloc_hctx(struct request_queue *q, struct blk_mq_tag_set *set,
		int node)
{
	struct blk_mq_hw_ctx *hctx;
	gfp_t gfp = GFP_NOIO | __GFP_NOWARN | __GFP_NORETRY;

	hctx = kzalloc_node(sizeof(struct blk_mq_hw_ctx), gfp, node);
	if (!hctx)
		goto fail_alloc_hctx;

	if (!zalloc_cpumask_var_node(&hctx->cpumask, gfp, node))
		goto free_hctx;

	atomic_set(&hctx->nr_active, 0);
	if (node == NUMA_NO_NODE)
		node = set->numa_node;
	hctx->numa_node = node;

	INIT_DELAYED_WORK(&hctx->run_work, blk_mq_run_work_fn);
	spin_lock_init(&hctx->lock);
	INIT_LIST_HEAD(&hctx->dispatch);
	hctx->queue = q;
	hctx->flags = set->flags & ~BLK_MQ_F_TAG_QUEUE_SHARED;

	INIT_LIST_HEAD(&hctx->hctx_list);

	/*
	 * Allocate space for all possible cpus to avoid allocation at
	 * runtime
	 */
	hctx->ctxs = kmalloc_array_node(nr_cpu_ids, sizeof(void *),
			gfp, node);
	if (!hctx->ctxs)
		goto free_cpumask;

	if (sbitmap_init_node(&hctx->ctx_map, nr_cpu_ids, ilog2(8),
				gfp, node, false, false))
		goto free_ctxs;
	hctx->nr_ctx = 0;

	spin_lock_init(&hctx->dispatch_wait_lock);
	init_waitqueue_func_entry(&hctx->dispatch_wait, blk_mq_dispatch_wake);
	INIT_LIST_HEAD(&hctx->dispatch_wait.entry);

	hctx->fq = blk_alloc_flush_queue(hctx->numa_node, set->cmd_size, gfp);
	if (!hctx->fq)
		goto free_bitmap;

	blk_mq_hctx_kobj_init(hctx);

	return hctx;

 free_bitmap:
	sbitmap_free(&hctx->ctx_map);
 free_ctxs:
	kfree(hctx->ctxs);
 free_cpumask:
	free_cpumask_var(hctx->cpumask);
 free_hctx:
	kfree(hctx);
 fail_alloc_hctx:
	return NULL;
}

static void blk_mq_init_cpu_queues(struct request_queue *q,
				   unsigned int nr_hw_queues)
{
	struct blk_mq_tag_set *set = q->tag_set;
	unsigned int i, j;

	for_each_possible_cpu(i) {
		struct blk_mq_ctx *__ctx = per_cpu_ptr(q->queue_ctx, i);
		struct blk_mq_hw_ctx *hctx;
		int k;

		__ctx->cpu = i;
		spin_lock_init(&__ctx->lock);
		for (k = HCTX_TYPE_DEFAULT; k < HCTX_MAX_TYPES; k++)
			INIT_LIST_HEAD(&__ctx->rq_lists[k]);

		__ctx->queue = q;

		/*
		 * Set local node, IFF we have more than one hw queue. If
		 * not, we remain on the home node of the device
		 */
		for (j = 0; j < set->nr_maps; j++) {
			hctx = blk_mq_map_queue_type(q, j, i);
			if (nr_hw_queues > 1 && hctx->numa_node == NUMA_NO_NODE)
				hctx->numa_node = cpu_to_node(i);
		}
	}
}

struct blk_mq_tags *blk_mq_alloc_map_and_rqs(struct blk_mq_tag_set *set,
					     unsigned int hctx_idx,
					     unsigned int depth)
{
	struct blk_mq_tags *tags;
	int ret;

	tags = blk_mq_alloc_rq_map(set, hctx_idx, depth, set->reserved_tags);
	if (!tags)
		return NULL;

	ret = blk_mq_alloc_rqs(set, tags, hctx_idx, depth);
	if (ret) {
		blk_mq_free_rq_map(tags);
		return NULL;
	}

	return tags;
}

static bool __blk_mq_alloc_map_and_rqs(struct blk_mq_tag_set *set,
				       int hctx_idx)
{
	if (blk_mq_is_shared_tags(set->flags)) {
		set->tags[hctx_idx] = set->shared_tags;

		return true;
	}

	set->tags[hctx_idx] = blk_mq_alloc_map_and_rqs(set, hctx_idx,
						       set->queue_depth);

	return set->tags[hctx_idx];
}

void blk_mq_free_map_and_rqs(struct blk_mq_tag_set *set,
			     struct blk_mq_tags *tags,
			     unsigned int hctx_idx)
{
	if (tags) {
		blk_mq_free_rqs(set, tags, hctx_idx);
		blk_mq_free_rq_map(tags);
	}
}

static void __blk_mq_free_map_and_rqs(struct blk_mq_tag_set *set,
				      unsigned int hctx_idx)
{
	if (!blk_mq_is_shared_tags(set->flags))
		blk_mq_free_map_and_rqs(set, set->tags[hctx_idx], hctx_idx);

	set->tags[hctx_idx] = NULL;
}

static void blk_mq_map_swqueue(struct request_queue *q)
{
	unsigned int j, hctx_idx;
	unsigned long i;
	struct blk_mq_hw_ctx *hctx;
	struct blk_mq_ctx *ctx;
	struct blk_mq_tag_set *set = q->tag_set;

	queue_for_each_hw_ctx(q, hctx, i) {
		cpumask_clear(hctx->cpumask);
		hctx->nr_ctx = 0;
		hctx->dispatch_from = NULL;
	}

	/*
	 * Map software to hardware queues.
	 *
	 * If the cpu isn't present, the cpu is mapped to first hctx.
	 */
	for_each_possible_cpu(i) {

		ctx = per_cpu_ptr(q->queue_ctx, i);
		for (j = 0; j < set->nr_maps; j++) {
			if (!set->map[j].nr_queues) {
				ctx->hctxs[j] = blk_mq_map_queue_type(q,
						HCTX_TYPE_DEFAULT, i);
				continue;
			}
			hctx_idx = set->map[j].mq_map[i];
			/* unmapped hw queue can be remapped after CPU topo changed */
			if (!set->tags[hctx_idx] &&
			    !__blk_mq_alloc_map_and_rqs(set, hctx_idx)) {
				/*
				 * If tags initialization fail for some hctx,
				 * that hctx won't be brought online.  In this
				 * case, remap the current ctx to hctx[0] which
				 * is guaranteed to always have tags allocated
				 */
				set->map[j].mq_map[i] = 0;
			}

			hctx = blk_mq_map_queue_type(q, j, i);
			ctx->hctxs[j] = hctx;
			/*
			 * If the CPU is already set in the mask, then we've
			 * mapped this one already. This can happen if
			 * devices share queues across queue maps.
			 */
			if (cpumask_test_cpu(i, hctx->cpumask))
				continue;

			cpumask_set_cpu(i, hctx->cpumask);
			hctx->type = j;
			ctx->index_hw[hctx->type] = hctx->nr_ctx;
			hctx->ctxs[hctx->nr_ctx++] = ctx;

			/*
			 * If the nr_ctx type overflows, we have exceeded the
			 * amount of sw queues we can support.
			 */
			BUG_ON(!hctx->nr_ctx);
		}

		for (; j < HCTX_MAX_TYPES; j++)
			ctx->hctxs[j] = blk_mq_map_queue_type(q,
					HCTX_TYPE_DEFAULT, i);
	}

	queue_for_each_hw_ctx(q, hctx, i) {
		/*
		 * If no software queues are mapped to this hardware queue,
		 * disable it and free the request entries.
		 */
		if (!hctx->nr_ctx) {
			/* Never unmap queue 0.  We need it as a
			 * fallback in case of a new remap fails
			 * allocation
			 */
			if (i)
				__blk_mq_free_map_and_rqs(set, i);

			hctx->tags = NULL;
			continue;
		}

		hctx->tags = set->tags[i];
		WARN_ON(!hctx->tags);

		/*
		 * Set the map size to the number of mapped software queues.
		 * This is more accurate and more efficient than looping
		 * over all possibly mapped software queues.
		 */
		sbitmap_resize(&hctx->ctx_map, hctx->nr_ctx);

		/*
		 * Initialize batch roundrobin counts
		 */
		hctx->next_cpu = blk_mq_first_mapped_cpu(hctx);
		hctx->next_cpu_batch = BLK_MQ_CPU_WORK_BATCH;
	}
}

/*
 * Caller needs to ensure that we're either frozen/quiesced, or that
 * the queue isn't live yet.
 */
static void queue_set_hctx_shared(struct request_queue *q, bool shared)
{
	struct blk_mq_hw_ctx *hctx;
	unsigned long i;

	queue_for_each_hw_ctx(q, hctx, i) {
		if (shared) {
			hctx->flags |= BLK_MQ_F_TAG_QUEUE_SHARED;
		} else {
			blk_mq_tag_idle(hctx);
			hctx->flags &= ~BLK_MQ_F_TAG_QUEUE_SHARED;
		}
	}
}

static void blk_mq_update_tag_set_shared(struct blk_mq_tag_set *set,
					 bool shared)
{
	struct request_queue *q;

	lockdep_assert_held(&set->tag_list_lock);

	list_for_each_entry(q, &set->tag_list, tag_set_list) {
		blk_mq_freeze_queue(q);
		queue_set_hctx_shared(q, shared);
		blk_mq_unfreeze_queue(q);
	}
}

static void blk_mq_del_queue_tag_set(struct request_queue *q)
{
	struct blk_mq_tag_set *set = q->tag_set;

	mutex_lock(&set->tag_list_lock);
	list_del(&q->tag_set_list);
	if (list_is_singular(&set->tag_list)) {
		/* just transitioned to unshared */
		set->flags &= ~BLK_MQ_F_TAG_QUEUE_SHARED;
		/* update existing queue */
		blk_mq_update_tag_set_shared(set, false);
	}
	mutex_unlock(&set->tag_list_lock);
	INIT_LIST_HEAD(&q->tag_set_list);
}

static void blk_mq_add_queue_tag_set(struct blk_mq_tag_set *set,
				     struct request_queue *q)
{
	mutex_lock(&set->tag_list_lock);

	/*
	 * Check to see if we're transitioning to shared (from 1 to 2 queues).
	 */
	if (!list_empty(&set->tag_list) &&
	    !(set->flags & BLK_MQ_F_TAG_QUEUE_SHARED)) {
		set->flags |= BLK_MQ_F_TAG_QUEUE_SHARED;
		/* update existing queue */
		blk_mq_update_tag_set_shared(set, true);
	}
	if (set->flags & BLK_MQ_F_TAG_QUEUE_SHARED)
		queue_set_hctx_shared(q, true);
	list_add_tail(&q->tag_set_list, &set->tag_list);

	mutex_unlock(&set->tag_list_lock);
}

/* All allocations will be freed in release handler of q->mq_kobj */
static int blk_mq_alloc_ctxs(struct request_queue *q)
{
	struct blk_mq_ctxs *ctxs;
	int cpu;

	ctxs = kzalloc(sizeof(*ctxs), GFP_KERNEL);
	if (!ctxs)
		return -ENOMEM;

	ctxs->queue_ctx = alloc_percpu(struct blk_mq_ctx);
	if (!ctxs->queue_ctx)
		goto fail;

	for_each_possible_cpu(cpu) {
		struct blk_mq_ctx *ctx = per_cpu_ptr(ctxs->queue_ctx, cpu);
		ctx->ctxs = ctxs;
	}

	q->mq_kobj = &ctxs->kobj;
	q->queue_ctx = ctxs->queue_ctx;

	return 0;
 fail:
	kfree(ctxs);
	return -ENOMEM;
}

/*
 * It is the actual release handler for mq, but we do it from
 * request queue's release handler for avoiding use-after-free
 * and headache because q->mq_kobj shouldn't have been introduced,
 * but we can't group ctx/kctx kobj without it.
 */
void blk_mq_release(struct request_queue *q)
{
	struct blk_mq_hw_ctx *hctx, *next;
	unsigned long i;

	queue_for_each_hw_ctx(q, hctx, i)
		WARN_ON_ONCE(hctx && list_empty(&hctx->hctx_list));

	/* all hctx are in .unused_hctx_list now */
	list_for_each_entry_safe(hctx, next, &q->unused_hctx_list, hctx_list) {
		list_del_init(&hctx->hctx_list);
		kobject_put(&hctx->kobj);
	}

	xa_destroy(&q->hctx_table);

	/*
	 * release .mq_kobj and sw queue's kobject now because
	 * both share lifetime with request queue.
	 */
	blk_mq_sysfs_deinit(q);
}

static struct request_queue *blk_mq_init_queue_data(struct blk_mq_tag_set *set,
		void *queuedata)
{
	struct request_queue *q;
	int ret;

	q = blk_alloc_queue(set->numa_node, set->flags & BLK_MQ_F_BLOCKING);
	if (!q)
		return ERR_PTR(-ENOMEM);
	q->queuedata = queuedata;
	ret = blk_mq_init_allocated_queue(set, q);
	if (ret) {
		blk_cleanup_queue(q);
		return ERR_PTR(ret);
	}
	return q;
}

struct request_queue *blk_mq_init_queue(struct blk_mq_tag_set *set)
{
	return blk_mq_init_queue_data(set, NULL);
}
EXPORT_SYMBOL(blk_mq_init_queue);

struct gendisk *__blk_mq_alloc_disk(struct blk_mq_tag_set *set, void *queuedata,
		struct lock_class_key *lkclass)
{
	struct request_queue *q;
	struct gendisk *disk;

	q = blk_mq_init_queue_data(set, queuedata);
	if (IS_ERR(q))
		return ERR_CAST(q);

	disk = __alloc_disk_node(q, set->numa_node, lkclass);
	if (!disk) {
		blk_cleanup_queue(q);
		return ERR_PTR(-ENOMEM);
	}
	return disk;
}
EXPORT_SYMBOL(__blk_mq_alloc_disk);

static struct blk_mq_hw_ctx *blk_mq_alloc_and_init_hctx(
		struct blk_mq_tag_set *set, struct request_queue *q,
		int hctx_idx, int node)
{
	struct blk_mq_hw_ctx *hctx = NULL, *tmp;

	/* reuse dead hctx first */
	spin_lock(&q->unused_hctx_lock);
	list_for_each_entry(tmp, &q->unused_hctx_list, hctx_list) {
		if (tmp->numa_node == node) {
			hctx = tmp;
			break;
		}
	}
	if (hctx)
		list_del_init(&hctx->hctx_list);
	spin_unlock(&q->unused_hctx_lock);

	if (!hctx)
		hctx = blk_mq_alloc_hctx(q, set, node);
	if (!hctx)
		goto fail;

	if (blk_mq_init_hctx(q, set, hctx, hctx_idx))
		goto free_hctx;

	return hctx;

 free_hctx:
	kobject_put(&hctx->kobj);
 fail:
	return NULL;
}

static void blk_mq_realloc_hw_ctxs(struct blk_mq_tag_set *set,
						struct request_queue *q)
{
	struct blk_mq_hw_ctx *hctx;
	unsigned long i, j;

	/* protect against switching io scheduler  */
	mutex_lock(&q->sysfs_lock);
	for (i = 0; i < set->nr_hw_queues; i++) {
		int old_node;
		int node = blk_mq_get_hctx_node(set, i);
		struct blk_mq_hw_ctx *old_hctx = xa_load(&q->hctx_table, i);

		if (old_hctx) {
			old_node = old_hctx->numa_node;
			blk_mq_exit_hctx(q, set, old_hctx, i);
		}

		if (!blk_mq_alloc_and_init_hctx(set, q, i, node)) {
			if (!old_hctx)
				break;
			pr_warn("Allocate new hctx on node %d fails, fallback to previous one on node %d\n",
					node, old_node);
			hctx = blk_mq_alloc_and_init_hctx(set, q, i, old_node);
			WARN_ON_ONCE(!hctx);
		}
	}
	/*
	 * Increasing nr_hw_queues fails. Free the newly allocated
	 * hctxs and keep the previous q->nr_hw_queues.
	 */
	if (i != set->nr_hw_queues) {
		j = q->nr_hw_queues;
	} else {
		j = i;
		q->nr_hw_queues = set->nr_hw_queues;
	}

	xa_for_each_start(&q->hctx_table, j, hctx, j)
		blk_mq_exit_hctx(q, set, hctx, j);
	mutex_unlock(&q->sysfs_lock);
}

static void blk_mq_update_poll_flag(struct request_queue *q)
{
	struct blk_mq_tag_set *set = q->tag_set;

	if (set->nr_maps > HCTX_TYPE_POLL &&
	    set->map[HCTX_TYPE_POLL].nr_queues)
		blk_queue_flag_set(QUEUE_FLAG_POLL, q);
	else
		blk_queue_flag_clear(QUEUE_FLAG_POLL, q);
}

int blk_mq_init_allocated_queue(struct blk_mq_tag_set *set,
		struct request_queue *q)
{
	WARN_ON_ONCE(blk_queue_has_srcu(q) !=
			!!(set->flags & BLK_MQ_F_BLOCKING));

	/* mark the queue as mq asap */
	q->mq_ops = set->ops;

	q->poll_cb = blk_stat_alloc_callback(blk_mq_poll_stats_fn,
					     blk_mq_poll_stats_bkt,
					     BLK_MQ_POLL_STATS_BKTS, q);
	if (!q->poll_cb)
		goto err_exit;

	if (blk_mq_alloc_ctxs(q))
		goto err_poll;

	/* init q->mq_kobj and sw queues' kobjects */
	blk_mq_sysfs_init(q);

	INIT_LIST_HEAD(&q->unused_hctx_list);
	spin_lock_init(&q->unused_hctx_lock);

	xa_init(&q->hctx_table);

	blk_mq_realloc_hw_ctxs(set, q);
	if (!q->nr_hw_queues)
		goto err_hctxs;

	INIT_WORK(&q->timeout_work, blk_mq_timeout_work);
	blk_queue_rq_timeout(q, set->timeout ? set->timeout : 30 * HZ);

	q->tag_set = set;

	q->queue_flags |= QUEUE_FLAG_MQ_DEFAULT;
	blk_mq_update_poll_flag(q);

	INIT_DELAYED_WORK(&q->requeue_work, blk_mq_requeue_work);
	INIT_LIST_HEAD(&q->requeue_list);
	spin_lock_init(&q->requeue_lock);

	q->nr_requests = set->queue_depth;

	/*
	 * Default to classic polling
	 */
	q->poll_nsec = BLK_MQ_POLL_CLASSIC;

	blk_mq_init_cpu_queues(q, set->nr_hw_queues);
	blk_mq_add_queue_tag_set(set, q);
	blk_mq_map_swqueue(q);
	return 0;

err_hctxs:
	xa_destroy(&q->hctx_table);
	q->nr_hw_queues = 0;
	blk_mq_sysfs_deinit(q);
err_poll:
	blk_stat_free_callback(q->poll_cb);
	q->poll_cb = NULL;
err_exit:
	q->mq_ops = NULL;
	return -ENOMEM;
}
EXPORT_SYMBOL(blk_mq_init_allocated_queue);

/* tags can _not_ be used after returning from blk_mq_exit_queue */
void blk_mq_exit_queue(struct request_queue *q)
{
	struct blk_mq_tag_set *set = q->tag_set;

	/* Checks hctx->flags & BLK_MQ_F_TAG_QUEUE_SHARED. */
	blk_mq_exit_hw_queues(q, set, set->nr_hw_queues);
	/* May clear BLK_MQ_F_TAG_QUEUE_SHARED in hctx->flags. */
	blk_mq_del_queue_tag_set(q);
}

static int __blk_mq_alloc_rq_maps(struct blk_mq_tag_set *set)
{
	int i;

	if (blk_mq_is_shared_tags(set->flags)) {
		set->shared_tags = blk_mq_alloc_map_and_rqs(set,
						BLK_MQ_NO_HCTX_IDX,
						set->queue_depth);
		if (!set->shared_tags)
			return -ENOMEM;
	}

	for (i = 0; i < set->nr_hw_queues; i++) {
		if (!__blk_mq_alloc_map_and_rqs(set, i))
			goto out_unwind;
		cond_resched();
	}

	return 0;

out_unwind:
	while (--i >= 0)
		__blk_mq_free_map_and_rqs(set, i);

	if (blk_mq_is_shared_tags(set->flags)) {
		blk_mq_free_map_and_rqs(set, set->shared_tags,
					BLK_MQ_NO_HCTX_IDX);
	}

	return -ENOMEM;
}

/*
 * Allocate the request maps associated with this tag_set. Note that this
 * may reduce the depth asked for, if memory is tight. set->queue_depth
 * will be updated to reflect the allocated depth.
 */
static int blk_mq_alloc_set_map_and_rqs(struct blk_mq_tag_set *set)
{
	unsigned int depth;
	int err;

	depth = set->queue_depth;
	do {
		err = __blk_mq_alloc_rq_maps(set);
		if (!err)
			break;

		set->queue_depth >>= 1;
		if (set->queue_depth < set->reserved_tags + BLK_MQ_TAG_MIN) {
			err = -ENOMEM;
			break;
		}
	} while (set->queue_depth);

	if (!set->queue_depth || err) {
		pr_err("blk-mq: failed to allocate request map\n");
		return -ENOMEM;
	}

	if (depth != set->queue_depth)
		pr_info("blk-mq: reduced tag depth (%u -> %u)\n",
						depth, set->queue_depth);

	return 0;
}

static int blk_mq_update_queue_map(struct blk_mq_tag_set *set)
{
	/*
	 * blk_mq_map_queues() and multiple .map_queues() implementations
	 * expect that set->map[HCTX_TYPE_DEFAULT].nr_queues is set to the
	 * number of hardware queues.
	 */
	if (set->nr_maps == 1)
		set->map[HCTX_TYPE_DEFAULT].nr_queues = set->nr_hw_queues;

	if (set->ops->map_queues && !is_kdump_kernel()) {
		int i;

		/*
		 * transport .map_queues is usually done in the following
		 * way:
		 *
		 * for (queue = 0; queue < set->nr_hw_queues; queue++) {
		 * 	mask = get_cpu_mask(queue)
		 * 	for_each_cpu(cpu, mask)
		 * 		set->map[x].mq_map[cpu] = queue;
		 * }
		 *
		 * When we need to remap, the table has to be cleared for
		 * killing stale mapping since one CPU may not be mapped
		 * to any hw queue.
		 */
		for (i = 0; i < set->nr_maps; i++)
			blk_mq_clear_mq_map(&set->map[i]);

		return set->ops->map_queues(set);
	} else {
		BUG_ON(set->nr_maps > 1);
		return blk_mq_map_queues(&set->map[HCTX_TYPE_DEFAULT]);
	}
}

static int blk_mq_realloc_tag_set_tags(struct blk_mq_tag_set *set,
				  int cur_nr_hw_queues, int new_nr_hw_queues)
{
	struct blk_mq_tags **new_tags;

	if (cur_nr_hw_queues >= new_nr_hw_queues)
		return 0;

	new_tags = kcalloc_node(new_nr_hw_queues, sizeof(struct blk_mq_tags *),
				GFP_KERNEL, set->numa_node);
	if (!new_tags)
		return -ENOMEM;

	if (set->tags)
		memcpy(new_tags, set->tags, cur_nr_hw_queues *
		       sizeof(*set->tags));
	kfree(set->tags);
	set->tags = new_tags;
	set->nr_hw_queues = new_nr_hw_queues;

	return 0;
}

static int blk_mq_alloc_tag_set_tags(struct blk_mq_tag_set *set,
				int new_nr_hw_queues)
{
	return blk_mq_realloc_tag_set_tags(set, 0, new_nr_hw_queues);
}

/*
 * Alloc a tag set to be associated with one or more request queues.
 * May fail with EINVAL for various error conditions. May adjust the
 * requested depth down, if it's too large. In that case, the set
 * value will be stored in set->queue_depth.
 */
int blk_mq_alloc_tag_set(struct blk_mq_tag_set *set)
{
	int i, ret;

	BUILD_BUG_ON(BLK_MQ_MAX_DEPTH > 1 << BLK_MQ_UNIQUE_TAG_BITS);

	if (!set->nr_hw_queues)
		return -EINVAL;
	if (!set->queue_depth)
		return -EINVAL;
	if (set->queue_depth < set->reserved_tags + BLK_MQ_TAG_MIN)
		return -EINVAL;

	if (!set->ops->queue_rq)
		return -EINVAL;

	if (!set->ops->get_budget ^ !set->ops->put_budget)
		return -EINVAL;

	if (set->queue_depth > BLK_MQ_MAX_DEPTH) {
		pr_info("blk-mq: reduced tag depth to %u\n",
			BLK_MQ_MAX_DEPTH);
		set->queue_depth = BLK_MQ_MAX_DEPTH;
	}

	if (!set->nr_maps)
		set->nr_maps = 1;
	else if (set->nr_maps > HCTX_MAX_TYPES)
		return -EINVAL;

	/*
	 * If a crashdump is active, then we are potentially in a very
	 * memory constrained environment. Limit us to 1 queue and
	 * 64 tags to prevent using too much memory.
	 */
	if (is_kdump_kernel()) {
		set->nr_hw_queues = 1;
		set->nr_maps = 1;
		set->queue_depth = min(64U, set->queue_depth);
	}
	/*
	 * There is no use for more h/w queues than cpus if we just have
	 * a single map
	 */
	if (set->nr_maps == 1 && set->nr_hw_queues > nr_cpu_ids)
		set->nr_hw_queues = nr_cpu_ids;

	if (blk_mq_alloc_tag_set_tags(set, set->nr_hw_queues) < 0)
		return -ENOMEM;

	ret = -ENOMEM;
	for (i = 0; i < set->nr_maps; i++) {
		set->map[i].mq_map = kcalloc_node(nr_cpu_ids,
						  sizeof(set->map[i].mq_map[0]),
						  GFP_KERNEL, set->numa_node);
		if (!set->map[i].mq_map)
			goto out_free_mq_map;
		set->map[i].nr_queues = is_kdump_kernel() ? 1 : set->nr_hw_queues;
	}

	ret = blk_mq_update_queue_map(set);
	if (ret)
		goto out_free_mq_map;

	ret = blk_mq_alloc_set_map_and_rqs(set);
	if (ret)
		goto out_free_mq_map;

	mutex_init(&set->tag_list_lock);
	INIT_LIST_HEAD(&set->tag_list);

	return 0;

out_free_mq_map:
	for (i = 0; i < set->nr_maps; i++) {
		kfree(set->map[i].mq_map);
		set->map[i].mq_map = NULL;
	}
	kfree(set->tags);
	set->tags = NULL;
	return ret;
}
EXPORT_SYMBOL(blk_mq_alloc_tag_set);

/* allocate and initialize a tagset for a simple single-queue device */
int blk_mq_alloc_sq_tag_set(struct blk_mq_tag_set *set,
		const struct blk_mq_ops *ops, unsigned int queue_depth,
		unsigned int set_flags)
{
	memset(set, 0, sizeof(*set));
	set->ops = ops;
	set->nr_hw_queues = 1;
	set->nr_maps = 1;
	set->queue_depth = queue_depth;
	set->numa_node = NUMA_NO_NODE;
	set->flags = set_flags;
	return blk_mq_alloc_tag_set(set);
}
EXPORT_SYMBOL_GPL(blk_mq_alloc_sq_tag_set);

void blk_mq_free_tag_set(struct blk_mq_tag_set *set)
{
	int i, j;

	for (i = 0; i < set->nr_hw_queues; i++)
		__blk_mq_free_map_and_rqs(set, i);

	if (blk_mq_is_shared_tags(set->flags)) {
		blk_mq_free_map_and_rqs(set, set->shared_tags,
					BLK_MQ_NO_HCTX_IDX);
	}

	for (j = 0; j < set->nr_maps; j++) {
		kfree(set->map[j].mq_map);
		set->map[j].mq_map = NULL;
	}

	kfree(set->tags);
	set->tags = NULL;
}
EXPORT_SYMBOL(blk_mq_free_tag_set);

int blk_mq_update_nr_requests(struct request_queue *q, unsigned int nr)
{
	struct blk_mq_tag_set *set = q->tag_set;
	struct blk_mq_hw_ctx *hctx;
	int ret;
	unsigned long i;

	if (!set)
		return -EINVAL;

	if (q->nr_requests == nr)
		return 0;

	blk_mq_freeze_queue(q);
	blk_mq_quiesce_queue(q);

	ret = 0;
	queue_for_each_hw_ctx(q, hctx, i) {
		if (!hctx->tags)
			continue;
		/*
		 * If we're using an MQ scheduler, just update the scheduler
		 * queue depth. This is similar to what the old code would do.
		 */
		if (hctx->sched_tags) {
			ret = blk_mq_tag_update_depth(hctx, &hctx->sched_tags,
						      nr, true);
		} else {
			ret = blk_mq_tag_update_depth(hctx, &hctx->tags, nr,
						      false);
		}
		if (ret)
			break;
		if (q->elevator && q->elevator->type->ops.depth_updated)
			q->elevator->type->ops.depth_updated(hctx);
	}
	if (!ret) {
		q->nr_requests = nr;
		if (blk_mq_is_shared_tags(set->flags)) {
			if (q->elevator)
				blk_mq_tag_update_sched_shared_tags(q);
			else
				blk_mq_tag_resize_shared_tags(set, nr);
		}
	}

	blk_mq_unquiesce_queue(q);
	blk_mq_unfreeze_queue(q);

	return ret;
}

/*
 * request_queue and elevator_type pair.
 * It is just used by __blk_mq_update_nr_hw_queues to cache
 * the elevator_type associated with a request_queue.
 */
struct blk_mq_qe_pair {
	struct list_head node;
	struct request_queue *q;
	struct elevator_type *type;
};

/*
 * Cache the elevator_type in qe pair list and switch the
 * io scheduler to 'none'
 */
static bool blk_mq_elv_switch_none(struct list_head *head,
		struct request_queue *q)
{
	struct blk_mq_qe_pair *qe;

	if (!q->elevator)
		return true;

	qe = kmalloc(sizeof(*qe), GFP_NOIO | __GFP_NOWARN | __GFP_NORETRY);
	if (!qe)
		return false;

	/* q->elevator needs protection from ->sysfs_lock */
	mutex_lock(&q->sysfs_lock);

	INIT_LIST_HEAD(&qe->node);
	qe->q = q;
	qe->type = q->elevator->type;
	list_add(&qe->node, head);

	/*
	 * After elevator_switch_mq, the previous elevator_queue will be
	 * released by elevator_release. The reference of the io scheduler
	 * module get by elevator_get will also be put. So we need to get
	 * a reference of the io scheduler module here to prevent it to be
	 * removed.
	 */
	__module_get(qe->type->elevator_owner);
	elevator_switch_mq(q, NULL);
	mutex_unlock(&q->sysfs_lock);

	return true;
}

static struct blk_mq_qe_pair *blk_lookup_qe_pair(struct list_head *head,
						struct request_queue *q)
{
	struct blk_mq_qe_pair *qe;

	list_for_each_entry(qe, head, node)
		if (qe->q == q)
			return qe;

	return NULL;
}
<<<<<<< HEAD

static void blk_mq_elv_switch_back(struct list_head *head,
				  struct request_queue *q)
{
	struct blk_mq_qe_pair *qe;
	struct elevator_type *t;

=======

static void blk_mq_elv_switch_back(struct list_head *head,
				  struct request_queue *q)
{
	struct blk_mq_qe_pair *qe;
	struct elevator_type *t;

>>>>>>> 88084a3d
	qe = blk_lookup_qe_pair(head, q);
	if (!qe)
		return;
	t = qe->type;
	list_del(&qe->node);
	kfree(qe);

	mutex_lock(&q->sysfs_lock);
	elevator_switch_mq(q, t);
	mutex_unlock(&q->sysfs_lock);
}

static void __blk_mq_update_nr_hw_queues(struct blk_mq_tag_set *set,
							int nr_hw_queues)
{
	struct request_queue *q;
	LIST_HEAD(head);
	int prev_nr_hw_queues;

	lockdep_assert_held(&set->tag_list_lock);

	if (set->nr_maps == 1 && nr_hw_queues > nr_cpu_ids)
		nr_hw_queues = nr_cpu_ids;
	if (nr_hw_queues < 1)
		return;
	if (set->nr_maps == 1 && nr_hw_queues == set->nr_hw_queues)
		return;

	list_for_each_entry(q, &set->tag_list, tag_set_list)
		blk_mq_freeze_queue(q);
	/*
	 * Switch IO scheduler to 'none', cleaning up the data associated
	 * with the previous scheduler. We will switch back once we are done
	 * updating the new sw to hw queue mappings.
	 */
	list_for_each_entry(q, &set->tag_list, tag_set_list)
		if (!blk_mq_elv_switch_none(&head, q))
			goto switch_back;

	list_for_each_entry(q, &set->tag_list, tag_set_list) {
		blk_mq_debugfs_unregister_hctxs(q);
		blk_mq_sysfs_unregister(q);
	}

	prev_nr_hw_queues = set->nr_hw_queues;
	if (blk_mq_realloc_tag_set_tags(set, set->nr_hw_queues, nr_hw_queues) <
	    0)
		goto reregister;

	set->nr_hw_queues = nr_hw_queues;
fallback:
	blk_mq_update_queue_map(set);
	list_for_each_entry(q, &set->tag_list, tag_set_list) {
		blk_mq_realloc_hw_ctxs(set, q);
		blk_mq_update_poll_flag(q);
		if (q->nr_hw_queues != set->nr_hw_queues) {
			int i = prev_nr_hw_queues;

			pr_warn("Increasing nr_hw_queues to %d fails, fallback to %d\n",
					nr_hw_queues, prev_nr_hw_queues);
			for (; i < set->nr_hw_queues; i++)
				__blk_mq_free_map_and_rqs(set, i);

			set->nr_hw_queues = prev_nr_hw_queues;
			blk_mq_map_queues(&set->map[HCTX_TYPE_DEFAULT]);
			goto fallback;
		}
		blk_mq_map_swqueue(q);
	}

reregister:
	list_for_each_entry(q, &set->tag_list, tag_set_list) {
		blk_mq_sysfs_register(q);
		blk_mq_debugfs_register_hctxs(q);
	}

switch_back:
	list_for_each_entry(q, &set->tag_list, tag_set_list)
		blk_mq_elv_switch_back(&head, q);

	list_for_each_entry(q, &set->tag_list, tag_set_list)
		blk_mq_unfreeze_queue(q);
}

void blk_mq_update_nr_hw_queues(struct blk_mq_tag_set *set, int nr_hw_queues)
{
	mutex_lock(&set->tag_list_lock);
	__blk_mq_update_nr_hw_queues(set, nr_hw_queues);
	mutex_unlock(&set->tag_list_lock);
}
EXPORT_SYMBOL_GPL(blk_mq_update_nr_hw_queues);

/* Enable polling stats and return whether they were already enabled. */
static bool blk_poll_stats_enable(struct request_queue *q)
{
	if (q->poll_stat)
		return true;

	return blk_stats_alloc_enable(q);
}

static void blk_mq_poll_stats_start(struct request_queue *q)
{
	/*
	 * We don't arm the callback if polling stats are not enabled or the
	 * callback is already active.
	 */
	if (!q->poll_stat || blk_stat_is_active(q->poll_cb))
		return;

	blk_stat_activate_msecs(q->poll_cb, 100);
}

static void blk_mq_poll_stats_fn(struct blk_stat_callback *cb)
{
	struct request_queue *q = cb->data;
	int bucket;

	for (bucket = 0; bucket < BLK_MQ_POLL_STATS_BKTS; bucket++) {
		if (cb->stat[bucket].nr_samples)
			q->poll_stat[bucket] = cb->stat[bucket];
	}
}

static unsigned long blk_mq_poll_nsecs(struct request_queue *q,
				       struct request *rq)
{
	unsigned long ret = 0;
	int bucket;

	/*
	 * If stats collection isn't on, don't sleep but turn it on for
	 * future users
	 */
	if (!blk_poll_stats_enable(q))
		return 0;

	/*
	 * As an optimistic guess, use half of the mean service time
	 * for this type of request. We can (and should) make this smarter.
	 * For instance, if the completion latencies are tight, we can
	 * get closer than just half the mean. This is especially
	 * important on devices where the completion latencies are longer
	 * than ~10 usec. We do use the stats for the relevant IO size
	 * if available which does lead to better estimates.
	 */
	bucket = blk_mq_poll_stats_bkt(rq);
	if (bucket < 0)
		return ret;

	if (q->poll_stat[bucket].nr_samples)
		ret = (q->poll_stat[bucket].mean + 1) / 2;

	return ret;
}

static bool blk_mq_poll_hybrid(struct request_queue *q, blk_qc_t qc)
{
	struct blk_mq_hw_ctx *hctx = blk_qc_to_hctx(q, qc);
	struct request *rq = blk_qc_to_rq(hctx, qc);
	struct hrtimer_sleeper hs;
	enum hrtimer_mode mode;
	unsigned int nsecs;
	ktime_t kt;

	/*
	 * If a request has completed on queue that uses an I/O scheduler, we
	 * won't get back a request from blk_qc_to_rq.
	 */
	if (!rq || (rq->rq_flags & RQF_MQ_POLL_SLEPT))
		return false;

	/*
	 * If we get here, hybrid polling is enabled. Hence poll_nsec can be:
	 *
	 *  0:	use half of prev avg
	 * >0:	use this specific value
	 */
	if (q->poll_nsec > 0)
		nsecs = q->poll_nsec;
	else
		nsecs = blk_mq_poll_nsecs(q, rq);

	if (!nsecs)
		return false;

	rq->rq_flags |= RQF_MQ_POLL_SLEPT;

	/*
	 * This will be replaced with the stats tracking code, using
	 * 'avg_completion_time / 2' as the pre-sleep target.
	 */
	kt = nsecs;

	mode = HRTIMER_MODE_REL;
	hrtimer_init_sleeper_on_stack(&hs, CLOCK_MONOTONIC, mode);
	hrtimer_set_expires(&hs.timer, kt);

	do {
		if (blk_mq_rq_state(rq) == MQ_RQ_COMPLETE)
			break;
		set_current_state(TASK_UNINTERRUPTIBLE);
		hrtimer_sleeper_start_expires(&hs, mode);
		if (hs.task)
			io_schedule();
		hrtimer_cancel(&hs.timer);
		mode = HRTIMER_MODE_ABS;
	} while (hs.task && !signal_pending(current));

	__set_current_state(TASK_RUNNING);
	destroy_hrtimer_on_stack(&hs.timer);

	/*
	 * If we sleep, have the caller restart the poll loop to reset the
	 * state.  Like for the other success return cases, the caller is
	 * responsible for checking if the IO completed.  If the IO isn't
	 * complete, we'll get called again and will go straight to the busy
	 * poll loop.
	 */
	return true;
}

static int blk_mq_poll_classic(struct request_queue *q, blk_qc_t cookie,
			       struct io_comp_batch *iob, unsigned int flags)
{
	struct blk_mq_hw_ctx *hctx = blk_qc_to_hctx(q, cookie);
	long state = get_current_state();
	int ret;

	do {
		ret = q->mq_ops->poll(hctx, iob);
		if (ret > 0) {
			__set_current_state(TASK_RUNNING);
			return ret;
		}

		if (signal_pending_state(state, current))
			__set_current_state(TASK_RUNNING);
		if (task_is_running(current))
			return 1;

		if (ret < 0 || (flags & BLK_POLL_ONESHOT))
			break;
		cpu_relax();
	} while (!need_resched());

	__set_current_state(TASK_RUNNING);
	return 0;
}

int blk_mq_poll(struct request_queue *q, blk_qc_t cookie, struct io_comp_batch *iob,
		unsigned int flags)
{
	if (!(flags & BLK_POLL_NOSLEEP) &&
	    q->poll_nsec != BLK_MQ_POLL_CLASSIC) {
		if (blk_mq_poll_hybrid(q, cookie))
			return 1;
	}
	return blk_mq_poll_classic(q, cookie, iob, flags);
}

unsigned int blk_mq_rq_cpu(struct request *rq)
{
	return rq->mq_ctx->cpu;
}
EXPORT_SYMBOL(blk_mq_rq_cpu);

void blk_mq_cancel_work_sync(struct request_queue *q)
{
	if (queue_is_mq(q)) {
		struct blk_mq_hw_ctx *hctx;
		unsigned long i;

		cancel_delayed_work_sync(&q->requeue_work);

		queue_for_each_hw_ctx(q, hctx, i)
			cancel_delayed_work_sync(&hctx->run_work);
	}
}

static int __init blk_mq_init(void)
{
	int i;

	for_each_possible_cpu(i)
		init_llist_head(&per_cpu(blk_cpu_done, i));
	open_softirq(BLOCK_SOFTIRQ, blk_done_softirq);

	cpuhp_setup_state_nocalls(CPUHP_BLOCK_SOFTIRQ_DEAD,
				  "block/softirq:dead", NULL,
				  blk_softirq_cpu_dead);
	cpuhp_setup_state_multi(CPUHP_BLK_MQ_DEAD, "block/mq:dead", NULL,
				blk_mq_hctx_notify_dead);
	cpuhp_setup_state_multi(CPUHP_AP_BLK_MQ_ONLINE, "block/mq:online",
				blk_mq_hctx_notify_online,
				blk_mq_hctx_notify_offline);
	return 0;
}
subsys_initcall(blk_mq_init);<|MERGE_RESOLUTION|>--- conflicted
+++ resolved
@@ -4465,7 +4465,6 @@
 
 	return NULL;
 }
-<<<<<<< HEAD
 
 static void blk_mq_elv_switch_back(struct list_head *head,
 				  struct request_queue *q)
@@ -4473,15 +4472,6 @@
 	struct blk_mq_qe_pair *qe;
 	struct elevator_type *t;
 
-=======
-
-static void blk_mq_elv_switch_back(struct list_head *head,
-				  struct request_queue *q)
-{
-	struct blk_mq_qe_pair *qe;
-	struct elevator_type *t;
-
->>>>>>> 88084a3d
 	qe = blk_lookup_qe_pair(head, q);
 	if (!qe)
 		return;
