--- conflicted
+++ resolved
@@ -406,9 +406,6 @@
 }
 
 #ifdef CONFIG_BLK_DEV_ZONED
-<<<<<<< HEAD
-void disk_free_zone_bitmaps(struct gendisk *disk);
-=======
 void disk_init_zone_resources(struct gendisk *disk);
 void disk_free_zone_resources(struct gendisk *disk);
 static inline bool bio_zone_write_plugging(struct bio *bio)
@@ -453,15 +450,11 @@
 	if (rq->rq_flags & RQF_ZONE_WRITE_PLUGGING)
 		blk_zone_write_plug_finish_request(rq);
 }
->>>>>>> 0c383648
 int blkdev_report_zones_ioctl(struct block_device *bdev, unsigned int cmd,
 		unsigned long arg);
 int blkdev_zone_mgmt_ioctl(struct block_device *bdev, blk_mode_t mode,
 		unsigned int cmd, unsigned long arg);
 #else /* CONFIG_BLK_DEV_ZONED */
-<<<<<<< HEAD
-static inline void disk_free_zone_bitmaps(struct gendisk *disk) {}
-=======
 static inline void disk_init_zone_resources(struct gendisk *disk)
 {
 }
@@ -492,7 +485,6 @@
 static inline void blk_zone_finish_request(struct request *rq)
 {
 }
->>>>>>> 0c383648
 static inline int blkdev_report_zones_ioctl(struct block_device *bdev,
 		unsigned int cmd, unsigned long arg)
 {
